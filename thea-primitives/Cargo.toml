[package]
name = "thea-primitives"
version = "0.1.0"
edition = "2021"

# See more keys and their definitions at https://doc.rust-lang.org/cargo/reference/manifest.html

[dependencies]
sp-runtime-interface = { git = "https://github.com/paritytech/substrate.git", branch = "polkadot-v0.9.28", default-features = false }
blst = {version = "0.3.10", default-features = false, optional=true}
frame-system = { workspace = true, default-features = false }
polkadex-primitives = {workspace = true, default-features = false}
sp-std = { workspace = true, default-features = false }
sp-core = { workspace = true, default-features = false }

# For primitive structs
parity-scale-codec = { workspace = true, default-features = false, features = ["max-encoded-len"] }
scale-info = { workspace = true, default-features = false, features = ["derive"] }

[features]
default = ["std"]
std = [
    "sp-runtime-interface/std",
    "blst",
    "frame-system/std",
    "parity-scale-codec/std",
    "scale-info/std",
<<<<<<< HEAD
    "sp-core/std",
=======
    "sp-core/std"
>>>>>>> 7dd23ddb
]<|MERGE_RESOLUTION|>--- conflicted
+++ resolved
@@ -25,9 +25,5 @@
     "frame-system/std",
     "parity-scale-codec/std",
     "scale-info/std",
-<<<<<<< HEAD
     "sp-core/std",
-=======
-    "sp-core/std"
->>>>>>> 7dd23ddb
 ]