#![cfg_attr(not(feature = "std"), no_std)]

#[cfg(feature = "std")]
use blst::min_sig::*;
#[cfg(feature = "std")]
use blst::BLST_ERROR;
use sp_runtime_interface::runtime_interface;

use sp_std::{vec, vec::Vec};

use crate::parachain_primitives::ParachainWithdraw;
use parity_scale_codec::{Decode, Encode, MaxEncodedLen};
use scale_info::TypeInfo;

pub mod normal_deposit;
pub mod parachain_primitives;
pub mod thea_types;

#[runtime_interface]
pub trait TheaExt {
	fn bls_verify(
		agg_sig: &[u8; 96],
		bit_map: u128,
		payload: &[u8],
		bls_public_keys: &[BLSPublicKey],
	) -> bool {
		let recon_sig = match Signature::from_bytes(agg_sig) {
			Ok(sig) => sig,
			Err(_e) => return false,
		};
		let bit_map_vec = return_set_bits(bit_map);
		let mut agg_pk: Option<AggregatePublicKey> = None;
		for x in bit_map_vec {
			// Fetch public key
			let _current_public_key = &bls_public_keys[x as usize];
			// Create public key from Vec from bytes
			let bls_key = PublicKey::from_bytes(&bls_public_keys[x as usize].0).unwrap();
			// Add Public key to the already aggregated public key
			if agg_pk.is_none() {
				agg_pk = match AggregatePublicKey::aggregate(&[&bls_key], false) {
					Ok(agg_pk) => Some(agg_pk),
					Err(_err) => return false,
				};
			} else if let Some(mut new_agg_pk) = agg_pk {
				if new_agg_pk.add_public_key(&bls_key, false).is_ok() {
					agg_pk = Some(new_agg_pk);
				} else {
					return false
				}
			} else {
				return false
			}
		}
		// Generate Aggregate Signature
		let mut _agg_sig = AggregateSignature::from_signature(&recon_sig);
		let dst = b"BLS_SIG_BLS12381G2_XMD:SHA-256_SSWU_RO_NUL_";
		if let Some(agg_pk) = agg_pk {
			let err = recon_sig.fast_aggregate_verify_pre_aggregated(
				false,
				payload,
				dst,
				&agg_pk.to_public_key(),
			);
			if err == BLST_ERROR::BLST_SUCCESS {
				return true
			}
		}
		false
	}
}

#[derive(
	Clone, Debug, Encode, Decode, PartialEq, TypeInfo, MaxEncodedLen, PartialOrd, Ord, Eq, Copy,
)]
pub struct BLSPublicKey(pub [u8; 192]);

<<<<<<< HEAD
#[derive(Debug, Encode, Decode, Clone, PartialEq, TypeInfo, MaxEncodedLen)]
pub enum TheaPalletMessages {
	// Begin Distributed key generation and the amount of offline stages
	EcdsaReady(u16),
	// Sign Q Public Key
	SignQdPublicKey,
	// Thea Key Rotation Complete
	TheaKeyRotationComplete
=======
#[derive(Encode, Decode, Clone, Debug, TypeInfo, Eq, PartialEq)]
pub struct ApprovedWithdraw {
	pub asset_id: u128,
	pub amount: u128,
	pub network: u8,
	pub beneficiary: Vec<u8>,
	pub payload: Vec<u8>,
}

impl ApprovedWithdraw {
	pub fn decode_payload(&self) -> Option<ParachainWithdraw> {
		ParachainWithdraw::decode(&mut &self.payload[..]).ok()
	}
}

pub trait AssetIdConverter {
	/// Get Asset Id
	fn get_asset_id(&self) -> Option<u128>;

	/// To Asset Id
	fn to_asset_id(&self) -> Self;
}

#[derive(Debug, Encode, Decode, Clone, PartialEq, TypeInfo, MaxEncodedLen)]
pub enum TokenType {
	Fungible(u8),
	NonFungible(u8),
	Generic(u8),
}

impl TokenType {
	pub fn get_network_id(&self) -> u8 {
		match self {
			TokenType::Fungible(network_id) => *network_id,
			TokenType::NonFungible(network_id) => *network_id,
			TokenType::Generic(network_id) => *network_id,
		}
	}
>>>>>>> 6e09d26b
}

pub fn return_set_bits(bit_map: u128) -> Vec<u8> {
	let mut set_bits: Vec<u8> = vec![];
	for i in 0..128 {
		if (bit_map & 2_u128.pow(i as u32)) == 2_u128.pow(i as u32) {
			set_bits.push(i as u8);
		}
	}
	set_bits
}

#[test]
pub fn test_bit_manipulation() {
	let x = 3;
	let mut set_bits: Vec<u8> = vec![];
	let mut i: usize = 0;
	while i < 128 {
		if (x & 2_u128.pow(i as u32)) == 2_u128.pow(i as u32) {
			set_bits.push(i as u8);
		}
		i += 1;
	}
	assert_eq!(set_bits, vec![0, 1]);
}

#[test]
pub fn test_set_bit_map() {
	let x: u128 = 2;
	// Set 0th bit
	let new_x = (1 << 0) | x;
	assert_eq!(new_x, 3);
}<|MERGE_RESOLUTION|>--- conflicted
+++ resolved
@@ -74,7 +74,6 @@
 )]
 pub struct BLSPublicKey(pub [u8; 192]);
 
-<<<<<<< HEAD
 #[derive(Debug, Encode, Decode, Clone, PartialEq, TypeInfo, MaxEncodedLen)]
 pub enum TheaPalletMessages {
 	// Begin Distributed key generation and the amount of offline stages
@@ -83,7 +82,7 @@
 	SignQdPublicKey,
 	// Thea Key Rotation Complete
 	TheaKeyRotationComplete
-=======
+
 #[derive(Encode, Decode, Clone, Debug, TypeInfo, Eq, PartialEq)]
 pub struct ApprovedWithdraw {
 	pub asset_id: u128,
@@ -122,7 +121,6 @@
 			TokenType::Generic(network_id) => *network_id,
 		}
 	}
->>>>>>> 6e09d26b
 }
 
 pub fn return_set_bits(bit_map: u128) -> Vec<u8> {
