use crate::types::TradingPair;
use frame_support::dispatch::DispatchResult;
use rust_decimal::Decimal;

pub trait LiquidityMiningCrowdSourcePallet<AccountId> {
    fn new_epoch(n: u16);
    fn add_liquidity_success(
        market: TradingPair,
        pool: &AccountId,
        lp: &AccountId,
        shared_issued: Decimal,
        price: Decimal,
        total_inventory_in_quote: Decimal,
    ) -> DispatchResult;

    fn remove_liquidity_success(
        market: TradingPair,
        pool: &AccountId,
        lp: &AccountId,
        base_free: Decimal,
        quote_free: Decimal,
    ) -> DispatchResult;

    #[allow(clippy::too_many_arguments)]
    fn remove_liquidity_failed(
        market: TradingPair,
        pool: &AccountId,
        lp: &AccountId,
        burn_frac: Decimal,
        total_shares: Decimal,
        base_free: Decimal,
        quote_free: Decimal,
        base_required: Decimal,
        quote_required: Decimal,
    ) -> DispatchResult;

    fn pool_force_close_success(
        market: TradingPair,
        pool: &AccountId,
        base_freed: Decimal,
        quote_freed: Decimal,
    ) -> DispatchResult;

<<<<<<< HEAD
    fn stop_accepting_lmp_withdrawals(epoch: u16);
=======
	fn stop_accepting_lmp_withdrawals(epoch: u16);
}

impl<AccountId> LiquidityMiningCrowdSourcePallet<AccountId> for () {
	fn new_epoch(_n: u16) {
		return;
	}

	fn add_liquidity_success(_market: TradingPair, _pool: &AccountId, _lp: &AccountId, _shared_issued: Decimal, _price: Decimal, _total_inventory_in_quote: Decimal) -> DispatchResult {
		Ok(())
	}

	fn remove_liquidity_success(_market: TradingPair, _pool: &AccountId, _lp: &AccountId, _base_free: Decimal, _quote_free: Decimal) -> DispatchResult {
		Ok(())
	}

	fn remove_liquidity_failed(_market: TradingPair, _pool: &AccountId, _lp: &AccountId, _burn_frac: Decimal, _total_shares: Decimal, _base_free: Decimal, _quote_free: Decimal, _base_required: Decimal, _quote_required: Decimal) -> DispatchResult {
		Ok(())
	}

	fn pool_force_close_success(_market: TradingPair, _pool: &AccountId, _base_freed: Decimal, _quote_freed: Decimal) -> DispatchResult {
		Ok(())
	}

	fn stop_accepting_lmp_withdrawals(_epoch: u16) {
		return;
	}
>>>>>>> 1b2cb0e3
}<|MERGE_RESOLUTION|>--- conflicted
+++ resolved
@@ -41,10 +41,7 @@
         quote_freed: Decimal,
     ) -> DispatchResult;
 
-<<<<<<< HEAD
     fn stop_accepting_lmp_withdrawals(epoch: u16);
-=======
-	fn stop_accepting_lmp_withdrawals(epoch: u16);
 }
 
 impl<AccountId> LiquidityMiningCrowdSourcePallet<AccountId> for () {
@@ -71,5 +68,4 @@
 	fn stop_accepting_lmp_withdrawals(_epoch: u16) {
 		return;
 	}
->>>>>>> 1b2cb0e3
 }