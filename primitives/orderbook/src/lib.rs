// This file is part of Polkadex.
//
// Copyright (c) 2023 Polkadex oü.
// SPDX-License-Identifier: GPL-3.0-or-later WITH Classpath-exception-2.0
//
// This program is free software: you can redistribute it and/or modify
// it under the terms of the GNU General Public License as published by
// the Free Software Foundation, either version 3 of the License, or
// (at your option) any later version.
//
// This program is distributed in the hope that it will be useful,
// but WITHOUT ANY WARRANTY; without even the implied warranty of
// MERCHANTABILITY or FITNESS FOR A PARTICULAR PURPOSE. See the
// GNU General Public License for more details.
//
// You should have received a copy of the GNU General Public License
// along with this program. If not, see <https://www.gnu.org/licenses/>.

//! # Orderbook Primitives.
//!
//! This crate contains common types and operations definition required for the `Orderbook` related
//! components.

#![feature(int_roundings)]
#![cfg_attr(not(feature = "std"), no_std)]

#[cfg(feature = "std")]
use crate::recovery::ObCheckpoint;
use crate::types::{AccountAsset, TradingPair};
use frame_support::dispatch::DispatchResult;
use parity_scale_codec::{Codec, Decode, Encode};
use polkadex_primitives::{ingress::EgressMessages, withdrawal::Withdrawal, AssetId, BlockNumber};
pub use primitive_types::H128;
use rust_decimal::Decimal;
use scale_info::TypeInfo;
use serde::{Deserialize, Serialize};
use sp_core::H256;
use sp_std::{collections::btree_map::BTreeMap, vec::Vec};

pub mod constants;
pub mod types;

pub mod lmp;
#[cfg(feature = "std")]
pub mod recovery;
pub mod traits;

/// Authority set id starts with zero at genesis.
pub const GENESIS_AUTHORITY_SET_ID: u64 = 0;

/// A typedef for validator set id.
pub type ValidatorSetId = u64;

/// A set of Orderbook authorities, a.k.a. validators.
#[derive(Decode, Encode, Debug, PartialEq, Clone, TypeInfo)]
pub struct ValidatorSet<AuthorityId> {
	/// Validator Set id.
	pub set_id: ValidatorSetId,
	/// Public keys of the validator set elements.
	pub validators: Vec<AuthorityId>,
}

impl<AuthorityId> Default for ValidatorSet<AuthorityId> {
	fn default() -> Self {
		ValidatorSet { set_id: GENESIS_AUTHORITY_SET_ID, validators: Vec::new() }
	}
}

impl<AuthorityId> ValidatorSet<AuthorityId> {
	/// Return a validator set with the given validators and set id.
	pub fn new<I>(validators: I, set_id: ValidatorSetId) -> Self
	where
		I: IntoIterator<Item = AuthorityId>,
	{
		let validators: Vec<AuthorityId> = validators.into_iter().collect();
		Self { set_id, validators }
	}

	/// Return a reference to the vec of validators.
	pub fn validators(&self) -> &[AuthorityId] {
		&self.validators
	}

	/// Return the number of validators in the set.
	pub fn len(&self) -> usize {
		self.validators.len()
	}

	/// Return true if set is empty
	pub fn is_empty(&self) -> bool {
		self.validators.is_empty()
	}
}

/// The index of an authority.
pub type AuthorityIndex = u32;

/// Defines fees asset to amount map DTO.
#[derive(Clone, Encode, Decode, TypeInfo, Debug, PartialEq)]
pub struct Fees {
	/// Asset identifier.
	pub asset: AssetId,
	/// Amount.
	pub amount: Decimal,
}

pub type TotalScore = Decimal;
pub type TotalFeePaid = Decimal;
pub type Score = Decimal;
pub type FeePaid = Decimal;
pub type TraderMetrics = (Score, FeePaid);
pub type TraderMetricsMap<AccountId> = BTreeMap<AccountId, TraderMetrics>;
pub type TradingPairMetrics = (TotalScore, TotalFeePaid);
pub type TradingPairMetricsMap<AccountId> = BTreeMap<TradingPair, (TraderMetricsMap<AccountId>, TradingPairMetrics)>;


/// Defines the structure of snapshot DTO.
#[derive(Clone, Encode, Decode, Debug, TypeInfo, PartialEq, Serialize, Deserialize)]
pub struct SnapshotSummary<AccountId: Clone + Codec + Ord> {
	/// Validator set identifier.
	pub validator_set_id: u64,
	/// Snapshot identifier.
	pub snapshot_id: u64,
	/// Working state root.
	pub state_hash: H256,
	/// State change identifier.
	pub state_change_id: u64,
	/// Latest processed block number.
	pub last_processed_blk: BlockNumber,
	/// Collections of withdrawals.
	pub withdrawals: Vec<Withdrawal<AccountId>>,
	/// List of Egress messages
	pub egress_messages: Vec<EgressMessages<AccountId>>,
	/// Trader Metrics
<<<<<<< HEAD
	pub trader_metrics: Option<TradingPairMetricsMap<AccountId>> //TODO: @ksr use types
=======
	pub trader_metrics: Option<
		BTreeMap<TradingPair, (BTreeMap<AccountId, (Decimal, Decimal)>, (Decimal, Decimal))>,
	>,
>>>>>>> 42f55960
}

impl<AccountId: Clone + Codec + Ord> SnapshotSummary<AccountId> {
	/// Collects and returns the collection of fees fro for all withdrawals.
	pub fn get_fees(&self) -> Vec<Fees> {
		let mut fees = Vec::new();
		for withdrawal in &self.withdrawals {
			fees.push(Fees { asset: withdrawal.asset, amount: withdrawal.fees });
		}
		fees
	}
}

#[derive(Clone, Debug, Encode, Decode, Default, TypeInfo)]
pub struct ObCheckpointRaw {
	/// The snapshot ID of the order book recovery state.
	pub snapshot_id: u64,
	/// A `BTreeMap` that maps `AccountAsset`s to `Decimal` balances.
	pub balances: BTreeMap<AccountAsset, Decimal>,
	/// The last block number that was processed by validator.
	pub last_processed_block_number: BlockNumber,
	/// State change id
	pub state_change_id: u64,
}

impl ObCheckpointRaw {
	/// Create a new `ObCheckpointRaw` instance.
	/// # Parameters
	/// * `snapshot_id`: The snapshot ID of the order book recovery state.
	/// * `balances`: A `BTreeMap` that maps `AccountAsset`s to `Decimal` balances.
	/// * `last_processed_block_number`: The last block number that was processed by validator.
	/// * `state_change_id`: State change id
	/// # Returns
	/// * `ObCheckpointRaw`: A new `ObCheckpointRaw` instance.
	pub fn new(
		snapshot_id: u64,
		balances: BTreeMap<AccountAsset, Decimal>,
		last_processed_block_number: BlockNumber,
		state_change_id: u64,
	) -> Self {
		Self { snapshot_id, balances, last_processed_block_number, state_change_id }
	}

	/// Convert `ObCheckpointRaw` to `ObCheckpoint`.
	/// # Returns
	/// * `ObCheckpoint`: A new `ObCheckpoint` instance.
	#[cfg(feature = "std")]
	pub fn to_checkpoint(self) -> ObCheckpoint {
		ObCheckpoint {
			snapshot_id: self.snapshot_id,
			balances: self.balances,
			last_processed_block_number: self.last_processed_block_number,
			state_change_id: self.state_change_id,
		}
	}
}

pub trait LiquidityMining<AccountId, Balance> {
	/// Registers the pool_id as main account, trading account.
	fn register_pool(pool_id: AccountId, trading_account: AccountId) -> DispatchResult;

	/// Returns the Current Average price
	fn average_price(market: TradingPair) -> Option<Decimal>;
	/// Returns if its a registered market in OCEX pallet
	fn is_registered_market(market: &TradingPair) -> bool;

	/// Deposits the given amounts to Orderbook and Adds an ingress message requesting engine to
	/// calculate the exact shares and return it as an egress message
	fn add_liquidity(
		market: TradingPair,
		pool: AccountId,
		lp: AccountId,
		total_shares_issued: Decimal,
		base_amount: Decimal,
		quote_amount: Decimal,
	) -> DispatchResult;

	/// Adds an ingress message to initiate withdrawal request and queue it for execution at the end
	/// of cycle.
	fn remove_liquidity(
		market: TradingPair,
		pool: AccountId,
		lp: AccountId,
		given: Balance,
		total: Balance,
	);

	/// Adds an ingress message to force close all open orders from this main account and initiate
	/// complete withdrawal
	fn force_close_pool(market: TradingPair, main: AccountId);

	/// Claim rewards for this main account. Return False if reward is already claimed, else True.
	fn claim_rewards(
		main: AccountId,
		epoch: u16,
		market: TradingPair,
	) -> Result<Balance, sp_runtime::DispatchError>;
}<|MERGE_RESOLUTION|>--- conflicted
+++ resolved
@@ -132,13 +132,7 @@
 	/// List of Egress messages
 	pub egress_messages: Vec<EgressMessages<AccountId>>,
 	/// Trader Metrics
-<<<<<<< HEAD
 	pub trader_metrics: Option<TradingPairMetricsMap<AccountId>> //TODO: @ksr use types
-=======
-	pub trader_metrics: Option<
-		BTreeMap<TradingPair, (BTreeMap<AccountId, (Decimal, Decimal)>, (Decimal, Decimal))>,
-	>,
->>>>>>> 42f55960
 }
 
 impl<AccountId: Clone + Codec + Ord> SnapshotSummary<AccountId> {
