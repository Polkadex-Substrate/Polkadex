#![cfg_attr(not(feature = "std"), no_std)]

use parity_scale_codec::{Decode, Encode};
<<<<<<< HEAD
use polkadex_primitives::{withdrawal::Withdrawal, AccountId, AssetId};
=======
use polkadex_primitives::{withdrawal::Withdrawal, AccountId, BlockNumber};
>>>>>>> 7f978ebc
use primitive_types::H128;
use scale_info::TypeInfo;
#[cfg(feature = "std")]
use sp_core::ByteArray;
use sp_core::{H160, H256};
use sp_runtime::traits::IdentifyAccount;
use sp_std::vec::Vec;

use bls_primitives::{Public, Signature};

#[cfg(feature = "std")]
use crate::types::ObMessage;
use crate::{
	crypto::AuthorityId,
	utils::{return_set_bits, set_bit_field},
};

pub mod constants;
#[cfg(feature = "std")]
pub mod types;
pub mod utils;

/// Key type for BEEFY module.
pub const KEY_TYPE: sp_application_crypto::KeyTypeId = sp_application_crypto::KeyTypeId(*b"orbk");

/// Orderbook cryptographic types
///
/// This module basically introduces three crypto types:
/// - `crypto::Pair`
/// - `crypto::Public`
/// - `crypto::Signature`
///
/// Your code should use the above types as concrete types for all crypto related
/// functionality.
///
/// The current underlying crypto scheme used is BLS. This can be changed,
/// without affecting code restricted against the above listed crypto types.
pub mod crypto {
	use sp_application_crypto::app_crypto;

	use bls_primitives as BLS;

	app_crypto!(BLS, crate::KEY_TYPE);

	/// Identity of a Orderbook authority using BLS as its crypto.
	pub type AuthorityId = Public;

	/// Signature for a Orderbook authority using BLS as its crypto.
	pub type AuthoritySignature = Signature;
}

impl IdentifyAccount for AuthorityId {
	type AccountId = Self;
	fn into_account(self) -> Self {
		self
	}
}

#[cfg(feature = "std")]
impl TryFrom<[u8; 96]> for crypto::AuthorityId {
	type Error = ();
	fn try_from(value: [u8; 96]) -> Result<Self, Self::Error> {
		crypto::AuthorityId::from_slice(&value)
	}
}

/// Authority set id starts with zero at genesis
pub const GENESIS_AUTHORITY_SET_ID: u64 = 0;

/// A typedef for validator set id.
pub type ValidatorSetId = u64;

/// A set of BEEFY authorities, a.k.a. validators.
#[derive(Decode, Encode, Debug, PartialEq, Clone, TypeInfo)]
pub struct ValidatorSet<AuthorityId> {
	/// Public keys of the validator set elements
	pub validators: Vec<AuthorityId>,
}

impl<AuthorityId> ValidatorSet<AuthorityId> {
	/// Return a validator set with the given validators and set id.
	pub fn new<I>(validators: I, id: ValidatorSetId) -> Option<Self>
	where
		I: IntoIterator<Item = AuthorityId>,
	{
		let validators: Vec<AuthorityId> = validators.into_iter().collect();
		if validators.is_empty() {
			// No validators; the set would be empty.
			None
		} else {
			Some(Self { validators })
		}
	}

	/// Return a reference to the vec of validators.
	pub fn validators(&self) -> &[AuthorityId] {
		&self.validators
	}

	// /// Return the validator set id.
	// pub fn id(&self) -> ValidatorSetId {
	//     self.id
	// }

	/// Return the number of validators in the set.
	pub fn len(&self) -> usize {
		self.validators.len()
	}
}

/// The index of an authority.
pub type AuthorityIndex = u32;

#[derive(Copy, Clone, Encode, Decode)]
pub struct StidImportRequest {
	pub from: u64,
	pub to: u64,
}

#[derive(Clone, Encode, Decode, Default)]
#[cfg(feature = "std")]
pub struct StidImportResponse {
	pub messages: Vec<ObMessage>,
}

#[derive(Clone, Encode, Decode, Default, Debug, TypeInfo, PartialEq)]
pub struct SnapshotSummary {
	pub snapshot_id: u64,
	pub state_root: H256,
	pub state_change_id: u64,
	pub state_chunk_hashes: Vec<H128>,
	pub bitflags: Vec<u128>,
	pub withdrawals: Vec<Withdrawal<AccountId>>,
	pub aggregate_signature: Option<bls_primitives::Signature>,
}

impl SnapshotSummary {
	// Add a new signature to the snapshot summary
	pub fn add_signature(&mut self, signature: Signature) -> Result<(), ()> {
		match bls_primitives::crypto::bls_ext::add_signature(
			&self.aggregate_signature.ok_or(())?,
			&signature,
		) {
			Ok(signature) => {
				self.aggregate_signature = Some(signature);
				Ok(())
			},
			Err(_) => return Err(()),
		}
	}

	pub fn add_auth_index(&mut self, index: u16) {
		set_bit_field(&mut self.bitflags, index);
	}

	// Get set indexes
	pub fn signed_auth_indexes(&self) -> Vec<u16> {
		return_set_bits(&self.bitflags)
	}

	// Verifies the aggregate signature of the snapshot summary
	pub fn verify(&self, public_keys: Vec<Public>) -> bool {
		let msg = self.sign_data();
		match self.aggregate_signature {
			None => return false,
			Some(sig) =>
				bls_primitives::crypto::bls_ext::verify_aggregate(&public_keys, &msg, &sig),
		}
	}

	// Returns the data used for signing the snapshot summary
	pub fn sign_data(&self) -> [u8; 32] {
		let data = (
			self.snapshot_id,
			self.state_root,
			self.state_change_id,
			self.state_chunk_hashes.clone(),
			self.withdrawals.clone(),
		);

		sp_io::hashing::blake2_256(&data.encode())
	}
}

sp_api::decl_runtime_apis! {
	/// APIs necessary for Orderbook.
	pub trait ObApi
	{
		/// Return the current active Orderbook validator set
		fn validator_set() -> ValidatorSet<crypto::AuthorityId>;

		/// Returns the latest Snapshot Summary
		fn get_latest_snapshot() -> SnapshotSummary;

		/// Returns the snapshot summary for given snapshot id
		fn get_snapshot_by_id(id: u64) -> Option<SnapshotSummary>;

		/// Return the ingress messages at the given block
		fn ingress_messages() -> Vec<polkadex_primitives::ingress::IngressMessages<AccountId>>;

		/// Submits the snapshot to runtime
		fn submit_snapshot(summary: SnapshotSummary) -> Result<(), ()>;

		/// Gets pending snapshot if any
		fn pending_snapshot() -> Option<u64>;

		/// Returns all main account and corresponding proxies at this point in time
		fn get_all_accounts_and_proxies() -> Vec<(AccountId,Vec<AccountId>)>;

<<<<<<< HEAD
		/// Get all allow listed assets
		fn get_allowlisted_assets() -> Vec<AssetId>;
=======
		/// Returns snapshot generation intervals
		fn get_snapshot_generation_intervals() -> (u64,BlockNumber);
>>>>>>> 7f978ebc
	}
}<|MERGE_RESOLUTION|>--- conflicted
+++ resolved
@@ -1,11 +1,7 @@
 #![cfg_attr(not(feature = "std"), no_std)]
 
 use parity_scale_codec::{Decode, Encode};
-<<<<<<< HEAD
-use polkadex_primitives::{withdrawal::Withdrawal, AccountId, AssetId};
-=======
-use polkadex_primitives::{withdrawal::Withdrawal, AccountId, BlockNumber};
->>>>>>> 7f978ebc
+use polkadex_primitives::{withdrawal::Withdrawal, AccountId, AssetId, BlockNumber};
 use primitive_types::H128;
 use scale_info::TypeInfo;
 #[cfg(feature = "std")]
@@ -215,12 +211,10 @@
 		/// Returns all main account and corresponding proxies at this point in time
 		fn get_all_accounts_and_proxies() -> Vec<(AccountId,Vec<AccountId>)>;
 
-<<<<<<< HEAD
+		/// Returns snapshot generation intervals
+		fn get_snapshot_generation_intervals() -> (u64,BlockNumber);
+
 		/// Get all allow listed assets
 		fn get_allowlisted_assets() -> Vec<AssetId>;
-=======
-		/// Returns snapshot generation intervals
-		fn get_snapshot_generation_intervals() -> (u64,BlockNumber);
->>>>>>> 7f978ebc
 	}
 }