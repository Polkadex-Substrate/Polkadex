[package]
name = "orderbook-primitives"
version = "0.1.0"
edition = "2021"

# See more keys and their definitions at https://doc.rust-lang.org/cargo/reference/manifest.html

[dependencies]
primitive-types = { version = "0.12.1", default-features = false, features = ["scale-info"] }
parity-scale-codec = { workspace = true }
scale-info = { workspace = true }
sp-api = { workspace = true }
sp-io = { workspace = true }
sp-application-crypto = { workspace = true }
sp-core = { workspace = true }
sp-runtime = { workspace = true }
sp-std = { workspace = true }
polkadex-primitives = { workspace = true }
chrono = { version = "0.4.23", optional = true }
rand = { version = "0.8.5", optional = true }
serde = { version = "1.0.152", optional = true, default-features = false }
serde_with = { version = "2.3.2", features = ["json"], optional = true }
<<<<<<< HEAD
log = {workspace =true, default-features = false}
=======
log = { workspace = true, default-features = false }
>>>>>>> 6877f6af
anyhow = { version = "1.0.69", default-features = false }
rust_decimal = { git = "https://github.com/Polkadex-Substrate/rust-decimal.git", branch = "master", features = [
  "scale-codec",
], default-features = false }
bls-primitives = { path = "../bls-primitives", default-features = false }
libp2p = { version = "0.50.0", optional = true }


[dev-dependencies]
serde_json = "1.0.94"

[features]
default = ["std"]
std = [
  "log/std",
<<<<<<< HEAD
    "primitive-types/std",
=======
  "primitive-types/std",
>>>>>>> 6877f6af
  "libp2p",
  "chrono",
  "rand",
  "bls-primitives/std",
  "serde",
  "serde_with",
  "anyhow/std",
  "rust_decimal/std",
  "polkadex-primitives/std",
  "parity-scale-codec/std",
  "scale-info/std",
  "sp-api/std",
  "sp-application-crypto/std",
  "sp-core/std",
  "sp-runtime/std",
  "sp-std/std",
]<|MERGE_RESOLUTION|>--- conflicted
+++ resolved
@@ -20,11 +20,7 @@
 rand = { version = "0.8.5", optional = true }
 serde = { version = "1.0.152", optional = true, default-features = false }
 serde_with = { version = "2.3.2", features = ["json"], optional = true }
-<<<<<<< HEAD
-log = {workspace =true, default-features = false}
-=======
 log = { workspace = true, default-features = false }
->>>>>>> 6877f6af
 anyhow = { version = "1.0.69", default-features = false }
 rust_decimal = { git = "https://github.com/Polkadex-Substrate/rust-decimal.git", branch = "master", features = [
   "scale-codec",
@@ -40,11 +36,7 @@
 default = ["std"]
 std = [
   "log/std",
-<<<<<<< HEAD
-    "primitive-types/std",
-=======
   "primitive-types/std",
->>>>>>> 6877f6af
   "libp2p",
   "chrono",
   "rand",
