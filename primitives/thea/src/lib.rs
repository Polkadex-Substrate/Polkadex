#![feature(duration_constants)]
#![cfg_attr(not(feature = "std"), no_std)]
pub mod parachain;
#[cfg(test)]
mod test;
pub mod types;

use parity_scale_codec::{Decode, Encode};
use scale_info::TypeInfo;
use sp_std::vec::Vec;
#[cfg(feature = "std")]
use std::time::Duration;
/// Key type for Orderbook module.
pub const KEY_TYPE: sp_application_crypto::KeyTypeId = sp_application_crypto::KeyTypeId(*b"thea");
pub use crate::{
	crypto::{AuthorityId, AuthoritySignature},
	types::Message,
};
use sp_application_crypto::ByteArray;
use sp_runtime::DispatchResult;

/// Orderbook cryptographic types
///
/// This module basically introduces three crypto types:
/// - `crypto::Pair`
/// - `crypto::Public`
/// - `crypto::Signature`
///
/// Your code should use the above types as concrete types for all crypto related
/// functionality.
///
/// The current underlying crypto scheme used is BLS. This can be changed,
/// without affecting code restricted against the above listed crypto types.
pub mod crypto {
	use sp_application_crypto::app_crypto;

	use bls_primitives as BLS;

	app_crypto!(BLS, crate::KEY_TYPE);

	/// Identity of a Orderbook authority using BLS as its crypto.
	pub type AuthorityId = Public;

	/// Signature for a Orderbook authority using BLS as its crypto.
	pub type AuthoritySignature = Signature;
}
use sp_runtime::traits::IdentifyAccount;

impl IdentifyAccount for AuthorityId {
	type AccountId = Self;
	fn into_account(self) -> Self {
		self
	}
}

#[cfg(feature = "std")]
impl TryFrom<[u8; 96]> for crypto::AuthorityId {
	type Error = ();
	fn try_from(value: [u8; 96]) -> Result<Self, Self::Error> {
		crypto::AuthorityId::from_slice(&value)
	}
}

/// Authority set id starts with zero at genesis
pub const GENESIS_AUTHORITY_SET_ID: u64 = 0;

pub const THEA_WORKER_PREFIX: &[u8; 18] = b"Thea Worker Prefix";

/// A typedef for validator set id.
pub type ValidatorSetId = u64;

/// A set of Orderbook authorities, a.k.a. validators.
#[derive(Decode, Encode, Debug, PartialEq, Clone, TypeInfo)]
pub struct ValidatorSet<AuthorityId> {
	/// Validator Set id
	pub set_id: ValidatorSetId,
	/// Public keys of the validator set elements
	pub validators: Vec<AuthorityId>,
}

impl<AuthorityId> ValidatorSet<AuthorityId> {
	/// Return a validator set with the given validators and set id.
	pub fn new<I>(validators: I, id: ValidatorSetId) -> Option<Self>
	where
		I: IntoIterator<Item = AuthorityId>,
	{
		let validators: Vec<AuthorityId> = validators.into_iter().collect();
		if validators.is_empty() {
			// No validators; the set would be empty.
			None
		} else {
			Some(Self { set_id: id, validators })
		}
	}

	/// Return a reference to the vec of validators.
	pub fn validators(&self) -> &[AuthorityId] {
		&self.validators
	}

	/// Return the number of validators in the set.
	pub fn len(&self) -> usize {
		self.validators.len()
	}

	/// Return true if set is empty
	pub fn is_empty(&self) -> bool {
		self.validators.is_empty()
	}
}

/// The index of an authority.
pub type AuthorityIndex = u32;

/// Network type
pub type Network = u8;

pub const NATIVE_NETWORK: Network = 0;

<<<<<<< HEAD
pub const MESSAGE_CACHE_DURATION_IN_SECS: u64 = 60;
=======
#[cfg(feature = "std")]
pub const MESSAGE_CACHE_DURATION: Duration = 60 * Duration::SECOND;
>>>>>>> 1e3bec35

sp_api::decl_runtime_apis! {
	/// APIs necessary for Thea.
	pub trait TheaApi
	{
		/// Return the current active Thea validator set for all networks
		fn full_validator_set() -> Option<ValidatorSet<AuthorityId>>;
		/// Return the current active Thea validator set
		fn validator_set(network: Network) -> Option<ValidatorSet<AuthorityId>>;
		/// Returns the outgoing message for given network and blk
		fn outgoing_messages(network: Network, nonce: u64) -> Option<Message>;
		/// Get Thea network associated with Validator
		fn network(auth: AuthorityId) -> Option<Network>;
		/// Incoming messages
		#[allow(clippy::result_unit_err)]
		fn incoming_message(message: Message, bitmap: Vec<u128>, signature: AuthoritySignature) -> Result<(),()>;
		/// Get last processed nonce for a given network
		fn get_last_processed_nonce(network: Network) -> u64;
	}
}

sp_api::decl_runtime_apis! {
	/// APIs necessary for Thea in the parachain
	pub trait TheaParachainApi
	{
		/// Returns the current authority set
		fn get_current_authorities() -> Vec<AuthorityId>;
	}
}

/// This is implemented by TheaExecutor by zK
pub trait TheaIncomingExecutor {
	fn execute_deposits(network: Network, deposits: Vec<u8>);
}
// This is implemented by Thea pallet by gj.
pub trait TheaOutgoingExecutor {
	fn execute_withdrawals(network: Network, withdrawals: Vec<u8>) -> DispatchResult;
}

impl TheaIncomingExecutor for () {
	fn execute_deposits(_network: Network, _deposits: Vec<u8>) {}
}<|MERGE_RESOLUTION|>--- conflicted
+++ resolved
@@ -8,8 +8,6 @@
 use parity_scale_codec::{Decode, Encode};
 use scale_info::TypeInfo;
 use sp_std::vec::Vec;
-#[cfg(feature = "std")]
-use std::time::Duration;
 /// Key type for Orderbook module.
 pub const KEY_TYPE: sp_application_crypto::KeyTypeId = sp_application_crypto::KeyTypeId(*b"thea");
 pub use crate::{
@@ -117,12 +115,7 @@
 
 pub const NATIVE_NETWORK: Network = 0;
 
-<<<<<<< HEAD
-pub const MESSAGE_CACHE_DURATION_IN_SECS: u64 = 60;
-=======
-#[cfg(feature = "std")]
-pub const MESSAGE_CACHE_DURATION: Duration = 60 * Duration::SECOND;
->>>>>>> 1e3bec35
+pub const MESSAGE_CACHE_DURATION_IN_SECS: u64 = 60 ;
 
 sp_api::decl_runtime_apis! {
 	/// APIs necessary for Thea.
