use crate::assets::AssetId;
use codec::{Decode, Encode, MaxEncodedLen};
use frame_support::{traits::Get, BoundedVec};
use rust_decimal::{prelude::FromPrimitive, Decimal};
use scale_info::TypeInfo;
#[cfg(feature = "std")]
use serde::{Deserialize, Serialize};
use sp_std::collections::btree_map::BTreeMap;

use crate::{fees::FeeConfig, withdrawal::Withdrawal, WithdrawalLimit};

#[derive(Clone, Encode, Decode, TypeInfo, Debug)]
#[cfg_attr(feature = "std", derive(Serialize, Deserialize))]
pub struct AccountInfo<Account, ProxyLimit: Get<u32>> {
	pub main_account: Account,
	pub proxies: BoundedVec<Account, ProxyLimit>,
	pub balances: BTreeMap<AssetId, (Decimal, Decimal)>,
	/// Trading Fee config
	pub fee_config: FeeConfig,
}
impl<Account: PartialEq, ProxyLimit: Get<u32>> AccountInfo<Account, ProxyLimit> {
	pub fn maker_fee_fraction(&self) -> Decimal {
		self.fee_config.maker_fraction
	}
	pub fn taker_fee_fraction(&self) -> Decimal {
		self.fee_config.taker_fraction
	}
}

impl<Account: PartialEq, ProxyLimit: Get<u32>> AccountInfo<Account, ProxyLimit> {
	pub fn new(main_account_id: Account) -> AccountInfo<Account, ProxyLimit> {
		let proxies = BoundedVec::default();
		AccountInfo {
			main_account: main_account_id,
			proxies,
			balances: BTreeMap::new(),
			fee_config: Default::default(),
		}
	}

	// Adds a new proxy account
	pub fn add_proxy(&mut self, proxy: Account) -> Result<(), Account> {
<<<<<<< HEAD
		if self.proxies.try_push(proxy.clone()).is_err() {
			return Err(proxy)
		}
		Ok(())
=======
		self.proxies.try_push(proxy)
>>>>>>> ae0e998d
	}

	// Removes a proxy account
	pub fn remove_proxy(&mut self, proxy: &Account) {
		self.proxies.retain(|item| item != proxy);
	}
}

#[derive(Clone, Encode, Decode, MaxEncodedLen, TypeInfo, Debug, Eq, PartialEq)]
#[cfg_attr(feature = "std", derive(Serialize, Deserialize))]
pub struct OCEXConfig<AccountId> {
	pub enclave_id: AccountId,
}

#[derive(Clone, Encode, Decode, MaxEncodedLen, TypeInfo, Debug, Eq, PartialEq)]
#[cfg_attr(feature = "std", derive(Serialize, Deserialize))]
pub struct TradingPairConfig {
	pub base_asset: AssetId,
	pub quote_asset: AssetId,
	pub min_price: Decimal,
	pub max_price: Decimal,
	pub price_tick_size: Decimal,
	pub min_qty: Decimal,
	pub max_qty: Decimal,
	pub qty_step_size: Decimal,
	pub operational_status: bool, //will be true if the trading pair is enabled on the orderbook.
	pub base_asset_precision: u8,
	pub quote_asset_precision: u8,
}

impl TradingPairConfig {
	pub fn min_volume(&self) -> Decimal {
		self.min_qty.saturating_mul(self.min_price)
	}

	// This is an easy to use default config for testing and other purposes.
	pub fn default(base: AssetId, quote: AssetId) -> Self {
		Self {
			base_asset: base,
			quote_asset: quote,
			min_price: Decimal::from_f64(0.0001).unwrap(),
			max_price: Decimal::from_f64(1000.0).unwrap(),
			price_tick_size: Decimal::from_f64(0.000001).unwrap(),
			min_qty: Decimal::from_f64(0.0001).unwrap(),
			max_qty: Decimal::from_f64(1000.0).unwrap(),
			qty_step_size: Decimal::from_f64(0.001).unwrap(),
			operational_status: true,
			base_asset_precision: 8,
			quote_asset_precision: 8,
		}
	}
}

#[derive(Clone, Encode, Decode, MaxEncodedLen, TypeInfo, Debug, PartialEq)]
#[cfg_attr(feature = "std", derive(Serialize, Deserialize))]
pub enum OnChainEvents<AccountId> {
	OrderBookWithdrawalClaimed(u64, AccountId, BoundedVec<Withdrawal<AccountId>, WithdrawalLimit>),
	GetStorage(Pallet, StorageItem, u64),
}

#[derive(Clone, Encode, Decode, MaxEncodedLen, TypeInfo, Debug, PartialEq)]
#[cfg_attr(feature = "std", derive(Serialize, Deserialize))]
pub enum Pallet {
	OCEX,
}

#[derive(Clone, Encode, Decode, MaxEncodedLen, TypeInfo, Debug, PartialEq)]
#[cfg_attr(feature = "std", derive(Serialize, Deserialize))]
pub enum StorageItem {
	Withdrawal,
}<|MERGE_RESOLUTION|>--- conflicted
+++ resolved
@@ -40,14 +40,7 @@
 
 	// Adds a new proxy account
 	pub fn add_proxy(&mut self, proxy: Account) -> Result<(), Account> {
-<<<<<<< HEAD
-		if self.proxies.try_push(proxy.clone()).is_err() {
-			return Err(proxy)
-		}
-		Ok(())
-=======
 		self.proxies.try_push(proxy)
->>>>>>> ae0e998d
 	}
 
 	// Removes a proxy account
