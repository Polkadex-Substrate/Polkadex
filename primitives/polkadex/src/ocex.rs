use crate::assets::AssetId;
use codec::{Decode, Encode, MaxEncodedLen};
use frame_support::{traits::Get, BoundedVec};
use rust_decimal::{prelude::FromPrimitive, Decimal};
use scale_info::TypeInfo;
#[cfg(feature = "std")]
use serde::{Deserialize, Serialize};
use sp_std::collections::btree_map::BTreeMap;

use crate::{fees::FeeConfig, withdrawal::Withdrawal, WithdrawalLimit};

#[derive(Clone, Encode, Decode, TypeInfo, Debug)]
#[cfg_attr(feature = "std", derive(Serialize, Deserialize))]
pub struct AccountInfo<Account, ProxyLimit: Get<u32>> {
	pub main_account: Account,
	pub proxies: BoundedVec<Account, ProxyLimit>,
	pub balances: BTreeMap<AssetId, (Decimal, Decimal)>,
	/// Trading Fee config
	pub fee_config: FeeConfig,
}
impl<Account: PartialEq, ProxyLimit: Get<u32>> AccountInfo<Account, ProxyLimit> {
	pub fn maker_fee_fraction(&self) -> Decimal {
		self.fee_config.maker_fraction
	}
	pub fn taker_fee_fraction(&self) -> Decimal {
		self.fee_config.taker_fraction
	}
}

impl<Account: PartialEq + Clone, ProxyLimit: Get<u32>> AccountInfo<Account, ProxyLimit> {
	pub fn new(main_account_id: Account) -> AccountInfo<Account, ProxyLimit> {
		let proxies = BoundedVec::default();
		AccountInfo {
			main_account: main_account_id,
			proxies,
			balances: BTreeMap::new(),
			fee_config: Default::default(),
		}
	}

	// Adds a new proxy account
	pub fn add_proxy(&mut self, proxy: Account) -> Result<(), Account> {
<<<<<<< HEAD
		self.proxies.try_push(proxy)
=======
		if let Err(()) = self.proxies.try_push(proxy.clone()) {
			return Err(proxy)
		}
		Ok(())
>>>>>>> 01c0e070
	}

	// Removes a proxy account
	pub fn remove_proxy(&mut self, proxy: &Account) {
		self.proxies.retain(|item| item != proxy);
	}
}

#[derive(Clone, Encode, Decode, MaxEncodedLen, TypeInfo, Debug, Eq, PartialEq)]
#[cfg_attr(feature = "std", derive(Serialize, Deserialize))]
pub struct OCEXConfig<AccountId> {
	pub enclave_id: AccountId,
}

#[derive(Clone, Encode, Decode, MaxEncodedLen, TypeInfo, Debug, Eq, PartialEq)]
#[cfg_attr(feature = "std", derive(Serialize, Deserialize))]
pub struct TradingPairConfig {
	pub base_asset: AssetId,
	pub quote_asset: AssetId,
	pub min_price: Decimal,
	pub max_price: Decimal,
	pub price_tick_size: Decimal,
	pub min_qty: Decimal,
	pub max_qty: Decimal,
	pub qty_step_size: Decimal,
	pub operational_status: bool, //will be true if the trading pair is enabled on the orderbook.
	pub base_asset_precision: u8,
	pub quote_asset_precision: u8,
}

impl TradingPairConfig {
	pub fn min_volume(&self) -> Decimal {
		self.min_qty.saturating_mul(self.min_price)
	}

	// This is an easy to use default config for testing and other purposes.
	pub fn default(base: AssetId, quote: AssetId) -> Self {
		Self {
			base_asset: base,
			quote_asset: quote,
			min_price: Decimal::from_f64(0.0001).unwrap(),
			max_price: Decimal::from_f64(1000.0).unwrap(),
			price_tick_size: Decimal::from_f64(0.000001).unwrap(),
			min_qty: Decimal::from_f64(0.0001).unwrap(),
			max_qty: Decimal::from_f64(1000.0).unwrap(),
			qty_step_size: Decimal::from_f64(0.001).unwrap(),
			operational_status: true,
			base_asset_precision: 8,
			quote_asset_precision: 8,
		}
	}
}

#[derive(Clone, Encode, Decode, MaxEncodedLen, TypeInfo, Debug, PartialEq)]
#[cfg_attr(feature = "std", derive(Serialize, Deserialize))]
pub enum OnChainEvents<AccountId> {
	OrderBookWithdrawalClaimed(u64, AccountId, BoundedVec<Withdrawal<AccountId>, WithdrawalLimit>),
	GetStorage(Pallet, StorageItem, u64),
}

#[derive(Clone, Encode, Decode, MaxEncodedLen, TypeInfo, Debug, PartialEq)]
#[cfg_attr(feature = "std", derive(Serialize, Deserialize))]
pub enum Pallet {
	OCEX,
}

#[derive(Clone, Encode, Decode, MaxEncodedLen, TypeInfo, Debug, PartialEq)]
#[cfg_attr(feature = "std", derive(Serialize, Deserialize))]
pub enum StorageItem {
	Withdrawal,
}<|MERGE_RESOLUTION|>--- conflicted
+++ resolved
@@ -40,14 +40,10 @@
 
 	// Adds a new proxy account
 	pub fn add_proxy(&mut self, proxy: Account) -> Result<(), Account> {
-<<<<<<< HEAD
-		self.proxies.try_push(proxy)
-=======
 		if let Err(()) = self.proxies.try_push(proxy.clone()) {
 			return Err(proxy)
 		}
 		Ok(())
->>>>>>> 01c0e070
 	}
 
 	// Removes a proxy account
