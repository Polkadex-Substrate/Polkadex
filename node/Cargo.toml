--- conflicted
+++ resolved
@@ -85,7 +85,6 @@
 sp-authority-discovery = { git = "https://github.com/paritytech/substrate", branch = "polkadot-v0.9.28" }
 
 #Primitives
-<<<<<<< HEAD
 polkadex-primitives = { default-features = false, branch = "polkadot-v0.9.28", git = "https://github.com/Polkadex-Substrate/polkadex-primitives.git" }
 sc-executor = { git = "https://github.com/paritytech/substrate", branch = "polkadot-v0.9.28" }
 sc-network-common = { git = "https://github.com/paritytech/substrate", branch = "polkadot-v0.9.28" }
@@ -93,16 +92,6 @@
 node-executor = {  git = "https://github.com/paritytech/substrate", branch = "polkadot-v0.9.28", features = ["wasmtime"] }
 sc-service = {  git = "https://github.com/paritytech/substrate",branch = "polkadot-v0.9.28", features = ["wasmtime"]}
 sp-trie = { git = "https://github.com/paritytech/substrate", branch = "polkadot-v0.9.28", default-features= false, features = [
-=======
-polkadex-primitives = { git = "https://github.com/Polkadex-Substrate/polkadex-primitives.git", branch = "polkadot-v0.9.19"}
-sc-executor = { git = "https://github.com/paritytech/substrate", branch = "polkadot-v0.9.19" }
-
-
-sc-cli = {  git = "https://github.com/paritytech/substrate",branch = "polkadot-v0.9.19", features = ["wasmtime"] }
-node-executor = {  git = "https://github.com/paritytech/substrate", branch = "polkadot-v0.9.19", features = ["wasmtime"] }
-sc-service = {  git = "https://github.com/paritytech/substrate",branch = "polkadot-v0.9.19", features = ["wasmtime"]}
-sp-trie = { git = "https://github.com/paritytech/substrate", branch = "polkadot-v0.9.19", default-features= false, features = [
->>>>>>> 718531b9
 	"memory-tracker",
 ] }
 
