[package]
name = "polkadex-node"
version = "4.0.0"
authors = ["Polkadex OÜ <https://polkadex.trade>"]
description = "Polkadex main blockchain"
edition = "2021"
license = "GNU GPL v3"
build = "build.rs"
homepage = "https://polkadex.trade"
repository = "https://github.com/Polkadex-Substrate/Polkadex/"

[package.metadata.docs.rs]
targets = ["x86_64-unknown-linux-gnu"]

[build-dependencies]
substrate-build-script-utils = { version = "3.0.0" }
structopt = { version = "0.3.8", optional = true }

[dependencies]
codec = { package = "parity-scale-codec", version = "3.0.0" }
serde = { version = "1.0.136", features = ["derive"] }
futures = { version = "0.3.9", features = ["compat"] }
hex-literal = "0.3.1"
clap = { version = "3.0", features = ["derive"] }
itertools = "0.10.1"
jsonrpsee = { version = "0.15.1", features = ["server"] }
# local dependencies
node-polkadex-runtime = { path = "../runtime", version = "4.0.0" }
pallet-asset-handler-rpc = { path = "../pallets/asset-handler/rpc" }
polkadex-client = { path = "../client"}
orderbook = { path = "../clients/orderbook" }
orderbook-primitives = { path = "../primitives/orderbook" }
orderbook-rpc = { path = "../clients/orderbook/rpc" }
memory-db = { git = "https://github.com/Polkadex-Substrate/trie.git", branch = "master"  }
reference-trie = { git = "https://github.com/Polkadex-Substrate/trie.git", branch = "master"  }

# Substrate dependencies
<<<<<<< HEAD
thea-primitives = { path = "../thea-primitives" }
frame-benchmarking = { git = "https://github.com/paritytech/substrate", branch = "polkadot-v0.9.28" }
=======
>>>>>>> e92850a1
frame-support = { git = "https://github.com/paritytech/substrate", branch = "polkadot-v0.9.28" }
frame-benchmarking-cli = { git = "https://github.com/paritytech/substrate", branch = "polkadot-v0.9.28" }
pallet-im-online = { git = "https://github.com/paritytech/substrate", branch = "polkadot-v0.9.28" }
pallet-transaction-payment-rpc = { git = "https://github.com/paritytech/substrate", branch = "polkadot-v0.9.28" }
sc-basic-authorship = { git = "https://github.com/paritytech/substrate", branch = "polkadot-v0.9.28" }
sc-client-api = { git = "https://github.com/paritytech/substrate", branch = "polkadot-v0.9.28" }
sc-chain-spec = { git = "https://github.com/paritytech/substrate", branch = "polkadot-v0.9.28" }
sc-consensus = { git = "https://github.com/paritytech/substrate", branch = "polkadot-v0.9.28" }
sc-sync-state-rpc = { git = "https://github.com/paritytech/substrate", branch = "polkadot-v0.9.28" }
sc-consensus-slots = { git = "https://github.com/paritytech/substrate", branch = "polkadot-v0.9.28" }
sc-consensus-uncles = { git = "https://github.com/paritytech/substrate", branch = "polkadot-v0.9.28" }
sc-authority-discovery = { git = "https://github.com/paritytech/substrate", branch = "polkadot-v0.9.28" }
sc-consensus-babe = { git = "https://github.com/paritytech/substrate", branch = "polkadot-v0.9.28" }
sc-consensus-babe-rpc = { git = "https://github.com/paritytech/substrate", branch = "polkadot-v0.9.28" }
sc-consensus-epochs = { git = "https://github.com/paritytech/substrate", branch = "polkadot-v0.9.28" }
sc-finality-grandpa = { git = "https://github.com/paritytech/substrate", branch = "polkadot-v0.9.28" }
sc-finality-grandpa-rpc = { git = "https://github.com/paritytech/substrate", branch = "polkadot-v0.9.28" }
sc-network = { git = "https://github.com/paritytech/substrate", branch = "polkadot-v0.9.28" }
sc-rpc = { git = "https://github.com/paritytech/substrate", branch = "polkadot-v0.9.28" }
sc-rpc-api = { git = "https://github.com/paritytech/substrate", branch = "polkadot-v0.9.28" }
sc-transaction-pool = { git = "https://github.com/paritytech/substrate", branch = "polkadot-v0.9.28" }
sp-api = { git = "https://github.com/paritytech/substrate", branch = "polkadot-v0.9.28" }
sp-authorship = { git = "https://github.com/paritytech/substrate", branch = "polkadot-v0.9.28" }
sp-block-builder = { git = "https://github.com/paritytech/substrate", branch = "polkadot-v0.9.28" }
sp-blockchain = { git = "https://github.com/paritytech/substrate", branch = "polkadot-v0.9.28" }
sp-consensus = { git = "https://github.com/paritytech/substrate", branch = "polkadot-v0.9.28" }
sp-consensus-babe = { git = "https://github.com/paritytech/substrate", branch = "polkadot-v0.9.28" }
sp-core = { git = "https://github.com/paritytech/substrate", branch = "polkadot-v0.9.28" }
sp-keystore = { git = "https://github.com/paritytech/substrate", branch = "polkadot-v0.9.28" }
grandpa-primitives = {  git = "https://github.com/paritytech/substrate", branch = "polkadot-v0.9.28" , package="sp-finality-grandpa"}
sp-inherents = { git = "https://github.com/paritytech/substrate", branch = "polkadot-v0.9.28" }
sp-timestamp = { git = "https://github.com/paritytech/substrate", branch = "polkadot-v0.9.28" }
sp-runtime = { git = "https://github.com/paritytech/substrate", branch = "polkadot-v0.9.28" }
sc-telemetry = { git = "https://github.com/paritytech/substrate", branch = "polkadot-v0.9.28" }
substrate-frame-rpc-system = { git = "https://github.com/paritytech/substrate", branch = "polkadot-v0.9.28" }
sp-keyring = { git = "https://github.com/paritytech/substrate", branch = "polkadot-v0.9.28" }
frame-system = { git = "https://github.com/paritytech/substrate", branch = "polkadot-v0.9.28" }
pallet-transaction-payment = { git = "https://github.com/paritytech/substrate", branch = "polkadot-v0.9.28" }
sc-transaction-pool-api = { git = "https://github.com/paritytech/substrate", branch = "polkadot-v0.9.28" }
sp-authority-discovery = { git = "https://github.com/paritytech/substrate", branch = "polkadot-v0.9.28" }

#Primitives
polkadex-primitives = { path = "../primitives/polkadex" }
sc-executor = { git = "https://github.com/paritytech/substrate", branch = "polkadot-v0.9.28" }
sc-network-common = { git = "https://github.com/paritytech/substrate", branch = "polkadot-v0.9.28" }
<<<<<<< HEAD
sc-cli = { git = "https://github.com/paritytech/substrate",branch = "polkadot-v0.9.28", features = ["wasmtime"] }
sc-service = { git = "https://github.com/paritytech/substrate",branch = "polkadot-v0.9.28", features = ["wasmtime"]}
sp-trie = { git = "https://github.com/paritytech/substrate", branch = "polkadot-v0.9.28", default-features = false, features = [
	"memory-tracker",
] }

=======
sc-cli = {  git = "https://github.com/paritytech/substrate",branch = "polkadot-v0.9.28", features = ["wasmtime"] }
sc-service = {  git = "https://github.com/paritytech/substrate",branch = "polkadot-v0.9.28", features = ["wasmtime"]}
>>>>>>> e92850a1
frame-try-runtime = { git = "https://github.com/paritytech/substrate.git", branch = "polkadot-v0.9.28", optional = true }
try-runtime-cli = { git = "https://github.com/paritytech/substrate.git", branch = "polkadot-v0.9.28", optional = true }

[dev-dependencies]
futures = "0.3.9"
tempfile = "3.1.0"
sc-keystore =  { git = "https://github.com/paritytech/substrate", branch = "polkadot-v0.9.28" }
sc-consensus = { git = "https://github.com/paritytech/substrate", branch = "polkadot-v0.9.28" }
sc-consensus-babe =  { git = "https://github.com/paritytech/substrate", branch = "polkadot-v0.9.28" }
sc-consensus-epochs =  { git = "https://github.com/paritytech/substrate", branch = "polkadot-v0.9.28" }
sp-tracing =  { git = "https://github.com/paritytech/substrate", branch = "polkadot-v0.9.28" }
sc-service-test = { git = "https://github.com/paritytech/substrate", branch = "polkadot-v0.9.28" }

[features]
default = []
runtime-benchmarks = [
	"node-polkadex-runtime/runtime-benchmarks",
]
cli = [
	"try-runtime-cli",
]
try-runtime = [
	"node-polkadex-runtime/try-runtime",
	"try-runtime-cli",
]<|MERGE_RESOLUTION|>--- conflicted
+++ resolved
@@ -17,11 +17,16 @@
 structopt = { version = "0.3.8", optional = true }
 
 [dependencies]
+# third-party dependencies
+jsonrpc-core = "18.0.0"
 codec = { package = "parity-scale-codec", version = "3.0.0" }
 serde = { version = "1.0.136", features = ["derive"] }
 futures = { version = "0.3.9", features = ["compat"] }
 hex-literal = "0.3.1"
+log = "0.4.8"
+rand = "0.8.5"
 clap = { version = "3.0", features = ["derive"] }
+parking_lot = "0.12.1"
 itertools = "0.10.1"
 jsonrpsee = { version = "0.15.1", features = ["server"] }
 # local dependencies
@@ -35,15 +40,15 @@
 reference-trie = { git = "https://github.com/Polkadex-Substrate/trie.git", branch = "master"  }
 
 # Substrate dependencies
-<<<<<<< HEAD
 thea-primitives = { path = "../thea-primitives" }
 frame-benchmarking = { git = "https://github.com/paritytech/substrate", branch = "polkadot-v0.9.28" }
-=======
->>>>>>> e92850a1
 frame-support = { git = "https://github.com/paritytech/substrate", branch = "polkadot-v0.9.28" }
 frame-benchmarking-cli = { git = "https://github.com/paritytech/substrate", branch = "polkadot-v0.9.28" }
 pallet-im-online = { git = "https://github.com/paritytech/substrate", branch = "polkadot-v0.9.28" }
+pallet-staking = { git = "https://github.com/paritytech/substrate", branch = "polkadot-v0.9.28" }
 pallet-transaction-payment-rpc = { git = "https://github.com/paritytech/substrate", branch = "polkadot-v0.9.28" }
+pallet-contracts = { git = "https://github.com/paritytech/substrate", branch = "polkadot-v0.9.28" }
+pallet-contracts-rpc = { git = "https://github.com/paritytech/substrate", branch = "polkadot-v0.9.28" }
 sc-basic-authorship = { git = "https://github.com/paritytech/substrate", branch = "polkadot-v0.9.28" }
 sc-client-api = { git = "https://github.com/paritytech/substrate", branch = "polkadot-v0.9.28" }
 sc-chain-spec = { git = "https://github.com/paritytech/substrate", branch = "polkadot-v0.9.28" }
@@ -85,29 +90,30 @@
 polkadex-primitives = { path = "../primitives/polkadex" }
 sc-executor = { git = "https://github.com/paritytech/substrate", branch = "polkadot-v0.9.28" }
 sc-network-common = { git = "https://github.com/paritytech/substrate", branch = "polkadot-v0.9.28" }
-<<<<<<< HEAD
 sc-cli = { git = "https://github.com/paritytech/substrate",branch = "polkadot-v0.9.28", features = ["wasmtime"] }
 sc-service = { git = "https://github.com/paritytech/substrate",branch = "polkadot-v0.9.28", features = ["wasmtime"]}
 sp-trie = { git = "https://github.com/paritytech/substrate", branch = "polkadot-v0.9.28", default-features = false, features = [
 	"memory-tracker",
 ] }
 
-=======
-sc-cli = {  git = "https://github.com/paritytech/substrate",branch = "polkadot-v0.9.28", features = ["wasmtime"] }
-sc-service = {  git = "https://github.com/paritytech/substrate",branch = "polkadot-v0.9.28", features = ["wasmtime"]}
->>>>>>> e92850a1
 frame-try-runtime = { git = "https://github.com/paritytech/substrate.git", branch = "polkadot-v0.9.28", optional = true }
 try-runtime-cli = { git = "https://github.com/paritytech/substrate.git", branch = "polkadot-v0.9.28", optional = true }
 
 [dev-dependencies]
 futures = "0.3.9"
 tempfile = "3.1.0"
+assert_cmd = "2.0.4"
+nix = "0.25.0"
+serde_json = "1.0"
+regex = "1"
+platforms = "3.0.1"
+async-std = { version = "1.6.5", features = ["attributes"] }
+soketto = "0.7.1"
 sc-keystore =  { git = "https://github.com/paritytech/substrate", branch = "polkadot-v0.9.28" }
 sc-consensus = { git = "https://github.com/paritytech/substrate", branch = "polkadot-v0.9.28" }
 sc-consensus-babe =  { git = "https://github.com/paritytech/substrate", branch = "polkadot-v0.9.28" }
 sc-consensus-epochs =  { git = "https://github.com/paritytech/substrate", branch = "polkadot-v0.9.28" }
 sp-tracing =  { git = "https://github.com/paritytech/substrate", branch = "polkadot-v0.9.28" }
-sc-service-test = { git = "https://github.com/paritytech/substrate", branch = "polkadot-v0.9.28" }
 
 [features]
 default = []
