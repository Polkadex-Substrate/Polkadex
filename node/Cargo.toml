[package]
name = "polkadex-node"
version = "3.0.0"
authors = ["Polkadex OÜ <https://polkadex.trade>"]
description = "Polkadex main blockchain"
edition = "2018"
license = "GNU GPL v3"
build = "build.rs"
homepage = "https://polkadex.trade"
repository = "https://github.com/Polkadex-Substrate/Polkadex/"

[package.metadata.docs.rs]
targets = ['x86_64-unknown-linux-gnu']

[build-dependencies]
substrate-build-script-utils = { version = "3.0.0" }
structopt = { version = "0.3.8", optional = true }

[dependencies]
# third-party dependencies
jsonrpc-core = "18.0.0"
codec = { package = "parity-scale-codec", version = "2.2.0" }
serde = { version = "1.0.68", features = ["derive"] }
futures = { version = "0.3.9", features = ["compat"] }
hex-literal = "0.3.1"
log = "0.4.8"
rand = "0.7.2"
structopt = { version = "0.3.8" }
parking_lot = "0.11.1"
itertools = "0.10.1"
# local dependencies
node-polkadex-runtime = { path = '../runtime', version = '3.0.0' }
polkadex-ido-rpc = {path = "../pallets/Polkadex_Ido/rpc"}

# Substrate dependencies
frame-benchmarking = {  git = "https://github.com/paritytech/substrate", branch = "master" }
frame-support = {  git = "https://github.com/paritytech/substrate", branch = "master" }
frame-benchmarking-cli = {  git = "https://github.com/paritytech/substrate", branch = "master" }
pallet-im-online = {  git = "https://github.com/paritytech/substrate", branch = "master" }
pallet-staking = {  git = "https://github.com/paritytech/substrate", branch = "master" }
pallet-transaction-payment-rpc = {  git = "https://github.com/paritytech/substrate", branch = "master" }
pallet-contracts = {  git = "https://github.com/paritytech/substrate", branch = "master" }
pallet-contracts-rpc = {  git = "https://github.com/paritytech/substrate", branch = "master" }
sc-basic-authorship = {  git = "https://github.com/paritytech/substrate", branch = "master" }
sc-client-api = {  git = "https://github.com/paritytech/substrate", branch = "master" }
sc-chain-spec = {  git = "https://github.com/paritytech/substrate", branch = "master" }
sc-consensus = {  git = "https://github.com/paritytech/substrate", branch = "master" }
sc-sync-state-rpc = {  git = "https://github.com/paritytech/substrate", branch = "master" }
sc-consensus-slots = {  git = "https://github.com/paritytech/substrate", branch = "master" }
sc-consensus-uncles = {  git = "https://github.com/paritytech/substrate", branch = "master" }
sc-authority-discovery = {  git = "https://github.com/paritytech/substrate", branch = "master" }
sc-consensus-babe = {  git = "https://github.com/paritytech/substrate", branch = "master" }
sc-consensus-babe-rpc = {  git = "https://github.com/paritytech/substrate", branch = "master" }
sc-consensus-epochs = {  git = "https://github.com/paritytech/substrate", branch = "master" }
grandpa = {  git = "https://github.com/paritytech/substrate", branch = "master" ,package="sc-finality-grandpa"}
sc-finality-grandpa-rpc = {  git = "https://github.com/paritytech/substrate", branch = "master" }
sc-keystore = {  git = "https://github.com/paritytech/substrate", branch = "master" }
sc-network = {  git = "https://github.com/paritytech/substrate", branch = "master" }
sc-rpc = {  git = "https://github.com/paritytech/substrate", branch = "master" }
sc-rpc-api = {  git = "https://github.com/paritytech/substrate", branch = "master" }
sc-transaction-pool = {  git = "https://github.com/paritytech/substrate", branch = "master" }
sp-api = {  git = "https://github.com/paritytech/substrate", branch = "master" }
sp-authorship = {  git = "https://github.com/paritytech/substrate", branch = "master" }
sp-block-builder = {  git = "https://github.com/paritytech/substrate", branch = "master" }
sp-blockchain = {  git = "https://github.com/paritytech/substrate", branch = "master" }
sp-consensus = {  git = "https://github.com/paritytech/substrate", branch = "master" }
sp-consensus-babe = {  git = "https://github.com/paritytech/substrate", branch = "master" }
sp-core = {  git = "https://github.com/paritytech/substrate", branch = "master" }
sp-keystore = {  git = "https://github.com/paritytech/substrate", branch = "master" }
grandpa-primitives = {  git = "https://github.com/paritytech/substrate", branch = "master" , package="sp-finality-grandpa"}
sp-inherents = {  git = "https://github.com/paritytech/substrate", branch = "master" }
sp-timestamp = {  git = "https://github.com/paritytech/substrate", branch = "master" }
sp-runtime = {  git = "https://github.com/paritytech/substrate", branch = "master" }
sc-telemetry = {  git = "https://github.com/paritytech/substrate", branch = "master" }
sp-transaction-pool = {  git = "https://github.com/paritytech/substrate", branch = "master" }
substrate-frame-rpc-system = {  git = "https://github.com/paritytech/substrate", branch = "master" }
sc-service-test = {  git = "https://github.com/paritytech/substrate", branch = "master" }
sp-keyring = {  git = "https://github.com/paritytech/substrate", branch = "master" }
frame-system = {  git = "https://github.com/paritytech/substrate", branch = "master" }
pallet-transaction-payment = {  git = "https://github.com/paritytech/substrate", branch = "master" }
sc-transaction-pool-api = {  git = "https://github.com/paritytech/substrate", branch = "master" }
sp-authority-discovery = {  git = "https://github.com/paritytech/substrate", branch = "master" }

#Primitives
<<<<<<< HEAD
polkadex-primitives = { git = "https://github.com/Polkadex-Substrate/polkadex-primitives.git", branch = 'main'}
=======
polkadex-primitives = { git = "https://github.com/Polkadex-Substrate/polkadex-primitives.git", branch = 'master'}
>>>>>>> 2274b5ac
sc-executor = {  git = "https://github.com/paritytech/substrate", branch = "master" }


sc-cli = {  git = "https://github.com/paritytech/substrate", branch = "master", features = ["wasmtime"] }
node-executor = {  git = "https://github.com/paritytech/substrate", branch = "master", features = ["wasmtime"] }
sc-service = {  git = "https://github.com/paritytech/substrate", branch = "master", features = ["wasmtime"]}
sp-trie = { git = "https://github.com/paritytech/substrate", branch = "master", default-features= false, features = [
	"memory-tracker",
] }


[dev-dependencies]
futures = "0.3.9"
tempfile = "3.1.0"
assert_cmd = "1.0"
nix = "0.19"
serde_json = "1.0"
regex = "1"
platforms = "1.1"
async-std = { version = "1.6.5", features = ["attributes"] }
soketto = "0.4.2"
sc-keystore =  {  git = "https://github.com/paritytech/substrate", branch = "master" }
sc-consensus = {  git = "https://github.com/paritytech/substrate", branch = "master" }
sc-consensus-babe =  {  git = "https://github.com/paritytech/substrate", branch = "master" }
sc-consensus-epochs =  {  git = "https://github.com/paritytech/substrate", branch = "master" }


[features]
default = []
runtime-benchmarks = [
	"node-polkadex-runtime/runtime-benchmarks",
]<|MERGE_RESOLUTION|>--- conflicted
+++ resolved
@@ -82,11 +82,7 @@
 sp-authority-discovery = {  git = "https://github.com/paritytech/substrate", branch = "master" }
 
 #Primitives
-<<<<<<< HEAD
-polkadex-primitives = { git = "https://github.com/Polkadex-Substrate/polkadex-primitives.git", branch = 'main'}
-=======
 polkadex-primitives = { git = "https://github.com/Polkadex-Substrate/polkadex-primitives.git", branch = 'master'}
->>>>>>> 2274b5ac
 sc-executor = {  git = "https://github.com/paritytech/substrate", branch = "master" }
 
 
