[package]
name = "polkadex-node"
version = "3.0.0"
authors = ["Polkadex OÜ <https://polkadex.trade>"]
description = "Polkadex main blockchain"
edition = "2021"
license = "GNU GPL v3"
build = "build.rs"
homepage = "https://polkadex.trade"
repository = "https://github.com/Polkadex-Substrate/Polkadex/"

[package.metadata.docs.rs]
targets = ["x86_64-unknown-linux-gnu"]

[build-dependencies]
substrate-build-script-utils = { version = "3.0.0" }
structopt = { version = "0.3.8", optional = true }

[dependencies]
# third-party dependencies
jsonrpc-core = "18.0.0"
codec = { package = "parity-scale-codec", version = "3.0.0" }
serde = { version = "1.0.136", features = ["derive"] }
futures = { version = "0.3.9", features = ["compat"] }
hex-literal = "0.3.1"
log = "0.4.8"
rand = "0.7.2"
clap = { version = "3.0", features = ["derive"] }
parking_lot = "0.11.1"
itertools = "0.10.1"
jsonrpsee = { version = "0.15.1", features = ["server"] }
# local dependencies
node-polkadex-runtime = { path = "../runtime", version = "3.0.0" }
<<<<<<< HEAD
polkadex-ido-rpc = {path = "../pallets/polkadex-ido/rpc"}
pallet-ocex-rpc = {path = "../pallets/ocex/rpc"}
pallet-asset-handler-rpc = {path = "../pallets/asset-handler/rpc"}
=======
>>>>>>> a8d9c832
polkadex-client = { path = "../client"}

# Substrate dependencies
frame-benchmarking = { git = "https://github.com/paritytech/substrate", branch = "polkadot-v0.9.28" }
frame-support = { git = "https://github.com/paritytech/substrate", branch = "polkadot-v0.9.28" }
frame-benchmarking-cli = { git = "https://github.com/paritytech/substrate", branch = "polkadot-v0.9.28" }
pallet-im-online = { git = "https://github.com/paritytech/substrate", branch = "polkadot-v0.9.28" }
pallet-staking = { git = "https://github.com/paritytech/substrate", branch = "polkadot-v0.9.28" }
pallet-transaction-payment-rpc = { git = "https://github.com/paritytech/substrate", branch = "polkadot-v0.9.28" }
pallet-contracts = { git = "https://github.com/paritytech/substrate", branch = "polkadot-v0.9.28" }
pallet-contracts-rpc = { git = "https://github.com/paritytech/substrate", branch = "polkadot-v0.9.28" }
sc-basic-authorship = { git = "https://github.com/paritytech/substrate", branch = "polkadot-v0.9.28" }
sc-client-api = { git = "https://github.com/paritytech/substrate", branch = "polkadot-v0.9.28" }
sc-chain-spec = { git = "https://github.com/paritytech/substrate", branch = "polkadot-v0.9.28" }
sc-consensus = { git = "https://github.com/paritytech/substrate", branch = "polkadot-v0.9.28" }
sc-sync-state-rpc = { git = "https://github.com/paritytech/substrate", branch = "polkadot-v0.9.28" }
sc-consensus-slots = { git = "https://github.com/paritytech/substrate", branch = "polkadot-v0.9.28" }
sc-consensus-uncles = { git = "https://github.com/paritytech/substrate", branch = "polkadot-v0.9.28" }
sc-authority-discovery = { git = "https://github.com/paritytech/substrate", branch = "polkadot-v0.9.28" }
sc-consensus-babe = { git = "https://github.com/paritytech/substrate", branch = "polkadot-v0.9.28" }
sc-consensus-babe-rpc = { git = "https://github.com/paritytech/substrate", branch = "polkadot-v0.9.28" }
sc-consensus-epochs = { git = "https://github.com/paritytech/substrate", branch = "polkadot-v0.9.28" }
sc-finality-grandpa = {  git = "https://github.com/paritytech/substrate", branch = "polkadot-v0.9.28"}
sc-finality-grandpa-rpc = { git = "https://github.com/paritytech/substrate", branch = "polkadot-v0.9.28" }
sc-keystore = { git = "https://github.com/paritytech/substrate", branch = "polkadot-v0.9.28" }
sc-network = { git = "https://github.com/paritytech/substrate", branch = "polkadot-v0.9.28" }
sc-rpc = { git = "https://github.com/paritytech/substrate", branch = "polkadot-v0.9.28" }
sc-rpc-api = { git = "https://github.com/paritytech/substrate", branch = "polkadot-v0.9.28" }
sc-transaction-pool = { git = "https://github.com/paritytech/substrate", branch = "polkadot-v0.9.28" }
sp-api = { git = "https://github.com/paritytech/substrate", branch = "polkadot-v0.9.28" }
sp-authorship = { git = "https://github.com/paritytech/substrate", branch = "polkadot-v0.9.28" }
sp-block-builder = { git = "https://github.com/paritytech/substrate", branch = "polkadot-v0.9.28" }
sp-blockchain = { git = "https://github.com/paritytech/substrate", branch = "polkadot-v0.9.28" }
sp-consensus = { git = "https://github.com/paritytech/substrate", branch = "polkadot-v0.9.28" }
sp-consensus-babe = { git = "https://github.com/paritytech/substrate", branch = "polkadot-v0.9.28" }
sp-core = { git = "https://github.com/paritytech/substrate", branch = "polkadot-v0.9.28" }
sp-keystore = { git = "https://github.com/paritytech/substrate", branch = "polkadot-v0.9.28" }
grandpa-primitives = {  git = "https://github.com/paritytech/substrate", branch = "polkadot-v0.9.28" , package="sp-finality-grandpa"}
sp-inherents = { git = "https://github.com/paritytech/substrate", branch = "polkadot-v0.9.28" }
sp-timestamp = { git = "https://github.com/paritytech/substrate", branch = "polkadot-v0.9.28" }
sp-runtime = { git = "https://github.com/paritytech/substrate", branch = "polkadot-v0.9.28" }
sc-telemetry = { git = "https://github.com/paritytech/substrate", branch = "polkadot-v0.9.28" }
sp-transaction-pool = { git = "https://github.com/paritytech/substrate", branch = "polkadot-v0.9.28" }
substrate-frame-rpc-system = { git = "https://github.com/paritytech/substrate", branch = "polkadot-v0.9.28" }
sc-service-test = { git = "https://github.com/paritytech/substrate", branch = "polkadot-v0.9.28" }
sp-keyring = { git = "https://github.com/paritytech/substrate", branch = "polkadot-v0.9.28" }
frame-system = { git = "https://github.com/paritytech/substrate", branch = "polkadot-v0.9.28" }
frame-system-rpc-runtime-api = { git = "https://github.com/paritytech/substrate", branch = "polkadot-v0.9.28" }
pallet-transaction-payment = { git = "https://github.com/paritytech/substrate", branch = "polkadot-v0.9.28" }
pallet-asset-tx-payment = { git = "https://github.com/paritytech/substrate", branch = "polkadot-v0.9.28" }
sc-transaction-pool-api = { git = "https://github.com/paritytech/substrate", branch = "polkadot-v0.9.28" }
sp-authority-discovery = { git = "https://github.com/paritytech/substrate", branch = "polkadot-v0.9.28" }

#Primitives
polkadex-primitives = { default-features = false, branch = "polkadot-v0.9.28", git = "https://github.com/Polkadex-Substrate/polkadex-primitives.git" }
sc-executor = { git = "https://github.com/paritytech/substrate", branch = "polkadot-v0.9.28" }
sc-network-common = { git = "https://github.com/paritytech/substrate", branch = "polkadot-v0.9.28" }
sc-cli = {  git = "https://github.com/paritytech/substrate",branch = "polkadot-v0.9.28", features = ["wasmtime"] }
#node-executor = {  git = "https://github.com/paritytech/substrate", branch = "polkadot-v0.9.28", features = ["wasmtime"] }
sc-service = {  git = "https://github.com/paritytech/substrate",branch = "polkadot-v0.9.28", features = ["wasmtime"]}
sp-trie = { git = "https://github.com/paritytech/substrate", branch = "polkadot-v0.9.28", default-features= false, features = [
	"memory-tracker",
] }

frame-try-runtime = { git = "https://github.com/paritytech/substrate.git", branch = "polkadot-v0.9.28", optional = true }
try-runtime-cli = { git = "https://github.com/paritytech/substrate.git", branch = "polkadot-v0.9.28", optional = true }

[dev-dependencies]
futures = "0.3.9"
tempfile = "3.1.0"
assert_cmd = "2.0.4"
nix = "0.25.0"
serde_json = "1.0"
regex = "1"
platforms = "3.0.1"
async-std = { version = "1.6.5", features = ["attributes"] }
soketto = "0.7.1"
sc-keystore =  { git = "https://github.com/paritytech/substrate", branch = "polkadot-v0.9.28" }
sc-consensus = { git = "https://github.com/paritytech/substrate", branch = "polkadot-v0.9.28" }
sc-consensus-babe =  { git = "https://github.com/paritytech/substrate", branch = "polkadot-v0.9.28" }
sc-consensus-epochs =  { git = "https://github.com/paritytech/substrate", branch = "polkadot-v0.9.28" }
sp-tracing =  { git = "https://github.com/paritytech/substrate", branch = "polkadot-v0.9.28" }

[features]
default = []
runtime-benchmarks = [
	"node-polkadex-runtime/runtime-benchmarks",
]
cli = [
	"try-runtime-cli",
]
try-runtime = [
	"node-polkadex-runtime/try-runtime",
	"try-runtime-cli",
]<|MERGE_RESOLUTION|>--- conflicted
+++ resolved
@@ -31,12 +31,7 @@
 jsonrpsee = { version = "0.15.1", features = ["server"] }
 # local dependencies
 node-polkadex-runtime = { path = "../runtime", version = "3.0.0" }
-<<<<<<< HEAD
-polkadex-ido-rpc = {path = "../pallets/polkadex-ido/rpc"}
-pallet-ocex-rpc = {path = "../pallets/ocex/rpc"}
 pallet-asset-handler-rpc = {path = "../pallets/asset-handler/rpc"}
-=======
->>>>>>> a8d9c832
 polkadex-client = { path = "../client"}
 
 # Substrate dependencies
