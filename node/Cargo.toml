[package]
name = "polkadex-node"
version = "3.0.0"
authors = ["Polkadex OÜ <https://polkadex.trade>"]
description = "Polkadex main blockchain"
edition = "2021"
license = "GNU GPL v3"
build = "build.rs"
homepage = "https://polkadex.trade"
repository = "https://github.com/Polkadex-Substrate/Polkadex/"

[package.metadata.docs.rs]
targets = ["x86_64-unknown-linux-gnu"]

[build-dependencies]
substrate-build-script-utils = { version = "3.0.0" }
structopt = { version = "0.3.8", optional = true }

[dependencies]
# third-party dependencies
jsonrpc-core = "18.0.0"
codec = { package = "parity-scale-codec", version = "3.0.0" }
serde = { version = "1.0.136", features = ["derive"] }
futures = { version = "0.3.9", features = ["compat"] }
hex-literal = "0.3.1"
log = "0.4.8"
rand = "0.7.2"
clap = { version = "3.0", features = ["derive"] }
parking_lot = "0.11.1"
itertools = "0.10.1"
jsonrpsee = { version = "0.15.1", features = ["server"] }
# local dependencies
node-polkadex-runtime = { path = "../runtime", version = "3.0.0" }
<<<<<<< HEAD
pallet-ocex-rpc = {path = "../pallets/ocex/rpc"}
=======
>>>>>>> a8d9c832
polkadex-client = { path = "../client"}

# Substrate dependencies
frame-benchmarking = { git = "https://github.com/paritytech/substrate", branch = "polkadot-v0.9.28" }
frame-support = { git = "https://github.com/paritytech/substrate", branch = "polkadot-v0.9.28" }
frame-benchmarking-cli = { git = "https://github.com/paritytech/substrate", branch = "polkadot-v0.9.28" }
pallet-im-online = { git = "https://github.com/paritytech/substrate", branch = "polkadot-v0.9.28" }
pallet-staking = { git = "https://github.com/paritytech/substrate", branch = "polkadot-v0.9.28" }
pallet-transaction-payment-rpc = { git = "https://github.com/paritytech/substrate", branch = "polkadot-v0.9.28" }
pallet-contracts = { git = "https://github.com/paritytech/substrate", branch = "polkadot-v0.9.28" }
pallet-contracts-rpc = { git = "https://github.com/paritytech/substrate", branch = "polkadot-v0.9.28" }
sc-basic-authorship = { git = "https://github.com/paritytech/substrate", branch = "polkadot-v0.9.28" }
sc-client-api = { git = "https://github.com/paritytech/substrate", branch = "polkadot-v0.9.28" }
sc-chain-spec = { git = "https://github.com/paritytech/substrate", branch = "polkadot-v0.9.28" }
sc-consensus = { git = "https://github.com/paritytech/substrate", branch = "polkadot-v0.9.28" }
sc-sync-state-rpc = { git = "https://github.com/paritytech/substrate", branch = "polkadot-v0.9.28" }
sc-consensus-slots = { git = "https://github.com/paritytech/substrate", branch = "polkadot-v0.9.28" }
sc-consensus-uncles = { git = "https://github.com/paritytech/substrate", branch = "polkadot-v0.9.28" }
sc-authority-discovery = { git = "https://github.com/paritytech/substrate", branch = "polkadot-v0.9.28" }
sc-consensus-babe = { git = "https://github.com/paritytech/substrate", branch = "polkadot-v0.9.28" }
sc-consensus-babe-rpc = { git = "https://github.com/paritytech/substrate", branch = "polkadot-v0.9.28" }
sc-consensus-epochs = { git = "https://github.com/paritytech/substrate", branch = "polkadot-v0.9.28" }
sc-finality-grandpa = {  git = "https://github.com/paritytech/substrate", branch = "polkadot-v0.9.28"}
sc-finality-grandpa-rpc = { git = "https://github.com/paritytech/substrate", branch = "polkadot-v0.9.28" }
sc-keystore = { git = "https://github.com/paritytech/substrate", branch = "polkadot-v0.9.28" }
sc-network = { git = "https://github.com/paritytech/substrate", branch = "polkadot-v0.9.28" }
sc-rpc = { git = "https://github.com/paritytech/substrate", branch = "polkadot-v0.9.28" }
sc-rpc-api = { git = "https://github.com/paritytech/substrate", branch = "polkadot-v0.9.28" }
sc-transaction-pool = { git = "https://github.com/paritytech/substrate", branch = "polkadot-v0.9.28" }
sp-api = { git = "https://github.com/paritytech/substrate", branch = "polkadot-v0.9.28" }
sp-authorship = { git = "https://github.com/paritytech/substrate", branch = "polkadot-v0.9.28" }
sp-block-builder = { git = "https://github.com/paritytech/substrate", branch = "polkadot-v0.9.28" }
sp-blockchain = { git = "https://github.com/paritytech/substrate", branch = "polkadot-v0.9.28" }
sp-consensus = { git = "https://github.com/paritytech/substrate", branch = "polkadot-v0.9.28" }
sp-consensus-babe = { git = "https://github.com/paritytech/substrate", branch = "polkadot-v0.9.28" }
sp-core = { git = "https://github.com/paritytech/substrate", branch = "polkadot-v0.9.28" }
sp-keystore = { git = "https://github.com/paritytech/substrate", branch = "polkadot-v0.9.28" }
grandpa-primitives = {  git = "https://github.com/paritytech/substrate", branch = "polkadot-v0.9.28" , package="sp-finality-grandpa"}
sp-inherents = { git = "https://github.com/paritytech/substrate", branch = "polkadot-v0.9.28" }
sp-timestamp = { git = "https://github.com/paritytech/substrate", branch = "polkadot-v0.9.28" }
sp-runtime = { git = "https://github.com/paritytech/substrate", branch = "polkadot-v0.9.28" }
sc-telemetry = { git = "https://github.com/paritytech/substrate", branch = "polkadot-v0.9.28" }
sp-transaction-pool = { git = "https://github.com/paritytech/substrate", branch = "polkadot-v0.9.28" }
substrate-frame-rpc-system = { git = "https://github.com/paritytech/substrate", branch = "polkadot-v0.9.28" }
sc-service-test = { git = "https://github.com/paritytech/substrate", branch = "polkadot-v0.9.28" }
sp-keyring = { git = "https://github.com/paritytech/substrate", branch = "polkadot-v0.9.28" }
frame-system = { git = "https://github.com/paritytech/substrate", branch = "polkadot-v0.9.28" }
frame-system-rpc-runtime-api = { git = "https://github.com/paritytech/substrate", branch = "polkadot-v0.9.28" }
pallet-transaction-payment = { git = "https://github.com/paritytech/substrate", branch = "polkadot-v0.9.28" }
pallet-asset-tx-payment = { git = "https://github.com/paritytech/substrate", branch = "polkadot-v0.9.28" }
sc-transaction-pool-api = { git = "https://github.com/paritytech/substrate", branch = "polkadot-v0.9.28" }
sp-authority-discovery = { git = "https://github.com/paritytech/substrate", branch = "polkadot-v0.9.28" }

#Primitives
polkadex-primitives = { default-features = false, branch = "polkadot-v0.9.28", git = "https://github.com/Polkadex-Substrate/polkadex-primitives.git" }
sc-executor = { git = "https://github.com/paritytech/substrate", branch = "polkadot-v0.9.28" }
sc-network-common = { git = "https://github.com/paritytech/substrate", branch = "polkadot-v0.9.28" }
sc-cli = {  git = "https://github.com/paritytech/substrate",branch = "polkadot-v0.9.28", features = ["wasmtime"] }
#node-executor = {  git = "https://github.com/paritytech/substrate", branch = "polkadot-v0.9.28", features = ["wasmtime"] }
sc-service = {  git = "https://github.com/paritytech/substrate",branch = "polkadot-v0.9.28", features = ["wasmtime"]}
sp-trie = { git = "https://github.com/paritytech/substrate", branch = "polkadot-v0.9.28", default-features= false, features = [
	"memory-tracker",
] }

frame-try-runtime = { git = "https://github.com/paritytech/substrate.git", branch = "polkadot-v0.9.28", optional = true }
try-runtime-cli = { git = "https://github.com/paritytech/substrate.git", branch = "polkadot-v0.9.28", optional = true }

[dev-dependencies]
futures = "0.3.9"
tempfile = "3.1.0"
assert_cmd = "2.0.4"
nix = "0.25.0"
serde_json = "1.0"
regex = "1"
platforms = "3.0.1"
async-std = { version = "1.6.5", features = ["attributes"] }
soketto = "0.7.1"
sc-keystore =  { git = "https://github.com/paritytech/substrate", branch = "polkadot-v0.9.28" }
sc-consensus = { git = "https://github.com/paritytech/substrate", branch = "polkadot-v0.9.28" }
sc-consensus-babe =  { git = "https://github.com/paritytech/substrate", branch = "polkadot-v0.9.28" }
sc-consensus-epochs =  { git = "https://github.com/paritytech/substrate", branch = "polkadot-v0.9.28" }
sp-tracing =  { git = "https://github.com/paritytech/substrate", branch = "polkadot-v0.9.28" }

[features]
default = []
runtime-benchmarks = [
	"node-polkadex-runtime/runtime-benchmarks",
]
cli = [
	"try-runtime-cli",
]
try-runtime = [
	"node-polkadex-runtime/try-runtime",
	"try-runtime-cli",
]<|MERGE_RESOLUTION|>--- conflicted
+++ resolved
@@ -31,10 +31,6 @@
 jsonrpsee = { version = "0.15.1", features = ["server"] }
 # local dependencies
 node-polkadex-runtime = { path = "../runtime", version = "3.0.0" }
-<<<<<<< HEAD
-pallet-ocex-rpc = {path = "../pallets/ocex/rpc"}
-=======
->>>>>>> a8d9c832
 polkadex-client = { path = "../client"}
 
 # Substrate dependencies
