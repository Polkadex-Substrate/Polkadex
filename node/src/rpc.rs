--- conflicted
+++ resolved
@@ -100,10 +100,7 @@
 	/// GRANDPA specific dependencies.
 	pub grandpa: GrandpaDeps<B>,
 	/// Channel for sending ob messages to worker
-<<<<<<< HEAD
 	pub orderbook: UnboundedSender<(ObMessage, sp_core::ecdsa::Signature)>,
-=======
-	pub orderbook: UnboundedSender<ObMessage>,
 	/// last successful block number snapshot created
 	pub last_successful_block_no_snapshot_created: Arc<RwLock<BlockNumber>>,
 	/// memory db
@@ -111,7 +108,6 @@
 	pub memory_db: Arc<RwLock<MemoryDB<RefHasher, HashKey<RefHasher>, Vec<u8>>>>,
 	/// working_state_root
 	pub working_state_root: Arc<RwLock<[u8; 32]>>,
->>>>>>> 01c0e070
 }
 
 /// Instantiate all Full RPC extensions.
