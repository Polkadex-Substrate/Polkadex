--- conflicted
+++ resolved
@@ -7,12 +7,9 @@
     SessionConfig, SessionKeys, StakerStatus, StakingConfig, SudoConfig, SystemConfig,
     TechnicalCommitteeConfig, MAX_NOMINATIONS,  VerifierLightclientConfig,
 };
-<<<<<<< HEAD
 use pallet_verifier_lightclient::EthereumHeader;
-=======
-
 use polkadex_primitives::assets::AssetId;
->>>>>>> 9f81828b
+
 use polkadex_primitives::Block;
 use pallet_im_online::sr25519::AuthorityId as ImOnlineId;
 use sc_chain_spec::ChainSpecExtension;
@@ -373,7 +370,6 @@
         pallet_treasury: Default::default(),
         pallet_vesting: Default::default(),
         pallet_gilt: Default::default(),
-<<<<<<< HEAD
         orml_vesting: Default::default(),
         orml_tokens: Default::default(),
         polkadex_ocex: Default::default(),
@@ -400,7 +396,7 @@
             },
             initial_difficulty: 19755084633726428633088u128.into(),
         },
-=======
+
         orml_vesting: OrmlVestingConfig { vesting: vec![] },
         orml_tokens: TokensConfig {
 			endowed_accounts: vec![
@@ -420,7 +416,7 @@
 			key: genesis.clone(),
 			genesis_account: genesis,
 		},
->>>>>>> 9f81828b
+
     }
 }
 
