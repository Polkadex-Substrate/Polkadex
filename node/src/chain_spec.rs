--- conflicted
+++ resolved
@@ -186,260 +186,6 @@
 	endowed_accounts: Option<Vec<AccountId>>,
 	_enable_println: bool,
 ) -> GenesisConfig {
-<<<<<<< HEAD
-    let _genesis: AccountId = OCEXGenesisAccount.into_account();
-    let treasury_accont: AccountId = PolkadexTreasuryModuleId::get().into_account();
-    let mut investor_balances = vec![
-       (hex!["e4cdc8abc0405db44c1a6886a2f2c59012fa3b98c07b61d63cc7f9e437ba243e"].into(), 18000050000000000),
-       (hex!["b26562a2e476fea86b26b2e47f12d279deb0ca7812bd1dad5b4fc8a909e10b22"].into(), 240000050000000000),
-       (hex!["e83adffb6338272e981cbc0c6cc03fd4e5e8447497b6b531b9436870c6079758"].into(), 18000050000000000),
-       (hex!["e613dd948e7baacc02c97db737ad43af7024f5ae595d06f1611ce827c300b17f"].into(), 360000050000000000),
-       (hex!["d0957efd407ac3e258122b9052ce408d68d499eb7ac12dacbbd3309758a1523c"].into(), 48000050000000000),
-       (hex!["182400644f4780a65a43e00f9630152fe0ab2323d0dacd04e808ceccf462f416"].into(), 105000050000000000),
-       (hex!["b8779ddd7bc8dc00dc0e220b6b07b509553c3cdbdad3e384cc1ba2187cbca53f"].into(), 5625050000000000),
-       (hex!["62168680c9ed6e456fa59bd01525a53dd6fa991757e920482016e7db6caebd45"].into(), 13125050000000000),
-       (hex!["1c2eaec3bd844d93d29d442c1ecc431e8502ce7b13f950ae203ee63ff2a1750a"].into(), 52500050000000000),
-       (hex!["78d4caac9c5b562190901aafb9f2c74780c5831a89257254ca225729e755d919"].into(), 52500050000000000),
-       (hex!["1a8538e949213a4034bca131957bbfe8bc45107be4e93c86f92353fccff90039"].into(), 52500050000000000),
-       (hex!["fac6591fd5605154f1a77fc142d66d9c2f7b11f5c0bc61a3ac8ab46099e87e3a"].into(), 15750050000000000),
-       (hex!["ccb97ce4726461ad53c0ec9277b1ba3f7f88b0a11f847f1ca17d358e6e4d0a05"].into(), 191250050000000000),
-       (hex!["08a1c86a2c789eeb1295c3b3ba63b2cde5d23fa6c80d8f87246c21a11fa3ba1d"].into(), 105000050000000000),
-       (hex!["082cb53d6299dc033e467de007bfd5c4c0d24135aa85d2f1d983008ff78fbb66"].into(), 127500050000000000),
-       (hex!["48cb52f3831917977aec38d9c3a3c73c8253b82523af35d44b7122e674677f05"].into(), 52500050000000000),
-       (hex!["0617b168a08acd31e3323ff63cb6e8e7682ba002ca0184a59a0ebc6dcf4e7f2b"].into(), 52500050000000000),
-       (hex!["b2fa882baef6358e3b4379c290fc989093da5f62b0c8cc57bb972fa7232efe10"].into(), 26250050000000000),
-       (hex!["ecd0a0fba2f97d02d81fa3408e7e1f4a40b36d58fb7b999f0d0f5e073b810d3d"].into(), 95625050000000000),
-       (hex!["0838d06bad89b000120bea3e2cbf59e342f518a3f76becfa8c35bfd386e79825"].into(), 52500050000000000),
-       (hex!["60285b86e8196e4e20565440e2ded16459a8f1e8b6c5ce8bacb4a5b11eee8b05"].into(), 75750050000000000),
-       (hex!["68732830b518f410592bfb6f623e9864e9c021bc4adfe4845916932024bf9119"].into(), 7875050000000000),
-       (hex!["bc13c9a902a524609f064014695f2b6548a17d7e8bb12a834220559bc38bbc5d"].into(), 42000050000000000),
-       (hex!["daeb89c994d06f7e996e2c3e9e1fe685765e40f083432fbcdcb7f77bc1f9a378"].into(), 7875050000000000),
-       (hex!["3ceab1c17a4302ac0471e943279bd993adf12af6d2010a4f73bbdf428fba914f"].into(), 30000050000000000),
-       (hex!["baf1346f012c29003aeb63ac2503fbfafcd0dc182e98053b34f8bb08510ca73f"].into(), 45840050000000000),
-       (hex!["969554a9c50959bc434b99051b9803cc911ba3cad6c0e1d2ab2b8bcbbd1f057e"].into(), 60000050000000000),
-       (hex!["78163c9443bb82aed109416c66630fde7c330a3af5569d6670c92cff4d16a108"].into(), 120000050000000000),
-       (hex!["724513af8211cbaaeb17e7bbff8f2286718135d4ebe10e556c5b2076dbbd342d"].into(), 60000050000000000),
-       (hex!["eab1d6b0efce910517067712d026e42ab5f84ffd068b80d3cd55cd7c95d4db68"].into(), 60000050000000000),
-       (hex!["3ee90311650ce54b81d70f77537dc255c130ac9f5f5933cc6e2cedcb00ebdf5d"].into(), 150000050000000000),
-       (hex!["a0cc2a61879f21b7924392cfea5c35b47781f795ca24d179188c6d3f2a67952b"].into(), 60000050000000000),
-       (hex!["2c6ce334da34c1ffdfb9cfb9962afdc9decf8f36b8d5282c2dbdef7c7b1aee53"].into(), 60000050000000000),
-       (hex!["aa36b0d46767a839e11f18d8f15d373ed1f63abb33324edd87ebdc5fcfabd812"].into(), 60000050000000000),
-       (hex!["ac6b20cfc19c17ca6d84edf5a082e242bdbb33c8f7f321e96f7764d3a9006d5a"].into(), 2812550000000000),
-       (hex!["c8222bea9ea635564585d0a59f45b2065c9a5db72430b0fecad7e59d72d29168"].into(), 1125050000000000),
-       (hex!["9a82629aac0895e5998542537f6b5b3a1c2c6fd46e827d409de88aacf9755a0e"].into(), 2812550000000000),
-       (hex!["8039b9f35380bc3c20206d25c44006bd98e1252d7cb80acd6290b4f9c17bcd4c"].into(), 50000050000000000),
-       (hex!["ec3cfd6b94a36adf49492caae5c59005b04e88a936c6106c4feca1631b5d6025"].into(), 50000050000000000),
-       (hex!["8a442ebbcdb3aeace616292a957f36462e1e4c69e11de340527bfb617b01e068"].into(), 50000050000000000),
-       (hex!["2c6789aa288e153564fe1ad4f824d8b760171db53d4e7500e2d3f9d51e979e03"].into(), 400000050000000000),
-    ];
-    let investor_vesting = vec![
-       (hex!["e4cdc8abc0405db44c1a6886a2f2c59012fa3b98c07b61d63cc7f9e437ba243e"].into(), 100, 7200, 3, 6000000000000000),
-       (hex!["b26562a2e476fea86b26b2e47f12d279deb0ca7812bd1dad5b4fc8a909e10b22"].into(), 100, 7200, 3, 80000000000000000),
-       (hex!["e83adffb6338272e981cbc0c6cc03fd4e5e8447497b6b531b9436870c6079758"].into(), 100, 7200, 3, 6000000000000000),
-       (hex!["e613dd948e7baacc02c97db737ad43af7024f5ae595d06f1611ce827c300b17f"].into(), 100, 7200, 3, 120000000000000000),
-       (hex!["d0957efd407ac3e258122b9052ce408d68d499eb7ac12dacbbd3309758a1523c"].into(), 100, 7200, 3, 16000000000000000),
-       (hex!["182400644f4780a65a43e00f9630152fe0ab2323d0dacd04e808ceccf462f416"].into(), 100, 7200, 3, 35000000000000000),
-       (hex!["b8779ddd7bc8dc00dc0e220b6b07b509553c3cdbdad3e384cc1ba2187cbca53f"].into(), 100, 7200, 3, 1875000000000000),
-       (hex!["62168680c9ed6e456fa59bd01525a53dd6fa991757e920482016e7db6caebd45"].into(), 100, 7200, 3, 4375000000000000),
-       (hex!["1c2eaec3bd844d93d29d442c1ecc431e8502ce7b13f950ae203ee63ff2a1750a"].into(), 100, 7200, 3, 17500000000000000),
-       (hex!["78d4caac9c5b562190901aafb9f2c74780c5831a89257254ca225729e755d919"].into(), 100, 7200, 3, 17500000000000000),
-       (hex!["1a8538e949213a4034bca131957bbfe8bc45107be4e93c86f92353fccff90039"].into(), 100, 7200, 3, 17500000000000000),
-       (hex!["fac6591fd5605154f1a77fc142d66d9c2f7b11f5c0bc61a3ac8ab46099e87e3a"].into(), 100, 7200, 3, 5250000000000000),
-       (hex!["ccb97ce4726461ad53c0ec9277b1ba3f7f88b0a11f847f1ca17d358e6e4d0a05"].into(), 100, 7200, 3, 63750000000000000),
-       (hex!["08a1c86a2c789eeb1295c3b3ba63b2cde5d23fa6c80d8f87246c21a11fa3ba1d"].into(), 100, 7200, 3, 35000000000000000),
-       (hex!["082cb53d6299dc033e467de007bfd5c4c0d24135aa85d2f1d983008ff78fbb66"].into(), 100, 7200, 3, 42500000000000000),
-       (hex!["48cb52f3831917977aec38d9c3a3c73c8253b82523af35d44b7122e674677f05"].into(), 100, 7200, 3, 17500000000000000),
-       (hex!["0617b168a08acd31e3323ff63cb6e8e7682ba002ca0184a59a0ebc6dcf4e7f2b"].into(), 100, 7200, 3, 17500000000000000),
-       (hex!["b2fa882baef6358e3b4379c290fc989093da5f62b0c8cc57bb972fa7232efe10"].into(), 100, 7200, 3, 8750000000000000),
-       (hex!["ecd0a0fba2f97d02d81fa3408e7e1f4a40b36d58fb7b999f0d0f5e073b810d3d"].into(), 100, 7200, 3, 31875000000000000),
-       (hex!["0838d06bad89b000120bea3e2cbf59e342f518a3f76becfa8c35bfd386e79825"].into(), 100, 7200, 3, 17500000000000000),
-       (hex!["60285b86e8196e4e20565440e2ded16459a8f1e8b6c5ce8bacb4a5b11eee8b05"].into(), 100, 7200, 3, 25250000000000000),
-       (hex!["68732830b518f410592bfb6f623e9864e9c021bc4adfe4845916932024bf9119"].into(), 100, 7200, 3, 2625000000000000),
-       (hex!["bc13c9a902a524609f064014695f2b6548a17d7e8bb12a834220559bc38bbc5d"].into(), 100, 7200, 3, 14000000000000000),
-       (hex!["daeb89c994d06f7e996e2c3e9e1fe685765e40f083432fbcdcb7f77bc1f9a378"].into(), 100, 7200, 3, 2625000000000000),
-       (hex!["3ceab1c17a4302ac0471e943279bd993adf12af6d2010a4f73bbdf428fba914f"].into(), 100, 7200, 3, 10000000000000000),
-       (hex!["baf1346f012c29003aeb63ac2503fbfafcd0dc182e98053b34f8bb08510ca73f"].into(), 100, 7200, 3, 15280000000000000),
-       (hex!["969554a9c50959bc434b99051b9803cc911ba3cad6c0e1d2ab2b8bcbbd1f057e"].into(), 100, 7200, 3, 20000000000000000),
-       (hex!["78163c9443bb82aed109416c66630fde7c330a3af5569d6670c92cff4d16a108"].into(), 100, 7200, 3, 40000000000000000),
-       (hex!["724513af8211cbaaeb17e7bbff8f2286718135d4ebe10e556c5b2076dbbd342d"].into(), 100, 7200, 3, 20000000000000000),
-       (hex!["eab1d6b0efce910517067712d026e42ab5f84ffd068b80d3cd55cd7c95d4db68"].into(), 100, 7200, 3, 20000000000000000),
-       (hex!["3ee90311650ce54b81d70f77537dc255c130ac9f5f5933cc6e2cedcb00ebdf5d"].into(), 100, 7200, 3, 50000000000000000),
-       (hex!["a0cc2a61879f21b7924392cfea5c35b47781f795ca24d179188c6d3f2a67952b"].into(), 100, 7200, 3, 20000000000000000),
-       (hex!["2c6ce334da34c1ffdfb9cfb9962afdc9decf8f36b8d5282c2dbdef7c7b1aee53"].into(), 100, 7200, 3, 20000000000000000),
-       (hex!["aa36b0d46767a839e11f18d8f15d373ed1f63abb33324edd87ebdc5fcfabd812"].into(), 100, 7200, 3, 20000000000000000),
-       (hex!["ac6b20cfc19c17ca6d84edf5a082e242bdbb33c8f7f321e96f7764d3a9006d5a"].into(), 100, 7200, 3, 937500000000000),
-       (hex!["c8222bea9ea635564585d0a59f45b2065c9a5db72430b0fecad7e59d72d29168"].into(), 10, 100, 5, 37500000000000),
-       (hex!["9a82629aac0895e5998542537f6b5b3a1c2c6fd46e827d409de88aacf9755a0e"].into(), 100, 7200, 3, 937500000000000),
-       (hex!["8039b9f35380bc3c20206d25c44006bd98e1252d7cb80acd6290b4f9c17bcd4c"].into(), 100, 7200, 1, 5000000000000000),
-       (hex!["8039b9f35380bc3c20206d25c44006bd98e1252d7cb80acd6290b4f9c17bcd4c"].into(), 662500, 7200, 4, 11250000000000000),
-       (hex!["ec3cfd6b94a36adf49492caae5c59005b04e88a936c6106c4feca1631b5d6025"].into(), 100, 7200, 1, 5000000000000000),
-       (hex!["ec3cfd6b94a36adf49492caae5c59005b04e88a936c6106c4feca1631b5d6025"].into(), 662500, 7200, 4, 11250000000000000),
-       (hex!["8a442ebbcdb3aeace616292a957f36462e1e4c69e11de340527bfb617b01e068"].into(), 100, 7200, 1, 5000000000000000),
-       (hex!["8a442ebbcdb3aeace616292a957f36462e1e4c69e11de340527bfb617b01e068"].into(), 662500, 7200, 4, 11250000000000000),
-       (hex!["2c6789aa288e153564fe1ad4f824d8b760171db53d4e7500e2d3f9d51e979e03"].into(), 100, 7200, 1, 40000000000000000),
-       (hex!["2c6789aa288e153564fe1ad4f824d8b760171db53d4e7500e2d3f9d51e979e03"].into(), 662500, 7200, 4, 90000000000000000),
-    ];
-
-    let mut endowed_accounts: Vec<AccountId> = endowed_accounts.unwrap_or_else(|| {
-        vec![
-            get_account_id_from_seed::<sr25519::Public>("Alice"),
-            get_account_id_from_seed::<sr25519::Public>("Bob"),
-            get_account_id_from_seed::<sr25519::Public>("Charlie"),
-            get_account_id_from_seed::<sr25519::Public>("Dave"),
-            get_account_id_from_seed::<sr25519::Public>("Eve"),
-            get_account_id_from_seed::<sr25519::Public>("Ferdie"),
-            get_account_id_from_seed::<sr25519::Public>("Alice//stash"),
-            get_account_id_from_seed::<sr25519::Public>("Bob//stash"),
-            get_account_id_from_seed::<sr25519::Public>("Charlie//stash"),
-            get_account_id_from_seed::<sr25519::Public>("Dave//stash"),
-            get_account_id_from_seed::<sr25519::Public>("Eve//stash"),
-            get_account_id_from_seed::<sr25519::Public>("Ferdie//stash"),
-        ]
-    });
-    // endow all authorities and nominators.
-    initial_authorities
-        .iter()
-        .map(|x| &x.0)
-        .chain(initial_nominators.iter())
-        .for_each(|x| {
-            if !endowed_accounts.contains(&x) {
-                endowed_accounts.push(x.clone())
-            }
-        });
-
-    // stakers: all validators and nominators.
-    let mut rng = rand::thread_rng();
-    let stakers = initial_authorities
-        .iter()
-        .map(|x| (x.0.clone(), x.1.clone(), STASH, StakerStatus::Validator))
-        .chain(initial_nominators.iter().map(|x| {
-            use rand::{seq::SliceRandom, Rng};
-            let limit = (MAX_NOMINATIONS as usize).min(initial_authorities.len());
-            let count = rng.gen::<usize>() % limit;
-            let nominations = initial_authorities
-                .as_slice()
-                .choose_multiple(&mut rng, count)
-                .into_iter()
-                .map(|choice| choice.0.clone())
-                .collect::<Vec<_>>();
-            (
-                x.clone(),
-                x.clone(),
-                STASH,
-                StakerStatus::Nominator(nominations),
-            )
-        }))
-        .collect::<Vec<_>>();
-
-    let num_endowed_accounts = endowed_accounts.len();
-
-    const ENDOWMENT: Balance = 10_000_000 * PDEX;
-    const STASH: Balance = ENDOWMENT / 1000;
-    let mut balances_vec:Vec<(AccountId,Balance)> = endowed_accounts
-                .iter()
-                .cloned()
-                .map(|x| (x, ENDOWMENT))
-                .collect();
-                
-    balances_vec.push((treasury_accont.clone(),100000000*PDEX));
-    balances_vec.append(&mut investor_balances);
-    GenesisConfig {
-        system: SystemConfig {
-            code: wasm_binary_unwrap().to_vec(),
-            changes_trie_config: Default::default(),
-        },
-        balances: BalancesConfig {
-            balances: balances_vec,
-        },
-
-        indices: IndicesConfig { indices: vec![] },
-        session: SessionConfig {
-            keys: initial_authorities
-                .iter()
-                .map(|x| {
-                    (
-                        x.0.clone(),
-                        x.0.clone(),
-                        session_keys(x.2.clone(), x.3.clone(), x.4.clone(), x.5.clone()),
-                    )
-                })
-                .collect::<Vec<_>>(),
-        },
-        staking: StakingConfig {
-            validator_count: initial_authorities.len() as u32 * 2,
-            minimum_validator_count: initial_authorities.len() as u32,
-            invulnerables: initial_authorities.iter().map(|x| x.0.clone()).collect(),
-            slash_reward_fraction: Perbill::from_percent(10),
-            stakers,
-            ..Default::default()
-        },
-        elections: ElectionsConfig {
-            members: endowed_accounts
-                .iter()
-                .take((num_endowed_accounts + 1) / 2)
-                .cloned()
-                .map(|member| (member, STASH))
-                .collect(),
-        },
-        council: CouncilConfig::default(),
-        technical_committee: TechnicalCommitteeConfig {
-            members: endowed_accounts
-                .iter()
-                .take((num_endowed_accounts + 1) / 2)
-                .cloned()
-                .collect(),
-            phantom: Default::default(),
-        },
-        sudo: SudoConfig {
-            key: root_key.clone(),
-        },
-        babe: BabeConfig {
-            authorities: vec![],
-            epoch_config: Some(node_polkadex_runtime::BABE_GENESIS_EPOCH_CONFIG),
-        },
-        im_online: ImOnlineConfig { keys: vec![] },
-        authority_discovery: AuthorityDiscoveryConfig { keys: vec![] },
-        grandpa: GrandpaConfig {
-            authorities: vec![],
-        },
-        technical_membership: Default::default(),
-        treasury: Default::default(),
-        vesting: Default::default(),
-        orml_vesting: OrmlVestingConfig { vesting: investor_vesting },
-        tokens: Default::default(),
-        snowbridge_ethereum_light_client: EthereumLightClientConfig {
-            initial_header: EthereumHeader {
-                parent_hash: hex!("c4d3710696f955f77ef4448fde22c2d2ab01e4505e75d93d18f18be8bcd321fc").into(),
-                timestamp: 1631284527u64.into(),
-                number: 11008890u64.into(),
-                author: hex!("2830b5a3b5242bc2c64c390594ed971e7ded47d2").into(),
-                transactions_root: hex!("e172b597e7f4ec55d0985a1cb70ee575ef990516125decac0a2e2922f162f19f").into(),
-                ommers_hash: hex!("1dcc4de8dec75d7aab85b567b6ccd41ad312451b948a7413f0a142fd40d49347").into(),
-                extra_data: hex!("d883010a08846765746888676f312e31362e34856c696e7578").into(),
-                state_root: hex!("c780c9e149865b63e7917acfbcfab154fb5bad8bc319c9bd0a0ae5c9df233e09").into(),
-                receipts_root: hex!("37b79ceee9c587061d759d11e1ff3d0871f6f65298b72ca90a739874d5a37976").into(),
-                logs_bloom: (&hex!("0020000100074000000000008004000002000000400000000001000200040008001080000004200000820000000080000000000000000000220000004020000204001000000020000000000800010020100000040040000000000000120000000020010002100000000000000200080000020a0000010404000000904000002400800000000000010040000000000800000000001100400801000040100100000202080000001000000000000000000400200400000401a8000000008000000000000412000408000010000008040000040000000000001004000002000020000210000800100008001000080000000040002800000004000001010800080000")).into(),
-                gas_used: 1984736u64.into(),
-                gas_limit: 8000000u64.into(),
-                difficulty: 920585805u64.into(),
-                seal: vec![
-                        hex!("a05af21eeb78736ce3e3fc1eee2ecbe047f7d55d10d5f85f24137490f08ee6c8a7").to_vec(),
-                        hex!("88a28ec5f6e96da8f7").to_vec(),
-                ],
-                // Take this from Etherscan ( value should be entered in wei)
-                base_fee: Some(U256::from(10u128))
-            },
-            // Take this from Etherscan ( value is same as total_difficulty)
-            initial_difficulty: U256::from(34729443238220433u128),
-        },
-        basic_inbound_channel: BasicInboundChannelConfig {
-            source_channel: hex!["b371cCeCB79914d2640c57994D9fd819Cb0a48B0"].into(),
-        },
-        erc20_pdex_migration_pallet: ERC20PDEXConfig {
-            address: hex!["e92763D8bfD8583e9c5E64736480D0dAF5F67F42"].into()
-        },
-    }
-=======
 	let _genesis: AccountId = OCEXGenesisAccount.into_account();
 	let treasury_accont: AccountId = PolkadexTreasuryModuleId::get().into_account();
 	let mut investor_balances = vec![
@@ -1040,7 +786,6 @@
 		orml_vesting: OrmlVestingConfig { vesting: investor_vesting },
 		tokens: Default::default(),
 	}
->>>>>>> 9d2b6e59
 }
 
 fn development_config_genesis() -> GenesisConfig {
