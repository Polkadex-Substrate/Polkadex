--- conflicted
+++ resolved
@@ -1,21 +1,5 @@
 // This file is part of Substrate.
 
-<<<<<<< HEAD
-use node_polkadex_runtime::{self, opaque::Block, RuntimeApi};
-use sc_client_api::{ExecutorProvider, RemoteBackend};
-use sc_consensus_aura::{ImportQueueParams, SlotProportion, StartAuraParams};
-use sc_executor::native_executor_instance;
-pub use sc_executor::NativeExecutor;
-use sc_finality_grandpa::SharedVoterState;
-use sc_keystore::LocalKeystore;
-use sc_service::{error::Error as ServiceError, Configuration, TaskManager};
-use sc_telemetry::{Telemetry, TelemetryWorker};
-use sp_consensus::SlotData;
-use sp_consensus_aura::sr25519::AuthorityPair as AuraPair;
-use sp_inherents::InherentDataProvider;
-use std::sync::Arc;
-use std::time::Duration;
-=======
 // Copyright (C) 2018-2021 Parity Technologies (UK) Ltd.
 // SPDX-License-Identifier: GPL-3.0-or-later WITH Classpath-exception-2.0
 
@@ -48,7 +32,6 @@
 use sc_service::{config::Configuration, error::Error as ServiceError, RpcHandlers, TaskManager};
 use sp_runtime::traits::Block as BlockT;
 use std::sync::Arc;
->>>>>>> 4df8e5ca
 
 // Declare an instance of the native executor named `Executor`. Include the wasm binary as the
 // equivalent wasm code.
@@ -228,156 +211,6 @@
     })
 }
 
-<<<<<<< HEAD
-pub fn new_partial(
-    config: &Configuration,
-) -> Result<
-    sc_service::PartialComponents<
-        FullClient,
-        FullBackend,
-        FullSelectChain,
-        sp_consensus::DefaultImportQueue<Block, FullClient>,
-        sc_transaction_pool::FullPool<Block, FullClient>,
-        (
-            sc_consensus_aura::AuraBlockImport<
-                Block,
-                FullClient,
-                sc_finality_grandpa::GrandpaBlockImport<
-                    FullBackend,
-                    Block,
-                    FullClient,
-                    FullSelectChain,
-                >,
-                AuraPair,
-            >,
-            sc_finality_grandpa::LinkHalf<Block, FullClient, FullSelectChain>,
-            Option<Telemetry>,
-        ),
-    >,
-    ServiceError,
-> {
-    if config.keystore_remote.is_some() {
-        return Err(ServiceError::Other(format!(
-            "Remote Keystores are not supported."
-        )));
-    }
-
-    let telemetry = config
-        .telemetry_endpoints
-        .clone()
-        .filter(|x| !x.is_empty())
-        .map(|endpoints| -> Result<_, sc_telemetry::Error> {
-            let worker = TelemetryWorker::new(16)?;
-            let telemetry = worker.handle().new_telemetry(endpoints);
-            Ok((worker, telemetry))
-        })
-        .transpose()?;
-
-    let (client, backend, keystore_container, task_manager) =
-        sc_service::new_full_parts::<Block, RuntimeApi, Executor>(
-            &config,
-            telemetry.as_ref().map(|(_, telemetry)| telemetry.handle()),
-        )?;
-    let client = Arc::new(client);
-
-    let telemetry = telemetry.map(|(worker, telemetry)| {
-        task_manager.spawn_handle().spawn("telemetry", worker.run());
-        telemetry
-    });
-
-    let select_chain = sc_consensus::LongestChain::new(backend.clone());
-
-    let transaction_pool = sc_transaction_pool::BasicPool::new_full(
-        config.transaction_pool.clone(),
-        config.role.is_authority().into(),
-        config.prometheus_registry(),
-        task_manager.spawn_handle(),
-        client.clone(),
-    );
-
-    let (grandpa_block_import, grandpa_link) = sc_finality_grandpa::block_import(
-        client.clone(),
-        &(client.clone() as Arc<_>),
-        select_chain.clone(),
-        telemetry.as_ref().map(|x| x.handle()),
-    )?;
-
-    let aura_block_import = sc_consensus_aura::AuraBlockImport::<_, _, _, AuraPair>::new(
-        grandpa_block_import.clone(),
-        client.clone(),
-    );
-
-    let slot_duration = sc_consensus_aura::slot_duration(&*client)?.slot_duration();
-
-    let import_queue =
-        sc_consensus_aura::import_queue::<AuraPair, _, _, _, _, _, _>(ImportQueueParams {
-            block_import: aura_block_import.clone(),
-            justification_import: Some(Box::new(grandpa_block_import.clone())),
-            client: client.clone(),
-            create_inherent_data_providers: move |_, ()| async move {
-                let timestamp = sp_timestamp::InherentDataProvider::from_system_time();
-
-                let slot =
-                    sp_consensus_aura::inherents::InherentDataProvider::from_timestamp_and_duration(
-                        *timestamp,
-                        slot_duration,
-                    );
-
-                Ok((timestamp, slot))
-            },
-            spawner: &task_manager.spawn_essential_handle(),
-            can_author_with: sp_consensus::CanAuthorWithNativeVersion::new(
-                client.executor().clone(),
-            ),
-            registry: config.prometheus_registry(),
-            check_for_equivocation: Default::default(),
-            telemetry: telemetry.as_ref().map(|x| x.handle()),
-        })?;
-
-    Ok(sc_service::PartialComponents {
-        client,
-        backend,
-        task_manager,
-        import_queue,
-        keystore_container,
-        select_chain,
-        transaction_pool,
-        other: (aura_block_import, grandpa_link, telemetry),
-    })
-}
-
-fn remote_keystore(_url: &String) -> Result<Arc<LocalKeystore>, &'static str> {
-    // FIXME: here would the concrete keystore be built,
-    //        must return a concrete type (NOT `LocalKeystore`) that
-    //        implements `CryptoStore` and `SyncCryptoStore`
-    Err("Remote Keystore not supported.")
-}
-
-/// Builds a new service for a full client.
-pub fn new_full(mut config: Configuration) -> Result<TaskManager, ServiceError> {
-    let sc_service::PartialComponents {
-        client,
-        backend,
-        mut task_manager,
-        import_queue,
-        mut keystore_container,
-        select_chain,
-        transaction_pool,
-        other: (block_import, grandpa_link, mut telemetry),
-    } = new_partial(&config)?;
-
-    if let Some(url) = &config.keystore_remote {
-        match remote_keystore(url) {
-            Ok(k) => keystore_container.set_remote_keystore(k),
-            Err(e) => {
-                return Err(ServiceError::Other(format!(
-                    "Error hooking up remote keystore for {}: {}",
-                    url, e
-                )))
-            }
-        };
-    }
-=======
 pub struct NewFullBase {
     pub task_manager: TaskManager,
     pub client: Arc<FullClient>,
@@ -657,14 +490,10 @@
         task_manager.spawn_handle().spawn("telemetry", worker.run());
         telemetry
     });
->>>>>>> 4df8e5ca
 
     config
         .network
         .extra_sets
-<<<<<<< HEAD
-        .push(sc_finality_grandpa::grandpa_peers_set_config());
-=======
         .push(grandpa::grandpa_peers_set_config());
 
     let select_chain = sc_consensus::LongestChain::new(backend.clone());
@@ -717,247 +546,6 @@
         sp_consensus::NeverCanAuthor,
         telemetry.as_ref().map(|x| x.handle()),
     )?;
->>>>>>> 4df8e5ca
-
-    let (network, network_status_sinks, system_rpc_tx, network_starter) =
-        sc_service::build_network(sc_service::BuildNetworkParams {
-            config: &config,
-            client: client.clone(),
-            transaction_pool: transaction_pool.clone(),
-            spawn_handle: task_manager.spawn_handle(),
-            import_queue,
-<<<<<<< HEAD
-            on_demand: None,
-            block_announce_validator_builder: None,
-        })?;
-=======
-            on_demand: Some(on_demand.clone()),
-            block_announce_validator_builder: None,
-        })?;
-    network_starter.start_network();
->>>>>>> 4df8e5ca
-
-    if config.offchain_worker.enabled {
-        sc_service::build_offchain_workers(
-            &config,
-            task_manager.spawn_handle(),
-            client.clone(),
-            network.clone(),
-        );
-    }
-
-<<<<<<< HEAD
-    let role = config.role.clone();
-    let force_authoring = config.force_authoring;
-    let backoff_authoring_blocks: Option<()> = None;
-    let name = config.network.node_name.clone();
-    let enable_grandpa = !config.disable_grandpa;
-    let prometheus_registry = config.prometheus_registry().cloned();
-
-    let rpc_extensions_builder = {
-        let client = client.clone();
-        let pool = transaction_pool.clone();
-
-        Box::new(move |deny_unsafe, _| {
-            let deps = crate::rpc::FullDeps {
-                client: client.clone(),
-                pool: pool.clone(),
-                deny_unsafe,
-            };
-
-            crate::rpc::create_full(deps)
-        })
-    };
-
-    let _rpc_handlers = sc_service::spawn_tasks(sc_service::SpawnTasksParams {
-        network: network.clone(),
-        client: client.clone(),
-        keystore: keystore_container.sync_keystore(),
-        task_manager: &mut task_manager,
-        transaction_pool: transaction_pool.clone(),
-        rpc_extensions_builder,
-        on_demand: None,
-        remote_blockchain: None,
-        backend,
-        network_status_sinks,
-        system_rpc_tx,
-        config,
-        telemetry: telemetry.as_mut(),
-    })?;
-
-    if role.is_authority() {
-        let proposer_factory = sc_basic_authorship::ProposerFactory::new(
-            task_manager.spawn_handle(),
-            client.clone(),
-            transaction_pool,
-            prometheus_registry.as_ref(),
-            telemetry.as_ref().map(|x| x.handle()),
-        );
-
-        let can_author_with =
-            sp_consensus::CanAuthorWithNativeVersion::new(client.executor().clone());
-
-        let slot_duration = sc_consensus_aura::slot_duration(&*client)?;
-        let raw_slot_duration = slot_duration.slot_duration();
-
-        let aura = sc_consensus_aura::start_aura::<AuraPair, _, _, _, _, _, _, _, _, _, _>(
-            StartAuraParams {
-                slot_duration: sc_consensus_aura::slot_duration(&*client)?,
-                client: client.clone(),
-                select_chain,
-                block_import,
-                proposer_factory,
-                create_inherent_data_providers: move |_, ()| async move {
-                    let timestamp = sp_timestamp::InherentDataProvider::from_system_time();
-
-                    let slot =
-						sp_consensus_aura::inherents::InherentDataProvider::from_timestamp_and_duration(
-							*timestamp,
-							raw_slot_duration,
-						);
-
-                    Ok((timestamp, slot))
-                },
-                force_authoring,
-                backoff_authoring_blocks,
-                keystore: keystore_container.sync_keystore(),
-                can_author_with,
-                sync_oracle: network.clone(),
-                block_proposal_slot_portion: SlotProportion::new(2f32 / 3f32),
-                telemetry: telemetry.as_ref().map(|x| x.handle()),
-            },
-        )?;
-
-        // the AURA authoring task is considered essential, i.e. if it
-        // fails we take down the service with it.
-        task_manager
-            .spawn_essential_handle()
-            .spawn_blocking("aura", aura);
-    }
-
-    // if the node isn't actively participating in consensus then it doesn't
-    // need a keystore, regardless of which protocol we use below.
-    let keystore = if role.is_authority() {
-        Some(keystore_container.sync_keystore())
-    } else {
-        None
-    };
-
-    let grandpa_config = sc_finality_grandpa::Config {
-        // FIXME #1578 make this available through chainspec
-        gossip_duration: Duration::from_millis(333),
-        justification_period: 512,
-        name: Some(name),
-        observer_enabled: false,
-        keystore,
-        is_authority: role.is_authority(),
-        telemetry: telemetry.as_ref().map(|x| x.handle()),
-    };
-
-    if enable_grandpa {
-        // start the full GRANDPA voter
-        // NOTE: non-authorities could run the GRANDPA observer protocol, but at
-        // this point the full voter should provide better guarantees of block
-        // and vote data availability than the observer. The observer has not
-        // been tested extensively yet and having most nodes in a network run it
-        // could lead to finality stalls.
-        let grandpa_config = sc_finality_grandpa::GrandpaParams {
-            config: grandpa_config,
-            link: grandpa_link,
-            network,
-            voting_rule: sc_finality_grandpa::VotingRulesBuilder::default().build(),
-            prometheus_registry,
-            shared_voter_state: SharedVoterState::empty(),
-            telemetry: telemetry.as_ref().map(|x| x.handle()),
-        };
-
-        // the GRANDPA voter task is considered infallible, i.e.
-        // if it fails we take down the service with it.
-        task_manager.spawn_essential_handle().spawn_blocking(
-            "grandpa-voter",
-            sc_finality_grandpa::run_grandpa_voter(grandpa_config)?,
-        );
-    }
-
-    network_starter.start_network();
-    Ok(task_manager)
-}
-
-/// Builds a new service for a light client.
-pub fn new_light(mut config: Configuration) -> Result<TaskManager, ServiceError> {
-    let telemetry = config
-        .telemetry_endpoints
-        .clone()
-        .filter(|x| !x.is_empty())
-        .map(|endpoints| -> Result<_, sc_telemetry::Error> {
-            let worker = TelemetryWorker::new(16)?;
-            let telemetry = worker.handle().new_telemetry(endpoints);
-            Ok((worker, telemetry))
-        })
-        .transpose()?;
-
-    let (client, backend, keystore_container, mut task_manager, on_demand) =
-        sc_service::new_light_parts::<Block, RuntimeApi, Executor>(
-            &config,
-            telemetry.as_ref().map(|(_, telemetry)| telemetry.handle()),
-        )?;
-
-    let mut telemetry = telemetry.map(|(worker, telemetry)| {
-        task_manager.spawn_handle().spawn("telemetry", worker.run());
-        telemetry
-    });
-
-    config
-        .network
-        .extra_sets
-        .push(sc_finality_grandpa::grandpa_peers_set_config());
-
-    let select_chain = sc_consensus::LongestChain::new(backend.clone());
-
-    let transaction_pool = Arc::new(sc_transaction_pool::BasicPool::new_light(
-        config.transaction_pool.clone(),
-        config.prometheus_registry(),
-        task_manager.spawn_handle(),
-        client.clone(),
-        on_demand.clone(),
-    ));
-
-    let (grandpa_block_import, _) = sc_finality_grandpa::block_import(
-        client.clone(),
-        &(client.clone() as Arc<_>),
-        select_chain.clone(),
-        telemetry.as_ref().map(|x| x.handle()),
-    )?;
-
-    let aura_block_import = sc_consensus_aura::AuraBlockImport::<_, _, _, AuraPair>::new(
-        grandpa_block_import.clone(),
-        client.clone(),
-    );
-
-    let slot_duration = sc_consensus_aura::slot_duration(&*client)?.slot_duration();
-
-    let import_queue =
-        sc_consensus_aura::import_queue::<AuraPair, _, _, _, _, _, _>(ImportQueueParams {
-            block_import: aura_block_import.clone(),
-            justification_import: Some(Box::new(grandpa_block_import.clone())),
-            client: client.clone(),
-            create_inherent_data_providers: move |_, ()| async move {
-                let timestamp = sp_timestamp::InherentDataProvider::from_system_time();
-
-                let slot =
-                    sp_consensus_aura::inherents::InherentDataProvider::from_timestamp_and_duration(
-                        *timestamp,
-                        slot_duration,
-                    );
-
-                Ok((timestamp, slot))
-            },
-            spawner: &task_manager.spawn_essential_handle(),
-            can_author_with: sp_consensus::NeverCanAuthor,
-            registry: config.prometheus_registry(),
-            check_for_equivocation: Default::default(),
-            telemetry: telemetry.as_ref().map(|x| x.handle()),
-        })?;
 
     let (network, network_status_sinks, system_rpc_tx, network_starter) =
         sc_service::build_network(sc_service::BuildNetworkParams {
@@ -969,6 +557,7 @@
             on_demand: Some(on_demand.clone()),
             block_announce_validator_builder: None,
         })?;
+    network_starter.start_network();
 
     if config.offchain_worker.enabled {
         sc_service::build_offchain_workers(
@@ -979,26 +568,6 @@
         );
     }
 
-    sc_service::spawn_tasks(sc_service::SpawnTasksParams {
-        remote_blockchain: Some(backend.remote_blockchain()),
-        transaction_pool,
-        task_manager: &mut task_manager,
-        on_demand: Some(on_demand),
-        rpc_extensions_builder: Box::new(|_, _| ()),
-        config,
-        client,
-        keystore: keystore_container.sync_keystore(),
-        backend,
-        network,
-        network_status_sinks,
-        system_rpc_tx,
-        telemetry: telemetry.as_mut(),
-    })?;
-
-    network_starter.start_network();
-
-    Ok(task_manager)
-=======
     let light_deps = node_rpc::LightDeps {
         remote_blockchain: backend.remote_blockchain(),
         fetcher: on_demand.clone(),
@@ -1325,5 +894,4 @@
             vec!["//Alice".into(), "//Bob".into()],
         )
     }
->>>>>>> 4df8e5ca
 }