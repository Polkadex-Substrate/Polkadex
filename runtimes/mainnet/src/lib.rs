--- conflicted
+++ resolved
@@ -1362,26 +1362,18 @@
 	type Currency = Balances;
 	type Assets = Assets;
 	type AssetId = u128;
-	type MultiAssetIdAdapter = AssetId;
-	type AssetBalanceAdapter = u128;
 	type AssetCreateUpdateOrigin = EnsureRootOrHalfCouncil;
 	type Executor = Thea;
 	type NativeAssetId = PolkadexAssetId;
 	type TheaPalletId = TheaPalletAccount;
-	type Swap = AssetConversion;
 	type WithdrawalSize = WithdrawalSize;
-	type ExistentialDeposit = ExistentialDeposit;
 	type ParaId = ParaId;
-<<<<<<< HEAD
-	type WeightInfo = thea_executor::weights::WeightInfo<Runtime>;
-=======
 	type TheaExecWeightInfo = thea_executor::weights::WeightInfo<Runtime>;
 	type Swap = AssetConversion;
 	type MultiAssetIdAdapter = AssetId;
 	type AssetBalanceAdapter = u128;
 	type GovernanceOrigin = EnsureRootOrHalfCouncil;
 	type ExistentialDeposit = ExistentialDeposit;
->>>>>>> ee7c18c3
 }
 
 #[cfg(feature = "runtime-benchmarks")]
