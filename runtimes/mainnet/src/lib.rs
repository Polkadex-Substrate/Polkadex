--- conflicted
+++ resolved
@@ -26,7 +26,6 @@
 use frame_election_provider_support::{
 	bounds::ElectionBoundsBuilder, onchain, ElectionDataProvider, SequentialPhragmen,
 };
-use frame_support::traits::fungible::Inspect;
 use frame_support::{
 	construct_runtime,
 	dispatch::DispatchClass,
@@ -1702,19 +1701,12 @@
 		DispatchError> {
 			OCEX::calculate_inventory_deviation()
 		}
-<<<<<<< HEAD
+
 		fn top_lmp_accounts(epoch: u16, market: TradingPair, sorted_by_mm_score: bool, limit: u16) -> Vec<AccountId> {
-			OCEX::top_lmp_accounts(epoch, market, sorted_by_mm_score, limit as usize)
+			OCEX::top_lmp_accounts(epoch.saturated_into(), market, sorted_by_mm_score, limit as usize)
 		}
 
 		fn calculate_lmp_rewards(main: AccountId, epoch: u16, market: TradingPair) -> (Decimal, Decimal, bool) {
-			OCEX::get_lmp_rewards(&main, epoch, market)
-=======
-		fn top_lmp_accounts(epoch: u32, market: TradingPair, sorted_by_mm_score: bool, limit: u16) -> Vec<AccountId> {
-			OCEX::top_lmp_accounts(epoch.saturated_into(), market, sorted_by_mm_score, limit as usize)
-		}
-
-		fn calculate_lmp_rewards(main: AccountId, epoch: u32, market: TradingPair) -> (Decimal, Decimal, bool) {
 			OCEX::get_lmp_rewards(&main, epoch.saturated_into(), market)
 		}
 
@@ -1724,7 +1716,6 @@
 
 		fn get_volume_by_user_per_epoch(epoch: u32, market: TradingPair, main: AccountId) -> Decimal{
 			OCEX::get_volume_by_user_per_epoch(epoch,market, main)
->>>>>>> 8477af84
 		}
 	}
 
