// This file is part of Substrate.

// Copyright (C) 2018-2021 Parity Technologies (UK) Ltd.
// SPDX-License-Identifier: GPL-3.0-or-later WITH Classpath-exception-2.0

// This program is free software: you can redistribute it and/or modify
// it under the terms of the GNU General Public License as published by
// the Free Software Foundation, either version 3 of the License, or
// (at your option) any later version.

// This program is distributed in the hope that it will be useful,
// but WITHOUT ANY WARRANTY; without even the implied warranty of
// MERCHANTABILITY or FITNESS FOR A PARTICULAR PURPOSE. See the
// GNU General Public License for more details.

// You should have received a copy of the GNU General Public License
// along with this program. If not, see <https://www.gnu.org/licenses/>.

//! The Substrate runtime. This can be compiled with `#[no_std]`, ready for Wasm.
#![cfg_attr(not(feature = "std"), no_std)]
// `construct_runtime!` does a lot of recursion and requires us to increase the limit to 256.
#![recursion_limit = "256"]
#![deny(unused_crate_dependencies)]

use constants::{currency::*, time::*};
use frame_election_provider_support::{
    bounds::ElectionBoundsBuilder, onchain, ElectionDataProvider, SequentialPhragmen,
};
use frame_support::{
    construct_runtime,
    dispatch::DispatchClass,
    pallet_prelude::{ConstU32, RuntimeDebug},
    parameter_types,
    traits::{
        fungible::Inspect, AsEnsureOriginWithArg, Currency, EitherOfDiverse, EnsureOrigin,
        EqualPrivilegeOnly, Everything, Get, Imbalance, InstanceFilter, KeyOwnerProofSystem,
        LockIdentifier, OnUnbalanced,
    },
    weights::{
        constants::{
            BlockExecutionWeight, ExtrinsicBaseWeight, RocksDbWeight, WEIGHT_REF_TIME_PER_SECOND,
        },
        ConstantMultiplier, IdentityFee, Weight,
    },
    PalletId,
};
#[cfg(any(feature = "std", test))]
pub use frame_system::Call as SystemCall;
use frame_system::{
    limits::{BlockLength, BlockWeights},
    EnsureRoot, EnsureSigned, RawOrigin,
};

use orderbook_primitives::types::TradingPair;
#[cfg(any(feature = "std", test))]
pub use pallet_balances::Call as BalancesCall;
use pallet_grandpa::{
    fg_primitives, AuthorityId as GrandpaId, AuthorityList as GrandpaAuthorityList,
};
use pallet_im_online::sr25519::AuthorityId as ImOnlineId;
use pallet_session::historical as pallet_session_historical;
#[cfg(any(feature = "std", test))]
pub use pallet_staking::StakerStatus;
pub use pallet_transaction_payment::{CurrencyAdapter, Multiplier, TargetedFeeAdjustment};
use pallet_transaction_payment::{FeeDetails, RuntimeDispatchInfo};
use parity_scale_codec::{Decode, Encode, MaxEncodedLen};
pub use polkadex_primitives::{
    AccountId, AccountIndex, Balance, BlockNumber, Hash, Index, Moment, Signature,
};
use polkadex_primitives::{AssetId, Nonce};
use rust_decimal::Decimal;
use sp_api::impl_runtime_apis;
use sp_authority_discovery::AuthorityId as AuthorityDiscoveryId;
use sp_core::{crypto::KeyTypeId, OpaqueMetadata};
use sp_inherents::{CheckInherentsResult, InherentData};
#[cfg(any(feature = "std", test))]
pub use sp_runtime::BuildStorage;
use sp_runtime::{
    create_runtime_str,
    curve::PiecewiseLinear,
    generic, impl_opaque_keys,
    traits::{
        self, AccountIdConversion, BlakeTwo256, Block as BlockT, BlockNumberProvider, NumberFor,
        OpaqueKeys, SaturatedConversion, StaticLookup,
    },
    transaction_validity::{TransactionPriority, TransactionSource, TransactionValidity},
    ApplyExtrinsicResult, DispatchError, FixedPointNumber, Perbill, Percent, Permill, Perquintill,
};
use sp_std::{prelude::*, vec};
#[cfg(any(feature = "std", test))]
use sp_version::NativeVersion;
use sp_version::RuntimeVersion;
use static_assertions::const_assert;

/// Implementations of some helper traits passed into runtime modules as associated types.
pub mod impls;

/// Constant values used within the runtime.
pub mod constants;

// Make the WASM binary available.
#[cfg(feature = "std")]
include!(concat!(env!("OUT_DIR"), "/wasm_binary.rs"));

/// Wasm binary unwrapped. If built with `SKIP_WASM_BUILD`, the function panics.
#[cfg(feature = "std")]
pub fn wasm_binary_unwrap() -> &'static [u8] {
    WASM_BINARY.expect(
        "Development wasm binary is not available. This means the client is \
						built with `SKIP_WASM_BUILD` flag and it is only usable for \
						production chains. Please rebuild with the flag disabled.",
    )
}

/// Runtime version.
#[sp_version::runtime_version]
pub const VERSION: RuntimeVersion = RuntimeVersion {
    spec_name: create_runtime_str!("node"),
    impl_name: create_runtime_str!("polkadex-official"),
    authoring_version: 10,
    // Per convention: if the runtime behavior changes, increment spec_version
    // and set impl_version to 0. If only runtime
    // implementation changes and behavior does not, then leave spec_version as
    // is and increment impl_version.
    spec_version: 337,
    impl_version: 0,
    apis: RUNTIME_API_VERSIONS,
    transaction_version: 2,
    state_version: 0,
};

/// The BABE epoch configuration at genesis.
pub const BABE_GENESIS_EPOCH_CONFIG: sp_consensus_babe::BabeEpochConfiguration =
    sp_consensus_babe::BabeEpochConfiguration {
        c: PRIMARY_PROBABILITY,
        allowed_slots: sp_consensus_babe::AllowedSlots::PrimaryAndSecondaryPlainSlots,
    };

/// Native version.
#[cfg(any(feature = "std", test))]
pub fn native_version() -> NativeVersion {
    NativeVersion {
        runtime_version: VERSION,
        can_author_with: Default::default(),
    }
}

type NegativeImbalance = <Balances as Currency<AccountId>>::NegativeImbalance;

pub struct DealWithFees;
impl OnUnbalanced<NegativeImbalance> for DealWithFees {
    fn on_unbalanceds<B>(mut fees_then_tips: impl Iterator<Item = NegativeImbalance>) {
        if let Some(mut fees) = fees_then_tips.next() {
            if let Some(tips) = fees_then_tips.next() {
                tips.merge_into(&mut fees);
            }
            // Sent everything to treasury
            Treasury::on_unbalanced(fees);
        }
    }
}

/// We assume that ~10% of the block weight is consumed by `on_initialize` handlers.
/// This is used to limit the maximal weight of a single extrinsic.
const AVERAGE_ON_INITIALIZE_RATIO: Perbill = Perbill::from_percent(10);
/// We allow `Normal` extrinsics to fill up the block up to 75%, the rest can be used
/// by  Operational  extrinsics.
const NORMAL_DISPATCH_RATIO: Perbill = Perbill::from_percent(75);
/// We allow for 4 seconds of compute with a 12 second average block time.
const MAXIMUM_BLOCK_WEIGHT: Weight =
    Weight::from_parts(WEIGHT_REF_TIME_PER_SECOND.saturating_mul(4), u64::MAX);

parameter_types! {
    pub const BlockHashCount: BlockNumber = 2400;
    pub const Version: RuntimeVersion = VERSION;
    pub RuntimeBlockLength: BlockLength =
        BlockLength::max_with_normal_ratio(5 * 1024 * 1024, NORMAL_DISPATCH_RATIO);
    pub RuntimeBlockWeights: BlockWeights = BlockWeights::builder()
        .base_block(BlockExecutionWeight::get())
        .for_class(DispatchClass::all(), |weights| {
            weights.base_extrinsic = ExtrinsicBaseWeight::get();
        })
        .for_class(DispatchClass::Normal, |weights| {
            weights.max_total = Some(NORMAL_DISPATCH_RATIO * MAXIMUM_BLOCK_WEIGHT);
        })
        .for_class(DispatchClass::Operational, |weights| {
            weights.max_total = Some(MAXIMUM_BLOCK_WEIGHT);
            // Operational transactions have some extra reserved space, so that they
            // are included even if block reached `MAXIMUM_BLOCK_WEIGHT`.
            weights.reserved = Some(
                MAXIMUM_BLOCK_WEIGHT - NORMAL_DISPATCH_RATIO * MAXIMUM_BLOCK_WEIGHT
            );
        })
        .avg_block_initialization(AVERAGE_ON_INITIALIZE_RATIO)
        .build_or_panic();
    pub const SS58Prefix: u8 = 88;
    pub MaxCollectivesProposalWeight: Weight = Perbill::from_percent(50) * RuntimeBlockWeights::get().max_block;
}

const_assert!(NORMAL_DISPATCH_RATIO.deconstruct() >= AVERAGE_ON_INITIALIZE_RATIO.deconstruct());

impl frame_system::Config for Runtime {
    type BaseCallFilter = Everything;
    type BlockWeights = RuntimeBlockWeights;
    type BlockLength = RuntimeBlockLength;
    type RuntimeOrigin = RuntimeOrigin;
    type RuntimeCall = RuntimeCall;
    type Hash = Hash;
    type Hashing = BlakeTwo256;
    type AccountId = AccountId;
    type Lookup = Indices;
    type RuntimeEvent = RuntimeEvent;
    type BlockHashCount = BlockHashCount;
    type DbWeight = RocksDbWeight;
    type Version = Version;
    type PalletInfo = PalletInfo;
    type AccountData = pallet_balances::AccountData<Balance>;
    type OnNewAccount = ();
    type OnKilledAccount = ();
    type SystemWeightInfo = frame_system::weights::SubstrateWeight<Runtime>;
    type SS58Prefix = SS58Prefix;
    type OnSetCode = ();
    type MaxConsumers = frame_support::traits::ConstU32<16>;
    type Nonce = Nonce;
    type Block = Block;
}

impl pallet_utility::Config for Runtime {
    type RuntimeEvent = RuntimeEvent;
    type RuntimeCall = RuntimeCall;
    type PalletsOrigin = OriginCaller;
    type WeightInfo = pallet_utility::weights::SubstrateWeight<Runtime>;
}

parameter_types! {
    // One storage item; key size is 32; value is size 4+4+16+32 bytes = 56 bytes.
    pub const DepositBase: Balance = deposit(1, 88);
    // Additional storage item size of 32 bytes.
    pub const DepositFactor: Balance = deposit(0, 32);
    pub const MaxSignatories: u16 = 100;
}

impl pallet_multisig::Config for Runtime {
    type RuntimeEvent = RuntimeEvent;
    type RuntimeCall = RuntimeCall;
    type Currency = Balances;
    type DepositBase = DepositBase;
    type DepositFactor = DepositFactor;
    type MaxSignatories = MaxSignatories;
    type WeightInfo = pallet_multisig::weights::SubstrateWeight<Runtime>;
}

parameter_types! {
    // One storage item; key size 32, value size 8; .
    pub const ProxyDepositBase: Balance = deposit(1, 8);
    // Additional storage item size of 33 bytes.
    pub const ProxyDepositFactor: Balance = deposit(0, 33);
    pub const MaxProxies: u16 = 32;
    pub const AnnouncementDepositBase: Balance = deposit(1, 8);
    pub const AnnouncementDepositFactor: Balance = deposit(0, 66);
    pub const MaxPending: u16 = 32;
}
use scale_info::TypeInfo;
use sp_core::crypto::AccountId32;
use sp_npos_elections::ExtendedBalance;

/// The type used to represent the kinds of proxying allowed.
#[derive(
    Copy,
    Clone,
    Eq,
    PartialEq,
    Ord,
    PartialOrd,
    Encode,
    Decode,
    RuntimeDebug,
    MaxEncodedLen,
    TypeInfo,
)]
#[allow(clippy::unnecessary_cast)]
pub enum ProxyType {
    Any = 0,
    NonTransfer = 1,
    Governance = 2,
    Staking = 3,
}

impl Default for ProxyType {
    fn default() -> Self {
        Self::Any
    }
}

impl InstanceFilter<RuntimeCall> for ProxyType {
    fn filter(&self, c: &RuntimeCall) -> bool {
        match self {
            ProxyType::Any => false,
            ProxyType::NonTransfer => !matches!(
                c,
                RuntimeCall::Balances(..)
                    | RuntimeCall::Indices(pallet_indices::Call::transfer { .. })
            ),
            ProxyType::Governance => matches!(
                c,
                RuntimeCall::Council(..)
                    | RuntimeCall::TechnicalCommittee(..)
                    | RuntimeCall::Elections(..)
                    | RuntimeCall::Treasury(..)
                    | RuntimeCall::OrderbookCommittee(..)
            ),
            ProxyType::Staking => matches!(c, RuntimeCall::Staking(..)),
        }
    }
    fn is_superset(&self, o: &Self) -> bool {
        match (self, o) {
            (x, y) if x == y => true,
            (ProxyType::Any, _) => true,
            (_, ProxyType::Any) => false,
            (ProxyType::NonTransfer, _) => true,
            _ => false,
        }
    }
}

impl pallet_proxy::Config for Runtime {
    type RuntimeEvent = RuntimeEvent;
    type RuntimeCall = RuntimeCall;
    type Currency = Balances;
    type ProxyType = ProxyType;
    type ProxyDepositBase = ProxyDepositBase;
    type ProxyDepositFactor = ProxyDepositFactor;
    type MaxProxies = MaxProxies;
    type WeightInfo = pallet_proxy::weights::SubstrateWeight<Runtime>;
    type MaxPending = MaxPending;
    type CallHasher = BlakeTwo256;
    type AnnouncementDepositBase = AnnouncementDepositBase;
    type AnnouncementDepositFactor = AnnouncementDepositFactor;
}

parameter_types! {
    pub MaximumSchedulerWeight: Weight = Perbill::from_percent(80) *
        RuntimeBlockWeights::get().max_block;
    pub const MaxScheduledPerBlock: u32 = 50;
    // Retry a scheduled item every 10 blocks (1 minute) until the preimage exists.
    pub const NoPreimagePostponement: Option<u32> = Some(10);
}

impl pallet_scheduler::Config for Runtime {
    type RuntimeEvent = RuntimeEvent;
    type RuntimeOrigin = RuntimeOrigin;
    type PalletsOrigin = OriginCaller;
    type RuntimeCall = RuntimeCall;
    type MaximumWeight = MaximumSchedulerWeight;
    type ScheduleOrigin = EnsureRoot<AccountId>;
    type OriginPrivilegeCmp = EqualPrivilegeOnly;
    type MaxScheduledPerBlock = MaxScheduledPerBlock;
    type WeightInfo = pallet_scheduler::weights::SubstrateWeight<Runtime>;
    type Preimages = Preimage;
}

parameter_types! {
    pub const PreimageMaxSize: u32 = 4096 * 1024;
    pub const PreimageBaseDeposit: Balance = DOLLARS;
    // One cent: PDEX 10,000 / MB
    pub const PreimageByteDeposit: Balance = CENTS;
}

impl pallet_preimage::Config for Runtime {
    type RuntimeEvent = RuntimeEvent;
    type WeightInfo = pallet_preimage::weights::SubstrateWeight<Runtime>;
    type Currency = Balances;
    type ManagerOrigin = EnsureRoot<AccountId>;
    type BaseDeposit = PreimageBaseDeposit;
    type ByteDeposit = PreimageByteDeposit;
}

parameter_types! {
    // NOTE: Currently it is not possible to change the epoch duration after the chain has started.
    //       Attempting to do so will brick block production.
    pub const EpochDuration: u64 = EPOCH_DURATION_IN_SLOTS as u64;
    pub const ExpectedBlockTime: Moment = MILLISECS_PER_BLOCK;
    pub const ReportLongevity: u64 =
        BondingDuration::get() as u64 * SessionsPerEra::get() as u64 * EpochDuration::get();
    pub const MaxAuthorities: u32 = 200;
}

impl pallet_babe::Config for Runtime {
    type EpochDuration = EpochDuration;
    type ExpectedBlockTime = ExpectedBlockTime;
    type EpochChangeTrigger = pallet_babe::ExternalTrigger;
    type DisabledValidators = Session;
    type WeightInfo = ();
    type MaxAuthorities = MaxAuthorities;
    type MaxNominators = MaxNominatorRewardedPerValidator;
    type KeyOwnerProof =
        <Historical as KeyOwnerProofSystem<(KeyTypeId, pallet_babe::AuthorityId)>>::Proof;
    type EquivocationReportSystem =
        pallet_babe::EquivocationReportSystem<Self, Offences, Historical, ReportLongevity>;
}

parameter_types! {
    pub const IndexDeposit: Balance = PDEX;
}

impl pallet_indices::Config for Runtime {
    type AccountIndex = AccountIndex;
    type Currency = Balances;
    type Deposit = IndexDeposit;
    type RuntimeEvent = RuntimeEvent;
    type WeightInfo = pallet_indices::weights::SubstrateWeight<Runtime>;
}

parameter_types! {
    pub const ExistentialDeposit: Balance = PDEX;
    pub const MaxLocks: u32 = 50;
    pub const MaxHolds: u32 = 50;
    pub const MaxFreezes: u32 = 50;
    pub const MaxReserves: u32 = 50;
}

impl pallet_balances::Config for Runtime {
    type RuntimeEvent = RuntimeEvent;
    type WeightInfo = pallet_balances::weights::SubstrateWeight<Runtime>;
    type Balance = Balance;
    type DustRemoval = ();
    type ExistentialDeposit = ExistentialDeposit;
    type AccountStore = frame_system::Pallet<Runtime>;
    type ReserveIdentifier = [u8; 8];
    type RuntimeHoldReason = [u8; 8];
    type FreezeIdentifier = ();
    type MaxLocks = MaxLocks;
    type MaxReserves = MaxReserves;
    type MaxHolds = MaxHolds;
    type MaxFreezes = MaxFreezes;
}
use sp_runtime::traits::{Bounded, ConvertInto};
parameter_types! {
    pub const TransactionByteFee: Balance = 10 * MILLICENTS;
    pub const TargetBlockFullness: Perquintill = Perquintill::from_percent(25);
    pub AdjustmentVariable: Multiplier = Multiplier::saturating_from_rational(5, 100_000);
    pub MinimumMultiplier: Multiplier = Multiplier::saturating_from_rational(1, 1_000_000_000u128);
    pub MaximumMultiplier: Multiplier = Bounded::max_value();
    pub const OperationalFeeMultiplier: u8 = 5;
}

impl pallet_transaction_payment::Config for Runtime {
    type RuntimeEvent = RuntimeEvent;
    type OnChargeTransaction = CurrencyAdapter<Balances, DealWithFees>;
    type OperationalFeeMultiplier = OperationalFeeMultiplier;
    type WeightToFee = IdentityFee<Balance>;
    type LengthToFee = ConstantMultiplier<Balance, TransactionByteFee>;
    type FeeMultiplierUpdate = TargetedFeeAdjustment<
        Self,
        TargetBlockFullness,
        AdjustmentVariable,
        MinimumMultiplier,
        MaximumMultiplier,
    >;
}

parameter_types! {
    pub const MinimumPeriod: Moment = SLOT_DURATION / 2;
}

impl pallet_timestamp::Config for Runtime {
    type Moment = Moment;
    type OnTimestampSet = Babe;
    type MinimumPeriod = MinimumPeriod;
    type WeightInfo = pallet_timestamp::weights::SubstrateWeight<Runtime>;
}

parameter_types! {
    pub const UncleGenerations: BlockNumber = 0;
}

impl pallet_authorship::Config for Runtime {
    type FindAuthor = pallet_session::FindAccountFromAuthorIndex<Self, Babe>;
    type EventHandler = (Staking, ImOnline);
}

impl_opaque_keys! {
    pub struct SessionKeys {
        pub grandpa: Grandpa,
        pub babe: Babe,
        pub im_online: ImOnline,
        pub authority_discovery: AuthorityDiscovery,
        pub orderbook: OCEX,
        pub thea: Thea,
    }
}

impl pallet_session::Config for Runtime {
    type RuntimeEvent = RuntimeEvent;
    type ValidatorId = <Self as frame_system::Config>::AccountId;
    type ValidatorIdOf = pallet_staking::StashOf<Self>;
    type ShouldEndSession = Babe;
    type NextSessionRotation = Babe;
    type SessionManager = pallet_session::historical::NoteHistoricalRoot<Self, Staking>;
    type SessionHandler = <SessionKeys as OpaqueKeys>::KeyTypeIdProviders;
    type Keys = SessionKeys;
    type WeightInfo = pallet_session::weights::SubstrateWeight<Runtime>;
}

impl pallet_session::historical::Config for Runtime {
    type FullIdentification = pallet_staking::Exposure<AccountId, Balance>;
    type FullIdentificationOf = pallet_staking::ExposureOf<Runtime>;
}

pallet_staking_reward_curve::build! {
    const REWARD_CURVE: PiecewiseLinear<'static> = curve!(
        min_inflation: 0_025_000,
        max_inflation: 0_100_000,
        // Before, we launch the products we want 50% of supply to be staked
        ideal_stake: 0_500_000,
        falloff: 0_050_000,
        max_piece_count: 40,
        test_precision: 0_005_000,
    );
}

parameter_types! {
    // Six session in a an era (24 hrs)
    pub const SessionsPerEra: sp_staking::SessionIndex = 6;
    // 28 era for unbonding (28 days)
    pub const BondingDuration: sp_staking::EraIndex = 28;
    pub const SlashDeferDuration: sp_staking::EraIndex = 27;
    pub const RewardCurve: &'static PiecewiseLinear<'static> = &REWARD_CURVE;
    pub const MaxNominatorRewardedPerValidator: u32 = 256;
    pub const OffendingValidatorsThreshold: Perbill = Perbill::from_percent(17);
    pub HistoryDepth: u32 = 84;
}

pub struct StakingBenchmarkingConfig;
impl pallet_staking::BenchmarkingConfig for StakingBenchmarkingConfig {
    type MaxValidators = ConstU32<1000>;
    type MaxNominators = ConstU32<1000>;
}

pub struct OnChainSeqPhragmen;
impl onchain::Config for OnChainSeqPhragmen {
    type System = Runtime;
    type Solver = SequentialPhragmen<
        AccountId,
        pallet_election_provider_multi_phase::SolutionAccuracyOf<Runtime>,
    >;
    type DataProvider = <Runtime as pallet_election_provider_multi_phase::Config>::DataProvider;
    type WeightInfo = frame_election_provider_support::weights::SubstrateWeight<Runtime>;
    type MaxWinners = <Runtime as pallet_election_provider_multi_phase::Config>::MaxWinners;
    type Bounds = ElectionBounds;
}

impl pallet_staking::Config for Runtime {
    type Currency = Balances;
    type CurrencyBalance = Balance;
    type UnixTime = Timestamp;
    type CurrencyToVote = U128CurrencyToVote;
    type ElectionProvider = ElectionProviderMultiPhase;
    type GenesisElectionProvider = onchain::OnChainExecution<OnChainSeqPhragmen>;
    type NominationsQuota = pallet_staking::FixedNominationsQuota<{ MaxNominations::get() }>;
    type HistoryDepth = HistoryDepth;
    type RewardRemainder = Treasury;
    type RuntimeEvent = RuntimeEvent;
    type Slash = Treasury;
    type Reward = ();
    type SessionsPerEra = SessionsPerEra;
    type BondingDuration = BondingDuration;
    type SlashDeferDuration = SlashDeferDuration;
    /// A super-majority of the council can cancel the slash.
    type AdminOrigin = EitherOfDiverse<
        EnsureRoot<AccountId>,
        pallet_collective::EnsureProportionAtLeast<AccountId, CouncilCollective, 3, 4>,
    >;
    type SessionInterface = Self;
    type EraPayout = pallet_staking::ConvertCurve<RewardCurve>;
    type NextNewSession = Session;
    type MaxNominatorRewardedPerValidator = MaxNominatorRewardedPerValidator;
    type OffendingValidatorsThreshold = OffendingValidatorsThreshold;
    type VoterList = pallet_staking::UseNominatorsAndValidatorsMap<Runtime>;
    // This a placeholder, to be introduced in the next PR as an instance of bags-list
    type TargetList = pallet_staking::UseValidatorsMap<Self>;
    type MaxUnlockingChunks = ConstU32<32>;
    type EventListeners = ();
    type BenchmarkingConfig = StakingBenchmarkingConfig;
    type WeightInfo = pallet_staking::weights::SubstrateWeight<Runtime>;
}

parameter_types! {
    // phase durations. 1/4 of the last session for each.
    pub const SignedPhase: u32 = EPOCH_DURATION_IN_SLOTS / 4;
    pub const UnsignedPhase: u32 = EPOCH_DURATION_IN_SLOTS / 4 ;

    // signed config
    pub const SignedMaxSubmissions: u32 = 16;
    // 40 PDEXs fixed deposit..
    pub const SignedDepositBase: Balance = deposit(2, 0);
    // 0.01 PDEX per KB of solution data.
    pub const SignedDepositByte: Balance = deposit(0, 10) / 1024;
    // Each good submission will get 1 DOT as reward
    pub SignedRewardBase: Balance = UNITS;
    pub BetterUnsignedThreshold: Perbill = Perbill::from_rational(1u32, 10_000);


    pub const MultiPhaseUnsignedPriority: TransactionPriority = StakingUnsignedPriority::get() - 1u64;
    pub MinerMaxWeight: Weight = RuntimeBlockWeights::get()
        .get(DispatchClass::Normal)
        .max_extrinsic.expect("Normal extrinsics have a weight limit configured; qed")
        .saturating_sub(BlockExecutionWeight::get());
    // Solution can occupy 90% of normal block size
    pub MinerMaxLength: u32 = Perbill::from_rational(9u32, 10) *
        *RuntimeBlockLength::get()
        .max
        .get(DispatchClass::Normal);

    // miner configs
    pub const MinerMaxIterations: u32 = 10;
    pub OffchainRepeat: BlockNumber = 5;
}

frame_election_provider_support::generate_solution_type!(
    #[compact]
    pub struct NposSolution16::<
        VoterIndex = u32,
        TargetIndex = u16,
        Accuracy = sp_runtime::PerU16,
        MaxVoters = MaxElectingVoters,
    >(16)
);
// pub const MAX_NOMINATIONS: u32 =
//     <NposCompactSolution16 as sp_npos_elections::NposSolution>::LIMIT as u32;

parameter_types! {
    pub const MaxNominations: u32 = <NposSolution16 as frame_election_provider_support::NposSolution>::LIMIT as u32;
    pub MaxElectingVoters: u32 = 40_000;
    pub MaxElectableTargets: u16 = 10_000;
    // OnChain values are lower.
    pub MaxOnChainElectingVoters: u32 = 5000;
    pub MaxOnChainElectableTargets: u16 = 1250;
    // The maximum winners that can be elected by the Election pallet which is equivalent to the
    // maximum active validators the staking pallet can have.
    pub MaxActiveValidators: u32 = 1000;
    pub ElectionBounds: frame_election_provider_support::bounds::ElectionBounds =
        ElectionBoundsBuilder::default().voters_count(MaxElectingVoters::get().into()).build();
}

/// The numbers configured here could always be more than the the maximum limits of staking pallet
/// to ensure election snapshot will not run out of memory. For now, we set them to smaller values
/// since the staking is bounded and the weight pipeline takes hours for this single pallet.
pub struct ElectionProviderBenchmarkConfig;
impl pallet_election_provider_multi_phase::BenchmarkingConfig for ElectionProviderBenchmarkConfig {
    const VOTERS: [u32; 2] = [1000, 2000];
    const TARGETS: [u32; 2] = [500, 1000];
    const ACTIVE_VOTERS: [u32; 2] = [500, 800];
    const DESIRED_TARGETS: [u32; 2] = [200, 400];
    const SNAPSHOT_MAXIMUM_VOTERS: u32 = 1000;
    const MINER_MAXIMUM_VOTERS: u32 = 1000;
    const MAXIMUM_TARGETS: u32 = 300;
}

/// Maximum number of iterations for balancing that will be executed in the embedded OCW
/// miner of election provider multi phase.
pub const MINER_MAX_ITERATIONS: u32 = 10;

/// A source of random balance for NposSolver, which is meant to be run by the OCW election miner.
pub struct OffchainRandomBalancing;
impl Get<Option<(usize, ExtendedBalance)>> for OffchainRandomBalancing {
    fn get() -> Option<(usize, ExtendedBalance)> {
        use sp_runtime::traits::TrailingZeroInput;
        let iters = match MINER_MAX_ITERATIONS {
            0 => 0,
            max => {
                let seed = sp_io::offchain::random_seed();
                let random = <u32>::decode(&mut TrailingZeroInput::new(&seed))
                    .expect("input is padded with zeroes; qed")
                    % max.saturating_add(1);
                random as usize
            }
        };

        Some((iters, 0))
    }
}

impl pallet_election_provider_multi_phase::MinerConfig for Runtime {
    type AccountId = AccountId;
    type Solution = NposSolution16;
    type MaxVotesPerVoter =
	<<Self as pallet_election_provider_multi_phase::Config>::DataProvider as ElectionDataProvider>::MaxVotesPerVoter;
    type MaxLength = MinerMaxLength;
    type MaxWeight = MinerMaxWeight;
    type MaxWinners = MaxActiveValidators;

    // The unsigned submissions have to respect the weight of the submit_unsigned call, thus their
    // weight estimate function is wired to this call's weight.
    fn solution_weight(v: u32, t: u32, a: u32, d: u32) -> Weight {
        <
		<Self as pallet_election_provider_multi_phase::Config>::WeightInfo
		as
		pallet_election_provider_multi_phase::WeightInfo
		>::submit_unsigned(v, t, a, d)
    }
}
impl pallet_election_provider_multi_phase::Config for Runtime {
    type RuntimeEvent = RuntimeEvent;
    type Currency = Balances;
    type EstimateCallFee = TransactionPayment;
    type UnsignedPhase = UnsignedPhase;
    type SignedPhase = SignedPhase;
    type BetterSignedThreshold = ();
    type BetterUnsignedThreshold = BetterUnsignedThreshold;
    type OffchainRepeat = OffchainRepeat;
    type MinerTxPriority = MultiPhaseUnsignedPriority;
    type MinerConfig = Self;
    type SignedMaxSubmissions = SignedMaxSubmissions;
    type SignedMaxWeight = MinerMaxWeight;
    type SignedMaxRefunds = ConstU32<3>;
    type SignedRewardBase = SignedRewardBase;
    type SignedDepositBase = SignedDepositBase;
    type SignedDepositByte = SignedDepositByte;
    type SignedDepositWeight = ();
    type MaxWinners = MaxActiveValidators;
    type ElectionBounds = ElectionBounds;
    type SlashHandler = ();
    // burn slashes
    type RewardHandler = ();
    type DataProvider = Staking;
    type Fallback = onchain::OnChainExecution<OnChainSeqPhragmen>;
    type GovernanceFallback = onchain::OnChainExecution<OnChainSeqPhragmen>;
    type Solver = SequentialPhragmen<
        AccountId,
        pallet_election_provider_multi_phase::SolutionAccuracyOf<Self>,
    >;
    type ForceOrigin = EitherOfDiverse<
        EnsureRoot<AccountId>,
        pallet_collective::EnsureProportionAtLeast<AccountId, CouncilCollective, 2, 3>,
    >;
    type BenchmarkingConfig = ElectionProviderBenchmarkConfig;
    type WeightInfo = pallet_election_provider_multi_phase::weights::SubstrateWeight<Runtime>;
}

parameter_types! {
    pub const CouncilMotionDuration: BlockNumber = 7 * DAYS;
    pub const CouncilMaxProposals: u32 = 100;
    pub const CouncilMaxMembers: u32 = 100;
}

type CouncilCollective = pallet_collective::Instance1;
impl pallet_collective::Config<CouncilCollective> for Runtime {
    type RuntimeOrigin = RuntimeOrigin;
    type Proposal = RuntimeCall;
    type RuntimeEvent = RuntimeEvent;
    type MotionDuration = CouncilMotionDuration;
    type MaxProposals = CouncilMaxProposals;
    type MaxMembers = CouncilMaxMembers;
    type DefaultVote = pallet_collective::PrimeDefaultVote;
    type WeightInfo = pallet_collective::weights::SubstrateWeight<Runtime>;
    type SetMembersOrigin = EnsureRoot<AccountId>;
    type MaxProposalWeight = MaxCollectivesProposalWeight;
}

parameter_types! {
    pub const CandidacyBond: Balance = 100 * PDEX;
    // 1 storage item created, key size is 32 bytes, value size is 16+16.
    pub const VotingBondBase: Balance = deposit(1, 64);
    // additional data per vote is 32 bytes (account id).
    pub const VotingBondFactor: Balance = deposit(0, 32);
    pub const TermDuration: BlockNumber = 7 * DAYS;
    pub const DesiredMembers: u32 = 5;
    pub const DesiredRunnersUp: u32 = 5;
    pub const ElectionsPhragmenPalletId: LockIdentifier = *b"phrelect";
    pub const MaxCandidates: u32 = 1000;
    pub const MaxVoters: u32 = 10*1000;
    pub const MaxVotesPerVoter: u32 = 16;
}

// Make sure that there are no more than `MaxMembers` members elected via elections-phragmen.
const_assert!(DesiredMembers::get() <= CouncilMaxMembers::get());

impl pallet_elections_phragmen::Config for Runtime {
    type RuntimeEvent = RuntimeEvent;
    type PalletId = ElectionsPhragmenPalletId;
    type Currency = Balances;
    type ChangeMembers = Council;
    // NOTE: this implies that council's genesis members cannot be set directly and must come from
    // this module.
    type InitializeMembers = Council;
    type CurrencyToVote = U128CurrencyToVote;
    type CandidacyBond = CandidacyBond;
    type VotingBondBase = VotingBondBase;
    type VotingBondFactor = VotingBondFactor;
    type LoserCandidate = Treasury;
    type KickedMember = Treasury;
    type DesiredMembers = DesiredMembers;
    type DesiredRunnersUp = DesiredRunnersUp;
    type TermDuration = TermDuration;
    type MaxCandidates = MaxCandidates;
    type MaxVoters = MaxVoters;
    type MaxVotesPerVoter = MaxVotesPerVoter;
    type WeightInfo = pallet_elections_phragmen::weights::SubstrateWeight<Runtime>;
}

parameter_types! {
    pub const TechnicalMotionDuration: BlockNumber = 7 * DAYS;
    pub const TechnicalMaxProposals: u32 = 100;
    pub const TechnicalMaxMembers: u32 = 100;
}

type TechnicalCollective = pallet_collective::Instance2;
impl pallet_collective::Config<TechnicalCollective> for Runtime {
    type RuntimeOrigin = RuntimeOrigin;
    type Proposal = RuntimeCall;
    type RuntimeEvent = RuntimeEvent;
    type MotionDuration = TechnicalMotionDuration;
    type MaxProposals = TechnicalMaxProposals;
    type MaxMembers = TechnicalMaxMembers;
    type DefaultVote = pallet_collective::PrimeDefaultVote;
    type WeightInfo = pallet_collective::weights::SubstrateWeight<Runtime>;
    type SetMembersOrigin = EnsureRootOrHalfCouncil;
    type MaxProposalWeight = MaxCollectivesProposalWeight;
}

parameter_types! {
    pub const OrderbookMotionDuration: BlockNumber = DAYS;
    pub const OrderbookMaxProposals: u32 = 100;
    pub const OrderbookMaxMembers: u32 = 3;
}

type OrderbookCollective = pallet_collective::Instance3;
impl pallet_collective::Config<OrderbookCollective> for Runtime {
    type RuntimeOrigin = RuntimeOrigin;
    type Proposal = RuntimeCall;
    type RuntimeEvent = RuntimeEvent;
    type MotionDuration = OrderbookMotionDuration;
    type MaxProposals = OrderbookMaxProposals;
    type MaxMembers = OrderbookMaxMembers;
    type DefaultVote = pallet_collective::PrimeDefaultVote;
    type WeightInfo = pallet_collective::weights::SubstrateWeight<Runtime>;
    type SetMembersOrigin = EitherOfDiverse<
        EnsureRoot<AccountId>,
        pallet_collective::EnsureProportionMoreThan<AccountId, TechnicalCollective, 1, 2>,
    >;
    type MaxProposalWeight = MaxCollectivesProposalWeight;
}

type EnsureRootOrHalfCouncil = EitherOfDiverse<
    EnsureRoot<AccountId>,
    pallet_collective::EnsureProportionMoreThan<AccountId, CouncilCollective, 1, 2>,
>;

impl pallet_membership::Config<pallet_membership::Instance1> for Runtime {
    type RuntimeEvent = RuntimeEvent;
    type AddOrigin = EnsureRootOrHalfCouncil;
    type RemoveOrigin = EnsureRootOrHalfCouncil;
    type SwapOrigin = EnsureRootOrHalfCouncil;
    type ResetOrigin = EnsureRootOrHalfCouncil;
    type PrimeOrigin = EnsureRootOrHalfCouncil;
    type MembershipInitialized = TechnicalCommittee;
    type MembershipChanged = TechnicalCommittee;
    type MaxMembers = TechnicalMaxMembers;
    type WeightInfo = pallet_membership::weights::SubstrateWeight<Runtime>;
}

parameter_types! {
    pub const ProposalBond: Permill = Permill::from_percent(5);
    pub const ProposalBondMinimum: Balance = 100 * PDEX;
    pub const SpendPeriod: BlockNumber = 24 * DAYS;
    pub const Burn: Permill = Permill::from_percent(0);
    pub const TipCountdown: BlockNumber = DAYS;
    pub const TipFindersFee: Percent = Percent::from_percent(20);
    pub const TipReportDepositBase: Balance = PDEX;
    pub const DataDepositPerByte: Balance = CENTS;
    pub const BountyDepositBase: Balance = PDEX;
    pub const BountyDepositPayoutDelay: BlockNumber = 8 * DAYS;
    pub const TreasuryPalletId: PalletId = PalletId(*b"py/trsry");
    pub const BountyUpdatePeriod: BlockNumber = 90 * DAYS;
    pub const MaximumReasonLength: u32 = 16384;
    pub const BountyCuratorDeposit: Permill = Permill::from_percent(50);
    pub const BountyValueMinimum: Balance = 10 * PDEX;
    pub const MaxApprovals: u32 = 100;
    pub const MaxActiveChildBountyCount: u32 = 5;
    pub const ChildBountyValueMinimum: Balance = PDEX;
    pub const CuratorDepositMax: Balance = 100 * PDEX;
    pub const CuratorDepositMin: Balance = 10 * PDEX;
    pub const ChildBountyCuratorDepositBase: Permill = Permill::from_percent(10);
}

impl pallet_bounties::Config for Runtime {
    type RuntimeEvent = RuntimeEvent;
    type BountyDepositBase = BountyDepositBase;
    type BountyDepositPayoutDelay = BountyDepositPayoutDelay;
    type BountyUpdatePeriod = BountyUpdatePeriod;
    type BountyValueMinimum = BountyValueMinimum;
    type DataDepositPerByte = DataDepositPerByte;
    type MaximumReasonLength = MaximumReasonLength;
    type WeightInfo = pallet_bounties::weights::SubstrateWeight<Runtime>;
    type ChildBountyManager = ChildBounties;
    type CuratorDepositMultiplier = BountyCuratorDeposit;
    type CuratorDepositMax = CuratorDepositMax;
    type CuratorDepositMin = CuratorDepositMin;
}

impl pallet_child_bounties::Config for Runtime {
    type MaxActiveChildBountyCount = MaxActiveChildBountyCount;
    type ChildBountyValueMinimum = ChildBountyValueMinimum;
    type RuntimeEvent = RuntimeEvent;
    type WeightInfo = pallet_child_bounties::weights::SubstrateWeight<Runtime>;
}

impl pallet_treasury::Config for Runtime {
    type PalletId = TreasuryPalletId;
    type Currency = Balances;
    type ApproveOrigin = EitherOfDiverse<
        EnsureRoot<AccountId>,
        pallet_collective::EnsureProportionAtLeast<AccountId, CouncilCollective, 3, 5>,
    >;
    type RejectOrigin = EnsureRootOrHalfCouncil;
    type RuntimeEvent = RuntimeEvent;
    type OnSlash = ();
    type ProposalBond = ProposalBond;
    type ProposalBondMinimum = ProposalBondMinimum;
    type SpendPeriod = SpendPeriod;
    type Burn = Burn;
    type BurnDestination = ();
    type SpendFunds = Bounties;
    type WeightInfo = pallet_treasury::weights::SubstrateWeight<Runtime>;
    type MaxApprovals = MaxApprovals;
    type ProposalBondMaximum = ();
    type SpendOrigin = frame_support::traits::NeverEnsureOrigin<u128>;
}

parameter_types! {
    // When proposals are moved to public voting
    pub const LaunchPeriod: BlockNumber = 15 * DAYS;
    // How long voting should last
    pub const VotingPeriod: BlockNumber = 15 * DAYS;
    // Fast track voting for techincal council
    pub const FastTrackVotingPeriod: BlockNumber = 3 * HOURS;
    // Minimum deposit for creating a proposal
    pub MinimumDeposit: Balance = 100 * PDEX;
    // Time between approved proposals are executed on-chain
    // EnactmentPeriod > unbonding period of staking
    pub const EnactmentPeriod: BlockNumber = 30 * DAYS;
    // Minimum period of vote locking
    // Note: VoteLockingPeriod >= EnactmentPeriod
    pub const VoteLockingPeriod: BlockNumber = 30 * DAYS;
    // Cool-off period before a vetoed proposal can be submitted back again
    pub const CooloffPeriod: BlockNumber = 28 * DAYS;
    pub const InstantAllowed: bool = true;
    pub const MaxVotes: u32 = 100;
    pub const MaxProposals: u32 = 100;

}

impl pallet_democracy::Config for Runtime {
    type WeightInfo = pallet_democracy::weights::SubstrateWeight<Runtime>;
    type RuntimeEvent = RuntimeEvent;
    type Scheduler = Scheduler;
    type Preimages = Preimage;
    type Currency = Balances;
    type EnactmentPeriod = EnactmentPeriod;
    type LaunchPeriod = LaunchPeriod;
    type VotingPeriod = VotingPeriod;
    type VoteLockingPeriod = VoteLockingPeriod;
    type MinimumDeposit = MinimumDeposit;
    type InstantAllowed = InstantAllowed;
    type FastTrackVotingPeriod = FastTrackVotingPeriod;
    type CooloffPeriod = CooloffPeriod;
    type MaxVotes = MaxVotes;
    type MaxProposals = MaxProposals;
    type MaxDeposits = ConstU32<100>;
    type MaxBlacklisted = ConstU32<100>;
    /// A straight majority of the council can decide what their next motion is.
    type ExternalOrigin = EitherOfDiverse<
        EnsureRoot<AccountId>,
        pallet_collective::EnsureProportionAtLeast<AccountId, CouncilCollective, 1, 2>,
    >;
    /// A majority can have the next scheduled referendum be a straight majority-carries vote.
    type ExternalMajorityOrigin = EitherOfDiverse<
        EnsureRoot<AccountId>,
        pallet_collective::EnsureProportionAtLeast<AccountId, CouncilCollective, 1, 2>,
    >;
    /// A unanimous council can have the next scheduled referendum be a straight default-carries
    /// (NTB) vote.
    type ExternalDefaultOrigin = EitherOfDiverse<
        EnsureRoot<AccountId>,
        pallet_collective::EnsureProportionAtLeast<AccountId, CouncilCollective, 1, 1>,
    >;
    type SubmitOrigin = EnsureSigned<AccountId>;
    /// Two thirds of the technical committee can have an ExternalMajority/ExternalDefault vote
    /// be tabled immediately and with a shorter voting/enactment period.
    type FastTrackOrigin = EitherOfDiverse<
        EnsureRoot<AccountId>,
        pallet_collective::EnsureProportionAtLeast<AccountId, TechnicalCollective, 2, 3>,
    >;
    type InstantOrigin = EitherOfDiverse<
        EnsureRoot<AccountId>,
        pallet_collective::EnsureProportionAtLeast<AccountId, TechnicalCollective, 1, 1>,
    >;
    // To cancel a proposal which has been passed, 2/3 of the council must agree to it.
    type CancellationOrigin = EitherOfDiverse<
        EnsureRoot<AccountId>,
        pallet_collective::EnsureProportionAtLeast<AccountId, CouncilCollective, 2, 3>,
    >;
    type BlacklistOrigin = EnsureRoot<AccountId>;
    // To cancel a proposal before it has been passed, the technical committee must be unanimous or
    // Root must agree.
    type CancelProposalOrigin = EitherOfDiverse<
        EnsureRoot<AccountId>,
        pallet_collective::EnsureProportionAtLeast<AccountId, TechnicalCollective, 1, 1>,
    >;
    // Any single technical committee member or root origin may veto a coming council proposal,
    // however they can only do it once and it lasts only for the cooloff period.
    // NOTE: Technical Council cannot be greater than MAX_VETOERS
    type VetoOrigin = pallet_collective::EnsureMember<AccountId, TechnicalCollective>;
    type PalletsOrigin = OriginCaller;
    type Slash = Treasury;
}

impl pallet_sudo::Config for Runtime {
    type RuntimeEvent = RuntimeEvent;
    type RuntimeCall = RuntimeCall;
    type WeightInfo = ();
}

parameter_types! {
    pub const ImOnlineUnsignedPriority: TransactionPriority = TransactionPriority::max_value();
    /// We prioritize im-online heartbeats over election solution submission.
    pub const StakingUnsignedPriority: TransactionPriority = TransactionPriority::max_value() / 2;
    pub const MaxKeys: u32 = 10_000;
    pub const MaxPeerInHeartbeats: u32 = 10_000;
    pub const MaxPeerDataEncodingSize: u32 = 1_000;
}

impl<LocalCall> frame_system::offchain::CreateSignedTransaction<LocalCall> for Runtime
where
    RuntimeCall: From<LocalCall>,
{
    fn create_transaction<C: frame_system::offchain::AppCrypto<Self::Public, Self::Signature>>(
        call: RuntimeCall,
        public: <Signature as traits::Verify>::Signer,
        account: AccountId,
        nonce: Index,
    ) -> Option<(
        RuntimeCall,
        <UncheckedExtrinsic as traits::Extrinsic>::SignaturePayload,
    )> {
        let tip = 0;
        // take the biggest period possible.
        let period = BlockHashCount::get()
            .checked_next_power_of_two()
            .map(|c| c / 2)
            .unwrap_or(2) as u64;
        let current_block = System::block_number()
            .saturated_into::<u64>()
            // The `System::block_number` is initialized with `n+1`,
            // so the actual block number is `n`.
            .saturating_sub(1);
        let extra = (
            frame_system::CheckNonZeroSender::<Runtime>::new(),
            frame_system::CheckSpecVersion::<Runtime>::new(),
            frame_system::CheckTxVersion::<Runtime>::new(),
            frame_system::CheckGenesis::<Runtime>::new(),
            frame_system::CheckEra::<Runtime>::from(generic::Era::mortal(period, current_block)),
            frame_system::CheckNonce::<Runtime>::from(nonce),
            frame_system::CheckWeight::<Runtime>::new(),
            pallet_asset_conversion_tx_payment::ChargeAssetTxPayment::<Runtime>::from(tip, None),
        );
        let raw_payload = SignedPayload::new(call, extra)
            .map_err(|e| {
                log::warn!("Unable to create signed payload: {:?}", e);
            })
            .ok()?;
        let signature = raw_payload.using_encoded(|payload| C::sign(payload, public))?;
        let address = Indices::unlookup(account);
        let (call, extra, _) = raw_payload.deconstruct();
        Some((call, (address, signature, extra)))
    }
}

impl frame_system::offchain::SigningTypes for Runtime {
    type Public = <Signature as traits::Verify>::Signer;
    type Signature = Signature;
}

impl<C> frame_system::offchain::SendTransactionTypes<C> for Runtime
where
    RuntimeCall: From<C>,
{
    type Extrinsic = UncheckedExtrinsic;
    type OverarchingCall = RuntimeCall;
}

impl pallet_im_online::Config for Runtime {
    type AuthorityId = ImOnlineId;
    type MaxKeys = MaxKeys;
    type MaxPeerInHeartbeats = MaxPeerInHeartbeats;
    type RuntimeEvent = RuntimeEvent;
    type ValidatorSet = Historical;
    type NextSessionRotation = Babe;
    type ReportUnresponsiveness = Offences;
    type UnsignedPriority = ImOnlineUnsignedPriority;
    type WeightInfo = pallet_im_online::weights::SubstrateWeight<Runtime>;
}

impl pallet_offences::Config for Runtime {
    type RuntimeEvent = RuntimeEvent;
    type IdentificationTuple = pallet_session::historical::IdentificationTuple<Self>;
    type OnOffenceHandler = Staking;
}

impl pallet_authority_discovery::Config for Runtime {
    type MaxAuthorities = MaxAuthorities;
}

parameter_types! {
    pub const MaxSetIdSessionEntries: u32 = BondingDuration::get() * SessionsPerEra::get();
}

impl pallet_grandpa::Config for Runtime {
    type RuntimeEvent = RuntimeEvent;
    type WeightInfo = ();
    type MaxAuthorities = MaxAuthorities;
    type MaxNominators = MaxNominatorRewardedPerValidator;
    type MaxSetIdSessionEntries = MaxSetIdSessionEntries;
    type KeyOwnerProof = <Historical as KeyOwnerProofSystem<(KeyTypeId, GrandpaId)>>::Proof;
    type EquivocationReportSystem =
        pallet_grandpa::EquivocationReportSystem<Self, Offences, Historical, ReportLongevity>;
}
parameter_types! {
    pub const AssetDeposit: Balance = 100 * DOLLARS;
    pub const AssetAccountDeposit: Balance = DOLLARS;
    pub const ApprovalDeposit: Balance = DOLLARS;
    pub const StringLimit: u32 = 50;
    pub const MetadataDepositBase: Balance = 10 * DOLLARS;
    pub const MetadataDepositPerByte: Balance = DOLLARS;
}

impl pallet_assets::Config for Runtime {
    type RuntimeEvent = RuntimeEvent;
    type Balance = Balance;
    type RemoveItemsLimit = ();
    type AssetId = u128;
    type AssetIdParameter = parity_scale_codec::Compact<u128>;
    type Currency = Balances;
    type CreateOrigin = AsEnsureOriginWithArg<EnsureSigned<AccountId>>;
    type ForceOrigin = EnsureRootOrHalfCouncil;
    type AssetDeposit = AssetDeposit;
    type AssetAccountDeposit = AssetAccountDeposit;
    type MetadataDepositBase = MetadataDepositBase;
    type MetadataDepositPerByte = MetadataDepositPerByte;
    type ApprovalDeposit = ApprovalDeposit;
    type StringLimit = StringLimit;
    type Freezer = ();
    type Extra = ();
    type CallbackHandle = ();
    type WeightInfo = ();
    #[cfg(feature = "runtime-benchmarks")]
    type BenchmarkHelper = AssetU128;
}
#[cfg(feature = "runtime-benchmarks")]
pub struct AssetU128;
#[cfg(feature = "runtime-benchmarks")]
use pallet_assets::BenchmarkHelper;
use sp_staking::currency_to_vote::U128CurrencyToVote;

#[cfg(feature = "runtime-benchmarks")]
impl BenchmarkHelper<parity_scale_codec::Compact<u128>> for AssetU128 {
    fn create_asset_id_parameter(id: u32) -> parity_scale_codec::Compact<u128> {
        parity_scale_codec::Compact::from(id as u128)
    }
}

#[cfg(feature = "runtime-benchmarks")]
impl pallet_asset_conversion::BenchmarkHelper<u128, AssetId> for AssetU128 {
    fn asset_id(id: u32) -> u128 {
        id as u128
    }

    fn multiasset_id(id: u32) -> AssetId {
        AssetId::Asset(id as u128)
    }
}

parameter_types! {
    pub const BasicDeposit: Balance = deposit(1,258);       // 258 bytes on-chain
    pub const FieldDeposit: Balance = deposit(0,66);        // 66 bytes on-chain
    pub const SubAccountDeposit: Balance = deposit(1,53);   // 53 bytes on-chain
    pub const MaxSubAccounts: u32 = 100;
    pub const MaxAdditionalFields: u32 = 100;
    pub const MaxRegistrars: u32 = 20;
}

impl pallet_identity::Config for Runtime {
    type RuntimeEvent = RuntimeEvent;
    type Currency = Balances;
    type BasicDeposit = BasicDeposit;
    type FieldDeposit = FieldDeposit;
    type SubAccountDeposit = SubAccountDeposit;
    type MaxSubAccounts = MaxSubAccounts;
    type MaxAdditionalFields = MaxAdditionalFields;
    type MaxRegistrars = MaxRegistrars;
    type Slashed = Treasury;
    type ForceOrigin = EnsureRootOrHalfCouncil;
    type RegistrarOrigin = EnsureRootOrHalfCouncil;
    type WeightInfo = pallet_identity::weights::SubstrateWeight<Runtime>;
}

parameter_types! {
    pub const ConfigDepositBase: Balance = 5 * PDEX;
    pub const FriendDepositFactor: Balance = 50 * CENTS;
    pub const MaxFriends: u16 = 9;
    pub const RecoveryDeposit: Balance = 5 * PDEX;
}

impl pallet_recovery::Config for Runtime {
    type RuntimeEvent = RuntimeEvent;
    type WeightInfo = pallet_recovery::weights::SubstrateWeight<Runtime>;
    type RuntimeCall = RuntimeCall;
    type Currency = Balances;
    type ConfigDepositBase = ConfigDepositBase;
    type FriendDepositFactor = FriendDepositFactor;
    type MaxFriends = MaxFriends;
    type RecoveryDeposit = RecoveryDeposit;
}

parameter_types! {
    pub MinVestedTransfer: Balance = PDEX;
    pub const MaxVestingSchedules: u32 = 300;
}

pub struct SusbtrateBlockNumberProvider;
impl BlockNumberProvider for SusbtrateBlockNumberProvider {
    type BlockNumber = BlockNumber;

    fn current_block_number() -> Self::BlockNumber {
        System::block_number()
    }
}

pub struct EnsureRootOrTreasury;
impl EnsureOrigin<RuntimeOrigin> for EnsureRootOrTreasury {
    type Success = AccountId;

    fn try_origin(o: RuntimeOrigin) -> Result<Self::Success, RuntimeOrigin> {
        Into::<Result<RawOrigin<AccountId>, RuntimeOrigin>>::into(o).and_then(|o| match o {
            RawOrigin::Root => Ok(TreasuryPalletId::get().into_account_truncating()),
            RawOrigin::Signed(caller) => {
                if caller == TreasuryPalletId::get().into_account_truncating() {
                    Ok(caller)
                } else {
                    Err(RuntimeOrigin::from(Some(caller)))
                }
            }
            r => Err(RuntimeOrigin::from(r)),
        })
    }

    #[cfg(feature = "runtime-benchmarks")]
    fn try_successful_origin() -> Result<RuntimeOrigin, ()> {
        Ok(RuntimeOrigin::from(RawOrigin::Signed(AccountId::new(
            [0u8; 32],
        ))))
    }
}

impl orml_vesting::Config for Runtime {
    type RuntimeEvent = RuntimeEvent;
    type Currency = Balances;
    type MinVestedTransfer = MinVestedTransfer;
    type VestedTransferOrigin = EnsureRootOrTreasury;
    type WeightInfo = ();
    type MaxVestingSchedules = MaxVestingSchedules;
    type BlockNumberProvider = SusbtrateBlockNumberProvider;
}
parameter_types! {
    pub const LockPeriod: BlockNumber = 201600;
    pub const MaxRelayers: u32 = 3;
}

impl pdex_migration::pallet::Config for Runtime {
    type RuntimeEvent = RuntimeEvent;
    type MaxRelayers = MaxRelayers;
    type LockPeriod = LockPeriod;
}

parameter_types! {
    pub const PolkadexTreasuryModuleId: PalletId = PalletId(*b"polka/tr");
    pub TreasuryModuleAccount: AccountId = PolkadexTreasuryModuleId::get().into_account_truncating();
}

//impl pallet_randomness_collective_flip::Config for Runtime {}

parameter_types! {
    pub const ProxyLimit: u32 = 3;
    pub const OcexPalletId: PalletId = PalletId(*b"OCEX_LMP");
    pub const LMPRewardsPalletId: PalletId = PalletId(*b"LMPREWAR");
    pub const MsPerDay: u64 = 86_400_000;
}

impl pallet_ocex_lmp::Config for Runtime {
<<<<<<< HEAD
    type RuntimeEvent = RuntimeEvent;
    type PalletId = OcexPalletId;
    type TreasuryPalletId = TreasuryPalletId;
    type LMPRewardsPalletId = LMPRewardsPalletId;
    type NativeCurrency = Balances;
    type OtherAssets = Assets;
    type EnclaveOrigin = EnsureSigned<AccountId>;
    type AuthorityId = pallet_ocex_lmp::sr25519::AuthorityId;
    type GovernanceOrigin = EnsureRootOrHalfCouncil;
    type CrowdSourceLiqudityMining = CrowdSourceLMP;
    type WeightInfo = pallet_ocex_lmp::weights::WeightInfo<Runtime>;
=======
	type RuntimeEvent = RuntimeEvent;
	type PalletId = OcexPalletId;
	type TreasuryPalletId = TreasuryPalletId;
	type LMPRewardsPalletId = LMPRewardsPalletId;
	type NativeCurrency = Balances;
	type OtherAssets = Assets;
	type EnclaveOrigin = EnsureSigned<AccountId>;
	type AuthorityId = pallet_ocex_lmp::sr25519::AuthorityId;
	type GovernanceOrigin = EnsureRootOrHalfCouncil;
	type CrowdSourceLiqudityMining = ();
	type WeightInfo = pallet_ocex_lmp::weights::WeightInfo<Runtime>;
>>>>>>> 1b2cb0e3
}

//Install rewards Pallet
parameter_types! {
    pub const RewardsPalletId: PalletId = PalletId(*b"REWARDSQ");
}

impl pallet_rewards::Config for Runtime {
    type RuntimeEvent = RuntimeEvent;
    type PalletId = RewardsPalletId;
    type NativeCurrency = Balances;
    type Public = <Signature as traits::Verify>::Signer;
    type Signature = Signature;
    type GovernanceOrigin = EnsureRootOrHalfCouncil;
    type WeightInfo = pallet_rewards::weights::WeightInfo<Runtime>;
}

parameter_types! {
    pub const CrowdSourcingRewardsPalletId: PalletId = PalletId(*b"CROWSOUR");
}

impl pallet_lmp::pallet::Config for Runtime {
    type RuntimeEvent = RuntimeEvent;
    type OCEX = OCEX;
    type PalletId = CrowdSourcingRewardsPalletId;
    type NativeCurrency = Balances;
    type OtherAssets = Assets;
}

use polkadex_primitives::POLKADEX_NATIVE_ASSET_ID;

parameter_types! {
    pub const PolkadexAssetId: u128 = POLKADEX_NATIVE_ASSET_ID;
    pub const PDEXHolderAccount: AccountId32 = AccountId32::new([1u8;32]); //TODO Chnage Holder Account
}

impl thea::Config for Runtime {
    type RuntimeEvent = RuntimeEvent;
    type TheaId = thea::ecdsa::AuthorityId;
    type Signature = thea::ecdsa::AuthoritySignature;
    type MaxAuthorities = MaxAuthorities;
    type Executor = TheaExecutor;
    type Currency = Balances;
    type GovernanceOrigin = EnsureRootOrHalfCouncil;
    type WeightInfo = thea::weights::WeightInfo<Runtime>;
}

parameter_types! {
    pub const TheaPalletAccount: PalletId = PalletId(*b"th/accnt");
    pub const WithdrawalSize: u32 = 10;
    pub const ParaId: u32 = 2040;
}

impl thea_executor::Config for Runtime {
    type RuntimeEvent = RuntimeEvent;
    type Currency = Balances;
    type Assets = Assets;
    type AssetId = u128;
    type AssetCreateUpdateOrigin = EnsureRootOrHalfCouncil;
    type Executor = Thea;
    type NativeAssetId = PolkadexAssetId;
    type TheaPalletId = TheaPalletAccount;
    type WithdrawalSize = WithdrawalSize;
    type ParaId = ParaId;
    type TheaExecWeightInfo = thea_executor::weights::WeightInfo<Runtime>;
    type Swap = AssetConversion;
    type MultiAssetIdAdapter = AssetId;
    type AssetBalanceAdapter = u128;
    type GovernanceOrigin = EnsureRootOrHalfCouncil;
    type ExistentialDeposit = ExistentialDeposit;
}

#[cfg(feature = "runtime-benchmarks")]
impl thea_message_handler::Config for Runtime {
    type RuntimeEvent = RuntimeEvent;
    type TheaId = thea::ecdsa::AuthorityId;
    type Signature = thea::ecdsa::AuthoritySignature;
    type MaxAuthorities = MaxAuthorities;
    type Executor = TheaExecutor;
    type WeightInfo = thea_message_handler::weights::WeightInfo<Runtime>;
}
use frame_support::ord_parameter_types;
ord_parameter_types! {
    pub const AssetConversionOrigin: AccountId = AccountIdConversion::<AccountId>::into_account_truncating(&AssetConversionPalletId::get());
}

impl pallet_asset_conversion_tx_payment::Config for Runtime {
    type RuntimeEvent = RuntimeEvent;
    type Fungibles = Assets;
    type OnChargeAssetTransaction =
        pallet_asset_conversion_tx_payment::AssetConversionAdapter<Balances, AssetConversion>;
}

impl pallet_asset_tx_payment::Config for Runtime {
    type RuntimeEvent = RuntimeEvent;
    type Fungibles = Assets;
    type OnChargeAssetTransaction = pallet_asset_tx_payment::FungiblesAdapter<
        pallet_assets::BalanceToAssetBalance<Balances, Runtime, ConvertInto>,
        CreditToBlockAuthor,
    >;
}

parameter_types! {
    pub const AssetConversionPalletId: PalletId = PalletId(*b"py/ascon");
    pub AllowMultiAssetPools: bool = true;
    pub const PoolSetupFee: Balance = DOLLARS; // should be more or equal to the existential deposit
    pub const MintMinLiquidity: Balance = 100;  // 100 is good enough when the main currency has 10-12 decimals.
    pub const LiquidityWithdrawalFee: Permill = Permill::from_percent(0);  // should be non-zero if AllowMultiAssetPools is true, otherwise can be zero.
}

impl pallet_asset_conversion::Config for Runtime {
    type RuntimeEvent = RuntimeEvent;
    type Currency = Balances;
    type Balance = u128;
    type AssetBalance = <Self as pallet_balances::Config>::Balance;
    type HigherPrecisionBalance = u128;
    type AssetId = u128;
    type MultiAssetId = AssetId;
    type MultiAssetIdConverter = polkadex_primitives::AssetIdConverter;
    type PoolAssetId = u128;
    type Assets = Assets;
    type PoolAssets = Assets;
    type LPFee = ConstU32<3>; // means 0.3%
    type PoolSetupFee = PoolSetupFee;
    type PoolSetupFeeReceiver = AssetConversionOrigin;
    type LiquidityWithdrawalFee = LiquidityWithdrawalFee;
    type MintMinLiquidity = MintMinLiquidity;
    type MaxSwapPathLength = ConstU32<4>;
    type PalletId = AssetConversionPalletId;
    type AllowMultiAssetPools = AllowMultiAssetPools;
    type WeightInfo = pallet_asset_conversion::weights::SubstrateWeight<Runtime>;
    #[cfg(feature = "runtime-benchmarks")]
    type BenchmarkHelper = AssetU128;
}

parameter_types! {
    pub StatementCost: Balance = DOLLARS;
    pub StatementByteCost: Balance = 100 * MILLICENTS;
    pub const MinAllowedStatements: u32 = 4;
    pub const MaxAllowedStatements: u32 = 10;
    pub const MinAllowedBytes: u32 = 1024;
    pub const MaxAllowedBytes: u32 = 4096;
}

impl pallet_statement::Config for Runtime {
    type RuntimeEvent = RuntimeEvent;
    type Currency = Balances;
    type StatementCost = StatementCost;
    type ByteCost = StatementByteCost;
    type MinAllowedStatements = MinAllowedStatements;
    type MaxAllowedStatements = MaxAllowedStatements;
    type MinAllowedBytes = MinAllowedBytes;
    type MaxAllowedBytes = MaxAllowedBytes;
}

#[cfg(feature = "runtime-benchmarks")]
construct_runtime!(
    pub struct Runtime
    {
        System: frame_system = 0,
        Utility: pallet_utility = 1,
        Babe: pallet_babe = 2,
        Timestamp: pallet_timestamp = 3,
        Authorship: pallet_authorship = 4,
        Indices: pallet_indices = 5,
        Balances: pallet_balances = 6,
        TransactionPayment: pallet_transaction_payment = 7,
        ElectionProviderMultiPhase: pallet_election_provider_multi_phase = 8,
        Staking: pallet_staking = 9,
        Session: pallet_session = 10,
        Council: pallet_collective::<Instance1> = 11,
        TechnicalCommittee: pallet_collective::<Instance2> = 12,
        Elections: pallet_elections_phragmen = 13,
        TechnicalMembership: pallet_membership::<Instance1> = 14,
        Grandpa: pallet_grandpa = 15,
        Treasury: pallet_treasury = 16,
        Sudo: pallet_sudo = 17,
        ImOnline: pallet_im_online = 18,
        AuthorityDiscovery: pallet_authority_discovery = 19,
        Offences: pallet_offences = 20,
        Historical: pallet_session_historical = 21,
        Identity: pallet_identity = 22,
        Recovery: pallet_recovery = 23,
        Scheduler: pallet_scheduler = 24,
        Proxy: pallet_proxy = 25,
        Multisig: pallet_multisig = 26,
        Bounties: pallet_bounties = 27,
        OrmlVesting: orml_vesting = 28,
        PDEXMigration: pdex_migration::pallet = 29,
        Democracy: pallet_democracy = 30,
        Preimage: pallet_preimage = 31,
        //RandomnessCollectiveFlip: pallet_randomness_collective_flip = 32,
        ChildBounties: pallet_child_bounties = 33,
        Assets: pallet_assets = 34,
        OCEX: pallet_ocex_lmp = 35,
        OrderbookCommittee: pallet_collective::<Instance3> = 36,
        Thea: thea::pallet = 39,
        Rewards: pallet_rewards = 40,
        TheaExecutor: thea_executor::pallet = 44,
        TheaMH: thea_message_handler::pallet = 45,
        AssetConversion: pallet_asset_conversion = 46,
        AssetConversionTxPayment: pallet_asset_conversion_tx_payment = 47,
        Statement: pallet_statement = 48,
        AssetTxPayment: pallet_asset_tx_payment = 49,
        CrowdSourceLMP: pallet_lmp::pallet = 50,
    }
);

#[cfg(not(feature = "runtime-benchmarks"))]
construct_runtime!(
    pub struct Runtime {
        System: frame_system = 0,
        Utility: pallet_utility = 1,
        Babe: pallet_babe = 2,
        Timestamp: pallet_timestamp = 3,
        Authorship: pallet_authorship = 4,
        Indices: pallet_indices = 5,
        Balances: pallet_balances = 6,
        TransactionPayment: pallet_transaction_payment = 7,
        ElectionProviderMultiPhase: pallet_election_provider_multi_phase = 8,
        Staking: pallet_staking = 9,
        Session: pallet_session = 10,
        Council: pallet_collective::<Instance1> = 11,
        TechnicalCommittee: pallet_collective::<Instance2> = 12,
        Elections: pallet_elections_phragmen = 13,
        TechnicalMembership: pallet_membership::<Instance1> = 14,
        Grandpa: pallet_grandpa = 15,
        Treasury: pallet_treasury = 16,
        Sudo: pallet_sudo = 17,
        ImOnline: pallet_im_online = 18,
        AuthorityDiscovery: pallet_authority_discovery = 19,
        Offences: pallet_offences = 20,
        Historical: pallet_session_historical = 21,
        Identity: pallet_identity = 22,
        Recovery: pallet_recovery = 23,
        Scheduler: pallet_scheduler = 24,
        Proxy: pallet_proxy = 25,
        Multisig: pallet_multisig = 26,
        Bounties: pallet_bounties = 27,
        OrmlVesting: orml_vesting = 28,
        PDEXMigration: pdex_migration::pallet = 29,
        Democracy: pallet_democracy = 30,
        Preimage: pallet_preimage = 31,
        //RandomnessCollectiveFlip: pallet_randomness_collective_flip::{Pallet, Storage} = 32,
        ChildBounties: pallet_child_bounties = 33,
        Assets: pallet_assets = 34,
        OCEX: pallet_ocex_lmp = 35,
        OrderbookCommittee: pallet_collective::<Instance3> = 36,
        Thea: thea::pallet = 39,
        Rewards: pallet_rewards = 40,
        TheaExecutor: thea_executor::pallet = 44,
        AssetConversion: pallet_asset_conversion = 46,
        AssetConversionTxPayment: pallet_asset_conversion_tx_payment = 47,
        Statement: pallet_statement = 48,
        AssetTxPayment: pallet_asset_tx_payment = 49,
        CrowdSourceLMP: pallet_lmp::pallet = 50,
    }
);
/// Digest item type.
pub type DigestItem = generic::DigestItem;
/// The address format for describing accounts.
pub type Address = sp_runtime::MultiAddress<AccountId, AccountIndex>;
/// Block header type as expected by this runtime.
pub type Header = generic::Header<BlockNumber, BlakeTwo256>;
/// Block type as expected by this runtime.
pub type Block = generic::Block<Header, UncheckedExtrinsic>;
/// A Block signed with a Justification
pub type SignedBlock = generic::SignedBlock<Block>;
/// BlockId type as expected by this runtime.
pub type BlockId = generic::BlockId<Block>;
/// The SignedExtension to the basic transaction logic.
///
/// When you change this, you **MUST** modify [`sign`] in
/// `bin/polkadex-node/testing/src/keyring.rs`!
///
/// [`sign`]: <../../testing/src/keyring.rs.html>
pub type SignedExtra = (
    frame_system::CheckNonZeroSender<Runtime>,
    frame_system::CheckSpecVersion<Runtime>,
    frame_system::CheckTxVersion<Runtime>,
    frame_system::CheckGenesis<Runtime>,
    frame_system::CheckEra<Runtime>,
    frame_system::CheckNonce<Runtime>,
    frame_system::CheckWeight<Runtime>,
    pallet_asset_conversion_tx_payment::ChargeAssetTxPayment<Runtime>,
);

/// Unchecked extrinsic type as expected by this runtime.
pub type UncheckedExtrinsic =
    generic::UncheckedExtrinsic<Address, RuntimeCall, Signature, SignedExtra>;
/// The payload being signed in transactions.
pub type SignedPayload = generic::SignedPayload<RuntimeCall, SignedExtra>;
/// Extrinsic type that has already been checked.
pub type CheckedExtrinsic = generic::CheckedExtrinsic<AccountId, RuntimeCall, SignedExtra>;
/// Executive: handles dispatch to the various modules.
pub type Executive = frame_executive::Executive<
    Runtime,
    Block,
    frame_system::ChainContext<Runtime>,
    Runtime,
    AllPalletsWithSystem,
>;

use crate::impls::CreditToBlockAuthor;
use orderbook_primitives::ObCheckpointRaw;
impl_runtime_apis! {
    impl sp_api::Core<Block> for Runtime {
        fn version() -> RuntimeVersion {
            VERSION
        }

        fn execute_block(block: Block) {
            Executive::execute_block(block);
        }

        fn initialize_block(header: &<Block as BlockT>::Header) {
            Executive::initialize_block(header)
        }
    }

    impl pallet_asset_conversion::AssetConversionApi<
        Block,
        Balance,
        u128,
        AssetId
    > for Runtime
    {
        fn quote_price_exact_tokens_for_tokens(asset1: AssetId, asset2: AssetId, amount: u128, include_fee: bool) -> Option<Balance> {
            AssetConversion::quote_price_exact_tokens_for_tokens(asset1, asset2, amount, include_fee)
        }

        fn quote_price_tokens_for_exact_tokens(asset1: AssetId, asset2: AssetId, amount: u128, include_fee: bool) -> Option<Balance> {
            AssetConversion::quote_price_tokens_for_exact_tokens(asset1, asset2, amount, include_fee)
        }

        fn get_reserves(asset1: AssetId, asset2: AssetId) -> Option<(Balance, Balance)> {
            AssetConversion::get_reserves(&asset1, &asset2).ok()
        }
    }

    impl sp_api::Metadata<Block> for Runtime {
        fn metadata() -> OpaqueMetadata {
            OpaqueMetadata::new(Runtime::metadata().into())
        }
        fn metadata_at_version(version: u32) -> Option<OpaqueMetadata> {
            Runtime::metadata_at_version(version)
        }

        fn metadata_versions() -> sp_std::vec::Vec<u32> {
            Runtime::metadata_versions()
        }
    }

    impl sp_block_builder::BlockBuilder<Block> for Runtime {
        fn apply_extrinsic(extrinsic: <Block as BlockT>::Extrinsic) -> ApplyExtrinsicResult {
            Executive::apply_extrinsic(extrinsic)
        }

        fn finalize_block() -> <Block as BlockT>::Header {
            Executive::finalize_block()
        }

        fn inherent_extrinsics(data: InherentData) -> Vec<<Block as BlockT>::Extrinsic> {
            data.create_extrinsics()
        }

        fn check_inherents(block: Block, data: InherentData) -> CheckInherentsResult {
            data.check_extrinsics(&block)
        }
    }

    impl rpc_assets_runtime_api::PolkadexAssetHandlerRuntimeApi<Block,AccountId,Hash> for Runtime {
        fn account_balances(assets : Vec<u128>, account_id : AccountId) ->  Vec<u128> {
            assets
                .iter()
                .map(|asset| {
                    if *asset != POLKADEX_NATIVE_ASSET_ID {
                    Assets::balance(*asset, &account_id).saturated_into()
                    }else{
                    Balances::balance(&account_id).saturated_into()
                }
                })
                .collect()
        }
    }

    impl pallet_rewards_runtime_api::PolkadexRewardsRuntimeApi<Block, AccountId, Hash> for Runtime {
        fn account_info(account_id : AccountId, reward_id: u32) ->  Result<polkadex_primitives::rewards::RewardsInfoByAccount<u128>, DispatchError> {
            Rewards::account_info(account_id, reward_id)
        }
    }

    impl pallet_ocex_runtime_api::PolkadexOcexRuntimeApi<Block, AccountId, Hash> for Runtime {
        fn get_ob_recover_state() ->  Result<Vec<u8>, DispatchError> { Ok(OCEX::get_ob_recover_state()?.encode()) }
        fn get_balance(from: AccountId, of: AssetId) -> Result<Decimal, DispatchError> { OCEX::get_balance(from, of) }
        fn fetch_checkpoint() -> Result<ObCheckpointRaw, DispatchError> {
            OCEX::fetch_checkpoint()
        }
        fn calculate_inventory_deviation() -> Result<sp_std::collections::btree_map::BTreeMap<AssetId,Decimal>,
        DispatchError> {
            OCEX::calculate_inventory_deviation()
        }

        fn top_lmp_accounts(epoch: u16, market: TradingPair, sorted_by_mm_score: bool, limit: u16) -> Vec<AccountId> {
            OCEX::top_lmp_accounts(epoch.saturated_into(), market, sorted_by_mm_score, limit as usize)
        }

        fn calculate_lmp_rewards(main: AccountId, epoch: u16, market: TradingPair) -> (Decimal, Decimal, bool) {
            OCEX::get_lmp_rewards(&main, epoch.saturated_into(), market)
        }

        fn get_fees_paid_by_user_per_epoch(epoch: u32,market: TradingPair, main: AccountId) -> Decimal {
            OCEX::get_fees_paid_by_user_per_epoch(epoch.saturated_into(),market,main)
        }

        fn get_volume_by_user_per_epoch(epoch: u32, market: TradingPair, main: AccountId) -> Decimal{
            OCEX::get_volume_by_user_per_epoch(epoch,market, main)
        }

        fn get_total_score(epoch: u16, market: TradingPair) -> (Decimal, Decimal) {
            OCEX::get_total_score(epoch,market)
        }
        fn get_trader_metrics(epoch: u16, market: TradingPair, main: AccountId) -> (Decimal, Decimal, bool){
            OCEX::get_trader_metrics(epoch,market,main)
        }
    }

    impl sp_statement_store::runtime_api::ValidateStatement<Block> for Runtime {
        fn validate_statement(
            source: sp_statement_store::runtime_api::StatementSource,
            statement: sp_statement_store::Statement,
        ) -> Result<sp_statement_store::runtime_api::ValidStatement, sp_statement_store::runtime_api::InvalidStatement> {
            Statement::validate_statement(source, statement)
        }
    }

    impl sp_transaction_pool::runtime_api::TaggedTransactionQueue<Block> for Runtime {
        fn validate_transaction(
            source: TransactionSource,
            tx: <Block as BlockT>::Extrinsic,
            block_hash: <Block as BlockT>::Hash,
        ) -> TransactionValidity {
            Executive::validate_transaction(source, tx, block_hash)
        }
    }

    impl sp_offchain::OffchainWorkerApi<Block> for Runtime {
        fn offchain_worker(header: &<Block as BlockT>::Header) {
            Executive::offchain_worker(header)
        }
    }

    impl fg_primitives::GrandpaApi<Block> for Runtime {
        fn grandpa_authorities() -> GrandpaAuthorityList {
            Grandpa::grandpa_authorities()
        }

        fn current_set_id() -> fg_primitives::SetId {
            Grandpa::current_set_id()
        }

        fn submit_report_equivocation_unsigned_extrinsic(
            equivocation_proof: fg_primitives::EquivocationProof<
                <Block as BlockT>::Hash,
                NumberFor<Block>,
            >,
            key_owner_proof: fg_primitives::OpaqueKeyOwnershipProof,
        ) -> Option<()> {
            let key_owner_proof = key_owner_proof.decode()?;

            Grandpa::submit_unsigned_equivocation_report(
                equivocation_proof,
                key_owner_proof,
            )
        }

        fn generate_key_ownership_proof(
            _set_id: fg_primitives::SetId,
            authority_id: GrandpaId,
        ) -> Option<fg_primitives::OpaqueKeyOwnershipProof> {
            use parity_scale_codec::Encode;
            Historical::prove((fg_primitives::KEY_TYPE, authority_id))
                .map(|p| p.encode())
                .map(fg_primitives::OpaqueKeyOwnershipProof::new)
        }
    }

    impl sp_consensus_babe::BabeApi<Block> for Runtime {
        fn configuration() -> sp_consensus_babe::BabeConfiguration {
            sp_consensus_babe::BabeConfiguration {
                slot_duration: Babe::slot_duration(),
                epoch_length: EpochDuration::get(),
                c: BABE_GENESIS_EPOCH_CONFIG.c,
                authorities: Babe::authorities().to_vec(),
                randomness: Babe::randomness(),
                allowed_slots: BABE_GENESIS_EPOCH_CONFIG.allowed_slots,
            }
        }

        fn current_epoch_start() -> sp_consensus_babe::Slot {
            Babe::current_epoch_start()
        }

        fn current_epoch() -> sp_consensus_babe::Epoch {
            Babe::current_epoch()
        }

        fn next_epoch() -> sp_consensus_babe::Epoch {
            Babe::next_epoch()
        }

        fn generate_key_ownership_proof(
            _slot: sp_consensus_babe::Slot,
            authority_id: sp_consensus_babe::AuthorityId,
        ) -> Option<sp_consensus_babe::OpaqueKeyOwnershipProof> {
            use parity_scale_codec::Encode;
            Historical::prove((sp_consensus_babe::KEY_TYPE, authority_id))
                .map(|p| p.encode())
                .map(sp_consensus_babe::OpaqueKeyOwnershipProof::new)
        }

        fn submit_report_equivocation_unsigned_extrinsic(
            equivocation_proof: sp_consensus_babe::EquivocationProof<<Block as BlockT>::Header>,
            key_owner_proof: sp_consensus_babe::OpaqueKeyOwnershipProof,
        ) -> Option<()> {
            let key_owner_proof = key_owner_proof.decode()?;

            Babe::submit_unsigned_equivocation_report(
                equivocation_proof,
                key_owner_proof,
            )
        }
    }

    impl sp_authority_discovery::AuthorityDiscoveryApi<Block> for Runtime {
        fn authorities() -> Vec<AuthorityDiscoveryId> {
            AuthorityDiscovery::authorities()
        }
    }

    impl frame_system_rpc_runtime_api::AccountNonceApi<Block, AccountId, Index> for Runtime {
        fn account_nonce(account: AccountId) -> Index {
            System::account_nonce(account)
        }
    }


    impl pallet_transaction_payment_rpc_runtime_api::TransactionPaymentApi<
        Block,
        Balance,
    > for Runtime {
        fn query_info(uxt: <Block as BlockT>::Extrinsic, len: u32) -> RuntimeDispatchInfo<Balance> {
            TransactionPayment::query_info(uxt, len)
        }
        fn query_fee_details(uxt: <Block as BlockT>::Extrinsic, len: u32) -> FeeDetails<Balance> {
            TransactionPayment::query_fee_details(uxt, len)
        }
        fn query_weight_to_fee(weight: Weight) -> Balance {
            TransactionPayment::weight_to_fee(weight)
        }
        fn query_length_to_fee(length: u32) -> Balance {
            TransactionPayment::length_to_fee(length)
        }
    }

    impl sp_session::SessionKeys<Block> for Runtime {
        fn generate_session_keys(seed: Option<Vec<u8>>) -> Vec<u8> {
            SessionKeys::generate(seed)
        }

        fn decode_session_keys(
            encoded: Vec<u8>,
        ) -> Option<Vec<(Vec<u8>, KeyTypeId)>> {
            SessionKeys::decode_into_raw_public_keys(&encoded)
        }
    }


    #[cfg(feature = "try-runtime")]
    impl frame_try_runtime::TryRuntime<Block> for Runtime {
        fn on_runtime_upgrade(checks: frame_try_runtime::UpgradeCheckSelect) -> (Weight, Weight) {
            // NOTE: intentional unwrap: we don't want to propagate the error backwards, and want to
            // have a backtrace here. If any of the pre/post migration checks fail, we shall stop
            // right here and right now.
            let weight = Executive::try_runtime_upgrade(checks).unwrap();
            (weight, RuntimeBlockWeights::get().max_block)
        }

        fn execute_block(
            block: Block,
            state_root_check: bool,
            signature_check: bool,
            select: frame_try_runtime::TryStateSelect
        ) -> Weight {
            // NOTE: intentional unwrap: we don't want to propagate the error backwards, and want to
            // have a backtrace here.
            Executive::try_execute_block(block, state_root_check, signature_check, select).expect("execute-block failed")
        }
    }

    #[cfg(feature = "runtime-benchmarks")]
    impl frame_benchmarking::Benchmark<Block> for Runtime {
        fn benchmark_metadata(extra: bool) -> (
            Vec<frame_benchmarking::BenchmarkList>,
            Vec<frame_support::traits::StorageInfo>) {
            use frame_benchmarking::{list_benchmark, Benchmarking, BenchmarkList};
            use frame_support::traits::StorageInfoTrait;

            let mut list = Vec::<BenchmarkList>::new();
            list_benchmark!(list, extra, pallet_ocex_lmp, OCEX);
            list_benchmark!(list, extra, pdex_migration, PDEXMigration);
            list_benchmark!(list, extra, pallet_rewards, Rewards);
            list_benchmark!(list, extra, thea_executor, TheaExecutor);
            list_benchmark!(list, extra, thea, Thea);
            list_benchmark!(list, extra, thea_message_handler, TheaMH);

            let storage_info = AllPalletsWithSystem::storage_info();

            return (list, storage_info)
        }
        fn dispatch_benchmark(
            config: frame_benchmarking::BenchmarkConfig
        ) -> Result<Vec<frame_benchmarking::BenchmarkBatch>, sp_runtime::RuntimeString> {
            use frame_benchmarking::{Benchmarking, BenchmarkBatch, add_benchmark};
            use sp_storage::TrackedStorageKey;
            impl frame_system_benchmarking::Config for Runtime {}

            let allowlist: Vec<TrackedStorageKey> = vec![
                // Block Number
                hex_literal::hex!("26aa394eea5630e07c48ae0c9558cef702a5c1b19ab7a04f536c519aca4983ac").to_vec().into(),
                // Total Issuance
                hex_literal::hex!("c2261276cc9d1f8598ea4b6a74b15c2f57c875e4cff74148e4628f264b974c80").to_vec().into(),
                // Execution Phase
                hex_literal::hex!("26aa394eea5630e07c48ae0c9558cef7ff553b5a9862a516939d82b3d3d8661a").to_vec().into(),
                // Event Count
                hex_literal::hex!("26aa394eea5630e07c48ae0c9558cef70a98fdbe9ce6c55837576c60c7af3850").to_vec().into(),
                // System Events
                hex_literal::hex!("26aa394eea5630e07c48ae0c9558cef780d41e5e16056765bc8461851072c9d7").to_vec().into(),
                // Treasury Account
                hex_literal::hex!("26aa394eea5630e07c48ae0c9558cef7b99d880ec681799c0cf30e8886371da95ecffd7b6c0f78751baa9d281e0bfa3a6d6f646c70792f74727372790000000000000000000000000000000000000000").to_vec().into(),
            ];

            let mut batches = Vec::<BenchmarkBatch>::new();
            let params = (&config, &allowlist);

            add_benchmark!(params, batches, pallet_ocex_lmp, OCEX);
            add_benchmark!(params, batches, pdex_migration, PDEXMigration);
            add_benchmark!(params, batches, pallet_rewards, Rewards);
            add_benchmark!(params, batches, thea_executor, TheaExecutor); //TheaExecutor: thea_executor
            add_benchmark!(params, batches, thea, Thea);
            add_benchmark!(params, batches, thea_message_handler, TheaMH);
            if batches.is_empty() { return Err("Benchmark not found for this pallet.".into()) }
            Ok(batches)
        }
    }
}

#[cfg(test)]
mod tests {
    use frame_system::offchain::CreateSignedTransaction;

    use super::*;

    #[test]
    fn validate_transaction_submitter_bounds() {
        fn is_submit_signed_transaction<T>()
        where
            T: CreateSignedTransaction<RuntimeCall>,
        {
        }

        is_submit_signed_transaction::<Runtime>();
    }
}<|MERGE_RESOLUTION|>--- conflicted
+++ resolved
@@ -1298,7 +1298,6 @@
 }
 
 impl pallet_ocex_lmp::Config for Runtime {
-<<<<<<< HEAD
     type RuntimeEvent = RuntimeEvent;
     type PalletId = OcexPalletId;
     type TreasuryPalletId = TreasuryPalletId;
@@ -1308,21 +1307,8 @@
     type EnclaveOrigin = EnsureSigned<AccountId>;
     type AuthorityId = pallet_ocex_lmp::sr25519::AuthorityId;
     type GovernanceOrigin = EnsureRootOrHalfCouncil;
-    type CrowdSourceLiqudityMining = CrowdSourceLMP;
+    type CrowdSourceLiqudityMining = ();
     type WeightInfo = pallet_ocex_lmp::weights::WeightInfo<Runtime>;
-=======
-	type RuntimeEvent = RuntimeEvent;
-	type PalletId = OcexPalletId;
-	type TreasuryPalletId = TreasuryPalletId;
-	type LMPRewardsPalletId = LMPRewardsPalletId;
-	type NativeCurrency = Balances;
-	type OtherAssets = Assets;
-	type EnclaveOrigin = EnsureSigned<AccountId>;
-	type AuthorityId = pallet_ocex_lmp::sr25519::AuthorityId;
-	type GovernanceOrigin = EnsureRootOrHalfCouncil;
-	type CrowdSourceLiqudityMining = ();
-	type WeightInfo = pallet_ocex_lmp::weights::WeightInfo<Runtime>;
->>>>>>> 1b2cb0e3
 }
 
 //Install rewards Pallet
