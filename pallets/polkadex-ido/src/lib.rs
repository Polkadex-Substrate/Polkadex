// This file is part of Polkadex.

// Copyright (C) 2020-2022 Polkadex oü.
// SPDX-License-Identifier: GPL-3.0-or-later WITH Classpath-exception-2.0

// This program is free software: you can redistribute it and/or modify
// it under the terms of the GNU General Public License as published by
// the Free Software Foundation, either version 3 of the License, or
// (at your option) any later version.

// This program is distributed in the hope that it will be useful,
// but WITHOUT ANY WARRANTY; without even the implied warranty of
// MERCHANTABILITY or FITNESS FOR A PARTICULAR PURPOSE. See the
// GNU General Public License for more details.

// You should have received a copy of the GNU General Public License
// along with this program. If not, see <https://www.gnu.org/licenses/>.

<<<<<<< HEAD
=======
//! # Polkadex IDO Pallet
//!
//! - ['Config`]
//! - ['Call']
//!
//! ### Overview
//!
//! Polkadex IDO pallet helps teams and projects to raise capital for their work by
//! issuing tokens for Seed, Private and Public investment rounds.
//!
//! It will take care of
//!
//! * Vesting Period
//! * 3 levels of KYC for Investors
//! * Airdrop
//! * Parachain Offering(useful for future projects raising DOT/KSM)
//! * Project Attestation by Governance
//! * Stake More tokens or stake longer for buying more tokens
//! * Set commission for token project
//! ### Terminology
//! - ** Vote: ** A value that can either be in approval ("Aye") or rejection ("Nay") of a
//!   particular Round
//! - ** FundingRound: ** Funding round for an IDO project
//! - ** InvestorLockData: ** Investors funds lock info
//! - ** VoteCast: ** structure for storing vote amount and unlocking block for a voter/investor
//! - ** Investor: ** investor for the funding round
//! ## Interface
//!
//! ### Dispatchable Functions
//!
//! #### Public
//!
//! Investor actions:
//! - `register_investor` - registers a new investor to allow participating in funding round
//! - `investor_unlock_fund` - Unlocks investor locked fund for registering as investor
//! - `show_interest_in_round` - Stores information about investors, showing interest in funding
//!   round.
//! - `claim_tokens` - Investor claiming for a particular funding round.
//! - `vote` - Vote for funding round to be whitelisted or not
//! IDO round creator actions:
//! - `register_round` - Registers a funding round with the amount as the total allocation for this
//!   round and vesting period.
//! - `whitelist_investor` -  Project team whitelists investor for the given round for the given
//!   amount.
//! - `withdraw_raise` -  Transfers the raised amount to another address,
//! - `withdraw_token` - Transfers the remaining tokens to another address
//! Governance Actions:
//! - `set_vote_period` - Sets voting period for funding rounds
//! - `set_investor_lock_fund_period` - Sets investor fund lock period
//! - `approve_ido_round` - Force ido approval by governance
//! - `attest_investor` - Attests the investor to take part in the IDO pallet.

>>>>>>> 5e81dbed
#![cfg_attr(not(feature = "std"), no_std)]
// Clippy warning diabled for to many arguments on line#157
#![allow(clippy::too_many_arguments)]
#![allow(clippy::unused_unit)]

use frame_support::{
	dispatch::DispatchResult,
	ensure,
	pallet_prelude::*,
	traits::{
		tokens::{
			fungible,
			fungibles::{Create, Inspect, Mutate, Transfer, Unbalanced},
		},
		EnsureOrigin, Get, Randomness, WithdrawReasons,
	},
	PalletId,
};
use frame_system as system;
use frame_system::ensure_signed;
use rand::{Rng, SeedableRng};
use rand_chacha::ChaChaRng;
use scale_info::StaticTypeInfo;
use sp_core::H256;
use sp_runtime::{
	traits::{AccountIdConversion, Saturating, Zero},
	Perbill, Perquintill, SaturatedConversion,
};
use sp_std::{
	cmp::{max, min},
	collections::{btree_map::BTreeMap, btree_set::BTreeSet},
	prelude::*,
};

pub use pallet::*;


<<<<<<< HEAD
use pallet_polkadex_ido_primitives::{FundingRoundWithPrimitives, VoteStat, StringAssetId};
=======
use pallet_polkadex_ido_primitives::{FundingRoundWithPrimitives, StringAssetId, VoteStat};
pub use weights::WeightInfo;

#[cfg(test)]
mod mock;

#[cfg(test)]
mod test;
>>>>>>> 5e81dbed

use frame_support::traits::{Currency, ExistenceRequirement, ReservableCurrency};
use polkadex_primitives::assets::AssetId;

type BalanceOf<T> =
	<<T as Config>::Currency as Currency<<T as frame_system::Config>::AccountId>>::Balance;

#[frame_support::pallet]
pub mod pallet {
<<<<<<< HEAD
    use frame_support::{
        pallet_prelude::*,
        traits::tokens::fungibles::{Create, Inspect, Mutate},
        PalletId,
    };
    use frame_system::{offchain::CreateSignedTransaction, pallet_prelude::*};
    use sp_core::{H160, H256};
    use sp_runtime::traits::{One, CheckedMul, CheckedDiv};
    use sp_std::prelude::*;
    use sp_runtime::{FixedU128, FixedPointNumber};

    use super::*;


    use polkadex_primitives::assets::AssetId;
    use pallet_polkadex_ido_primitives::AccountId;

    /// The module configuration trait.
    #[pallet::config]
    pub trait Config: frame_system::Config {
        /// The overarching event type.
        type Event: From<Event<Self>> + IsType<<Self as frame_system::Config>::Event>;
        /// The origin which may attests the investor to take part in the IDO pallet.
        type GovernanceOrigin: EnsureOrigin<Self::Origin, Success=Self::AccountId>;
        /// The treasury mechanism.
        #[pallet::constant]
        type TreasuryAccountId: Get<Self::AccountId>;
        /// Balances Pallet
        type Currency: Currency<Self::AccountId> + ReservableCurrency<Self::AccountId> + fungible::Inspect<Self::AccountId>;
        /// The basic amount of funds that must be reserved for an Polkadex.
        #[pallet::constant]
        type IDOPDXAmount: Get<BalanceOf<Self>>;
        /// Maximum supply for IDO
        #[pallet::constant]
        type MaxSupply: Get<BalanceOf<Self>>;
        /// The generator used to supply randomness to IDO
        type Randomness: Randomness<Self::Hash, Self::BlockNumber>;
        /// Randomness Source for random participant seed
        type RandomnessSource: Randomness<H256, Self::BlockNumber>;
        /// The IDO's module id
        #[pallet::constant]
        type ModuleId: Get<PalletId>;
        /// Default voting period
        #[pallet::constant]
        type DefaultVotingPeriod: Get<Self::BlockNumber>;
        /// Default investor locking period
        #[pallet::constant]
        type DefaultInvestorLockPeriod: Get<Self::BlockNumber>;
        /// Minimum deposit to create PDEX account for round id
        #[pallet::constant]
        type ExistentialDeposit: Get<BalanceOf<Self>>;

        /// One PDEX amount in u128
        #[pallet::constant]
        type OnePDEX : Get<u128>;

        type AssetManager: Create<<Self as frame_system::Config>::AccountId>
        + Mutate<<Self as frame_system::Config>::AccountId, Balance=u128, AssetId=u128>
        + Inspect<<Self as frame_system::Config>::AccountId>
        + Transfer<<Self as frame_system::Config>::AccountId>
        + Unbalanced<<Self as frame_system::Config>::AccountId>;
    }
    /// All information for funding round
    #[derive(Encode, Decode, Clone, PartialEq, Eq, Debug, TypeInfo)]
    #[scale_info(bounds(), skip_type_params(T))]
    pub struct FundingRound<T: Config> {
        pub token_a: AssetId,
        pub creator: T::AccountId,
        pub amount: BalanceOf<T>,
        pub token_b: AssetId,
        pub project_info_cid: Vec<u8>,
        pub vesting_end_block: T::BlockNumber,
        pub vesting_per_block: BalanceOf<T>,
        pub start_block: T::BlockNumber,
        pub min_allocation: BalanceOf<T>,
        pub max_allocation: BalanceOf<T>,
        pub token_a_price_per_token_b: BalanceOf<T>,
        pub close_round_block: T::BlockNumber,
        pub actual_raise: BalanceOf<T>,
    }

    impl<T: Config> FundingRound<T> {
        fn from(
            cid: Vec<u8>,
            token_a: AssetId,
            creator: T::AccountId,
            amount: BalanceOf<T>,
            token_b: AssetId,
            vesting_end_block: T::BlockNumber,
            vesting_per_block: BalanceOf<T>,
            start_block: T::BlockNumber,
            min_allocation: BalanceOf<T>,
            max_allocation: BalanceOf<T>,
            token_a_price_per_token_b: BalanceOf<T>,
            close_round_block: T::BlockNumber,
        ) -> Self {
            FundingRound {
                token_a,
                creator,
                amount,
                token_b,
                project_info_cid: cid,
                vesting_end_block,
                vesting_per_block,
                start_block,
                min_allocation,
                max_allocation,
                token_a_price_per_token_b,
                close_round_block,
                actual_raise: Zero::zero(),
            }
        }

        pub fn to_primitive(&self) -> FundingRoundWithPrimitives<T::AccountId> {
            FundingRoundWithPrimitives {
                token_a: StringAssetId::from(self.token_a),
                creator: self.creator.clone(),
                amount: self.amount.saturated_into(),
                token_b: StringAssetId::from(self.token_b),
                vesting_per_block: self.vesting_per_block.saturated_into(),
                start_block: self.start_block.saturated_into(),
                vesting_end_block: self.vesting_end_block.saturated_into(),
                project_info_cid: self.project_info_cid.clone(),
                min_allocation: self.min_allocation.saturated_into(),
                max_allocation: self.max_allocation.saturated_into(),
                token_a_price_per_token_b: self.token_a_price_per_token_b.saturated_into(),
                close_round_block: self.close_round_block.saturated_into(),
                actual_raise: self.actual_raise.saturated_into(),
            }
        }
    }

    #[pallet::pallet]
    #[pallet::without_storage_info]
    pub struct Pallet<T>(PhantomData<T>);

    #[pallet::hooks]
    impl<T: Config> Hooks<BlockNumberFor<T>> for Pallet<T> {}

    #[pallet::call]
    impl<T: Config> Pallet<T> {

        /// Registers a funding round with the amount as the total allocation for this round and vesting period.
        ///
        /// # Parameters
        /// * `cid` : IPFS cid
        /// * `token_a`: The Project token
        /// * `amount`: Amount for funding round
        /// * `token_b`: Token in which funding is received
        /// * `vesting_per_block`: Vesting per block
        /// * `funding_period`: Number of blocks from the current block for funding/show interest in funding round
        /// * `min_allocation`: Minimum allocation of funds investor can invest
        /// * `max_allocation`: Maximum allocation of funds investor can invest
        /// * `token_a_price_per_token_b`: Priceper amount for project token
        #[pallet::weight((10_000, DispatchClass::Normal))]
        pub fn register_round(
            origin: OriginFor<T>,
            cid: Vec<u8>,
            token_a: AssetId,
            amount: BalanceOf<T>,
            token_b: AssetId,
            vesting_per_block: BalanceOf<T>,
            funding_period: T::BlockNumber,
            min_allocation: BalanceOf<T>,
            max_allocation: BalanceOf<T>,
            token_a_price_per_token_b: BalanceOf<T>,
        ) -> DispatchResult {
            let team: T::AccountId = ensure_signed(origin)?;
            //TODO check if funder have the token_a available and reserve them.
            // CID len must be less than or equal to 100
            ensure!(cid.len() <= 100, <Error<T>>::CidReachedMaxSize);
            ensure!(min_allocation <= max_allocation, <Error<T>>::MinAllocationMustBeEqualOrLessThanMaxAllocation);
            ensure!(vesting_per_block > Zero::zero(), <Error<T>>::VestingPerBlockMustGreaterThanZero);
            let current_block_no = <frame_system::Pallet<T>>::block_number();
            let start_block = current_block_no.clone().saturating_add(1_u128.saturated_into());
            let close_round_block = current_block_no.saturating_add(funding_period);
            let token_a_price_per_token_b_perquintill = Perbill::from_rational(token_a_price_per_token_b, 1_000_000_000_000_u128.saturated_into());
            ensure!(!token_a_price_per_token_b_perquintill.is_zero(), <Error<T>>::PricePerTokenCantBeZero);
            ensure!(start_block < close_round_block, <Error<T>>::StartBlockMustBeLessThanEndblock);
            // TODO: Need to handle unwrap for overflows when it returns a none
            let vesting_period: u32 = (amount.checked_div(&vesting_per_block).unwrap()).saturated_into();
            let vesting_period: T::BlockNumber = vesting_period.saturated_into();
            let vesting_end_block: T::BlockNumber = vesting_period.saturating_add(close_round_block);
            let funding_round: FundingRound<T> = FundingRound::from(
                cid,
                token_a,
                team.clone(),
                amount,
                token_b,
                vesting_end_block,
                vesting_per_block,
                start_block,
                min_allocation,
                max_allocation,
                token_a_price_per_token_b,
                close_round_block,
            ); 
            let (round_id, _) = T::Randomness::random(&(Self::pallet_account_id(), current_block_no, team.clone(), Self::incr_nonce()).encode());
            let round_account_id = Self::round_account_id(round_id.clone());
            //Charge minimum 1 PDEX required to create an account for the round account id
            T::Currency::transfer(&team, &round_account_id, T::ExistentialDeposit::get(), ExistenceRequirement::KeepAlive)?;
            Self::transfer(token_a, &team, &round_account_id, amount.saturated_into())?;
            <InfoFundingRound<T>>::insert(round_id, funding_round);
            <InfoProjectTeam<T>>::insert(team, round_id);
            Self::deposit_event(Event::FundingRoundRegistered(round_id));
            Ok(())
        }

        /// Invest in a funding round
        ///
        /// # Parameters
        ///
        /// * `round_id`: Funding round id
        /// * `amount`: BalanceOf<T>
        #[pallet::weight((10_000, DispatchClass::Normal))]
        pub fn invest(origin: OriginFor<T>, round_id: T::Hash, amount: BalanceOf<T>) -> DispatchResult {
            let investor_address: T::AccountId = ensure_signed(origin)?;
            ensure!(<InfoFundingRound<T>>::contains_key(&round_id), Error::<T>::FundingRoundDoesNotExist);
            let mut funding_round = <InfoFundingRound<T>>::get(round_id).ok_or(Error::<T>::FundingRoundNotApproved)?;
            let current_block_no = <frame_system::Pallet<T>>::block_number();
            ensure!(current_block_no >= funding_round.start_block && current_block_no < funding_round.close_round_block, <Error<T>>::NotAllowed);
            ensure!(Self::can_withdraw(funding_round.token_b,&investor_address, amount.saturated_into()).is_ok(), Error::<T>::BalanceInsufficientForInteresetedAmount);
            let token_a_price_per_token_b_u128: u128 = funding_round.token_a_price_per_token_b.saturated_into();
            let token_a_b_ratio = FixedU128::saturating_from_rational(1_000_000_000_000_u128, token_a_price_per_token_b_u128);
            let amount_u128: u128 = amount.saturated_into();
            let amount_in_fixed_point = FixedU128::from_inner(amount_u128);
            // TODO: This unwrap needs to be handled properly incase there's a None value returned
            let amount_in_token_a: BalanceOf<T> = token_a_b_ratio.checked_mul(&amount_in_fixed_point).unwrap().into_inner().saturated_into();
            ensure!(amount_in_token_a <= funding_round.max_allocation && amount_in_token_a >= funding_round.min_allocation, Error::<T>::NotAValidAmount);
            let total_raise = funding_round.actual_raise.saturating_add(amount_in_token_a);
            let round_account_id = Self::round_account_id(round_id.clone());

            // First come first serve basis 
            if total_raise >= funding_round.amount{
                return Err(<Error<T>>::NotAllowed.into());
            }
            match Self::transfer(funding_round.token_b, &investor_address, &round_account_id, amount.saturated_into()) {
                Ok(_) => {
                    funding_round.actual_raise = total_raise;
                    Self::deposit_event(Event::ParticipatedInRound(round_id, investor_address.clone()));
                    <InfoFundingRound<T>>::insert(round_id, funding_round);
                    <InvestorShare<T>>::insert(round_id.clone(), investor_address.clone(), amount_in_token_a);
                    <InvestorInvestment<T>>::insert(round_id.clone(), investor_address, amount);
                }
                Err(error) => {
                    Self::deposit_event(Event::ParticipatedInRoundFailed(round_id, investor_address, error));
                }
            }
            Ok(())
        }

        /// Investor claiming for a particular funding round.
        ///
        /// # Parameters
        ///
        /// * `round_id`: Funding round id
        #[pallet::weight((10_000, DispatchClass::Normal))]
        pub fn claim_tokens(origin: OriginFor<T>, round_id: T::Hash) -> DispatchResult {
            let investor_address: T::AccountId = ensure_signed(origin)?;
            ensure!(<InfoFundingRound<T>>::contains_key(&round_id.clone()), Error::<T>::FundingRoundDoesNotExist);
            let current_block_no = <frame_system::Pallet<T>>::block_number();
            let funding_round = <InfoFundingRound<T>>::get(round_id).ok_or(Error::<T>::FundingRoundNotApproved)?;
            ensure!(current_block_no >= funding_round.close_round_block, Error::<T>::WithdrawalBlocked);
            let total_raise: u128 = funding_round.actual_raise.saturated_into();
            let amount: u128 = funding_round.amount.saturated_into();
            ensure!(total_raise >= amount/2, Error::<T>::CannotClaimTokenForFailedIdo);
            let round_account_id = Self::round_account_id(round_id.clone());
            let investor_share = Self::get_investor_share_info(round_id.clone(), investor_address.clone());
            Self::transfer(funding_round.token_a, &round_account_id, &investor_address, investor_share.saturated_into())?;
            Self::deposit_event(Event::TokenClaimed(round_id, investor_address));
            Ok(())
        }

        /// Transfers the raised amount to another address,
        /// only the round creator can call this or the governance.
        ///
        /// # Parameters
        ///
        /// * `round_id`: Funding round id
        #[pallet::weight((10_000, DispatchClass::Normal))]
        pub fn claim_raise(origin: OriginFor<T>, round_id: T::Hash) -> DispatchResult {
            let investor_address: T::AccountId = ensure_signed(origin)?;
            ensure!(<InfoFundingRound<T>>::contains_key(&round_id.clone()), Error::<T>::FundingRoundDoesNotExist);
            let current_block_no = <frame_system::Pallet<T>>::block_number();
            let funding_round = <InfoFundingRound<T>>::get(round_id).ok_or(Error::<T>::FundingRoundNotApproved)?;
            ensure!(<InfoProjectTeam<T>>::get(investor_address.clone()) == Some(round_id), Error::<T>::NotAllowed);
            ensure!(current_block_no >= funding_round.close_round_block, Error::<T>::WithdrawalBlocked);
            let total_raise: u128 = funding_round.actual_raise.saturated_into();
            let amount: u128 = funding_round.amount.saturated_into();
            ensure!(!<RaiseClaimed<T>>::get(round_id), Error::<T>::RaiseWithdrawnAlready);
            ensure!(total_raise >= amount/2, Error::<T>::CannotWithdrawRaiseForFailedIdo);
            let round_account_id = Self::round_account_id(round_id.clone());
            let token_a_price_per_token_b_u128: u128 = funding_round.token_a_price_per_token_b.saturated_into();
            let token_a_b_ratio = FixedU128::saturating_from_rational(token_a_price_per_token_b_u128, 1_000_000_000_000_u128);
            let amount_in_fixed_point = FixedU128::from_inner(total_raise);
            // TODO: This unwrap needs to be handled properly incase there's a None value returned
            let raise_in_token_b: BalanceOf<T> = token_a_b_ratio.checked_mul(&amount_in_fixed_point).unwrap().into_inner().saturated_into();
            Self::transfer(funding_round.token_b, &round_account_id, &investor_address, raise_in_token_b.saturated_into())?;
            Self::deposit_event(Event::RaiseClaimed(round_id, investor_address, raise_in_token_b.saturated_into()));
            <RaiseClaimed<T>>::insert(round_id.clone(), true);
            Ok(())
        }

        /// Only IDO creator can call this
        /// Transfers the remaining tokens to another address,
        /// only the round creator can call this or the governance.
        ///
        /// # Parameters
        ///
        /// * `round_id`: Funding round id
        #[pallet::weight((10_000, DispatchClass::Normal))]
        pub fn withdraw_tokens(origin: OriginFor<T>, round_id: T::Hash) -> DispatchResult {
            let investor_address: T::AccountId = ensure_signed(origin)?;
            ensure!(<InfoFundingRound<T>>::contains_key(&round_id.clone()), Error::<T>::FundingRoundDoesNotExist);
            ensure!(!<TokenWithdrawn<T>>::get(&round_id), Error::<T>::TokenAlreadyWithdrawn);
            let current_block_no = <frame_system::Pallet<T>>::block_number();
            let funding_round = <InfoFundingRound<T>>::get(round_id).ok_or(Error::<T>::FundingRoundNotApproved)?;
            ensure!(<InfoProjectTeam<T>>::get(investor_address.clone()) == Some(round_id), Error::<T>::NotAllowed);
            ensure!(current_block_no >= funding_round.close_round_block, Error::<T>::WithdrawalBlocked);
            let round_account_id = Self::round_account_id(round_id.clone());
            let rem_tokens = funding_round.amount.saturating_sub(funding_round.actual_raise);
            Self::transfer(funding_round.token_a, &round_account_id, &investor_address, rem_tokens.saturated_into())?;
            <TokenWithdrawn<T>>::insert(round_id.clone(), true);
            Self::deposit_event(Event::TokenWithdrawn(round_id, investor_address, rem_tokens));
            Ok(())
        }

        /// Transfers the investment made by the investor
        /// when there's a failed IDO
        ///
        /// # Parameters
        ///
        /// * `round_id`: Funding round id
        #[pallet::weight((10_000, DispatchClass::Normal))]
        pub fn withdraw_investment(origin: OriginFor<T>, round_id: T::Hash) -> DispatchResult {
            let investor_address: T::AccountId = ensure_signed(origin)?;
            ensure!(<InfoFundingRound<T>>::contains_key(&round_id.clone()), Error::<T>::FundingRoundDoesNotExist);
            let current_block_no = <frame_system::Pallet<T>>::block_number();
            let funding_round = <InfoFundingRound<T>>::get(round_id).ok_or(Error::<T>::FundingRoundNotApproved)?;
            ensure!(current_block_no >= funding_round.close_round_block, Error::<T>::WithdrawalBlocked);
            let total_raise: u128 = funding_round.actual_raise.saturated_into();
            let amount: u128 = funding_round.amount.saturated_into();
            ensure!(total_raise <= amount/2, Error::<T>::CannotWithdrawForSuccesfulIDO);
            let round_account_id = Self::round_account_id(round_id.clone());
            let investment = <InvestorInvestment<T>>::take(&round_id, &investor_address);
            Self::transfer(funding_round.token_b, &round_account_id, &investor_address, investment)?;
            Self::deposit_event(Event::InvestmentWithdrawn(round_id, investor_address, investment));
            Ok(())
        }
    }

    /// Stores nonce used to create unique ido round id
    #[pallet::storage]
    #[pallet::getter(fn nonce)]
    pub(super) type Nonce<T: Config> = StorageValue<_, u128, ValueQuery>;

    /// Stores funding round info
    #[pallet::storage]
    #[pallet::getter(fn get_funding_round)]
    pub(super) type InfoFundingRound<T: Config> = StorageMap<
        _,
        Blake2_128Concat,
        T::Hash,
        FundingRound<T>,
        OptionQuery,
    >;
    /// Stores project team/ ido creator Info
    #[pallet::storage]
    #[pallet::getter(fn get_team)]
    pub(super) type InfoProjectTeam<T: Config> = StorageMap<
        _,
        Blake2_128Concat,
        T::AccountId,
        T::Hash,
        OptionQuery,
    >;

    #[pallet::storage]
    #[pallet::getter(fn get_investor_share_info)]
    pub(super) type InvestorShare<T: Config> = StorageDoubleMap<
        _,
        Blake2_128Concat,
        T::Hash,
        Blake2_128Concat,
        T::AccountId,
        BalanceOf<T>,
        ValueQuery,
    >;

    #[pallet::storage]
    #[pallet::getter(fn get_investor_investment_info)]
    pub(super) type InvestorInvestment<T: Config> = StorageDoubleMap<
        _,
        Blake2_128Concat,
        T::Hash,
        Blake2_128Concat,
        T::AccountId,
        BalanceOf<T>,
        ValueQuery,
    >;

    #[pallet::storage]
    #[pallet::getter(fn raise_claimed)]
    pub(super) type RaiseClaimed<T: Config> = StorageMap<
        _,
        Blake2_128Concat,
        T::Hash,
        bool,
        ValueQuery,
    >;

    #[pallet::storage]
    #[pallet::getter(fn token_withdrawn)]
    pub(super) type TokenWithdrawn<T: Config> = StorageMap<
        _,
        Blake2_128Concat,
        T::Hash,
        bool,
        ValueQuery,
    >;
    


    #[pallet::event]
    #[pallet::generate_deposit(pub (super) fn deposit_event)]
    pub enum Event<T: Config> {
        /// Funding round has been registered
        FundingRoundRegistered(T::Hash),
        ParticipatedInRound(T::Hash, T::AccountId),
        ParticipatedInRoundFailed(T::Hash, T::AccountId, sp_runtime::DispatchError),
        RaiseClaimed(T::Hash, T::AccountId, BalanceOf<T>),
        TokenClaimed(T::Hash, T::AccountId),
        InvestmentWithdrawn(T::Hash, T::AccountId, BalanceOf<T>),
        TokenWithdrawn(T::Hash, T::AccountId, BalanceOf<T>)
    }


    #[pallet::error]
    pub enum Error<T> {
        /// Funding round does not exist
        FundingRoundDoesNotExist,
        InsufficientBalance,
        CidReachedMaxSize,
        PricePerTokenCantBeZero,
        MinAllocationMustBeEqualOrLessThanMaxAllocation,
        StartBlockMustBeLessThanEndblock,
        StartBlockMustBeGreaterThanVotingPeriod,
        VestingPerBlockMustGreaterThanZero,
        FundingRoundNotApproved,
        BalanceInsufficientForInteresetedAmount,
        NotAValidAmount,
        NotAllowed,
        WithdrawalBlocked,
        TokenClaimedAlready,
        CannotWithdrawRaiseForFailedIdo,
        CannotClaimTokenForFailedIdo,
        CannotWithdrawForSuccesfulIDO,
        RaiseWithdrawnAlready,
        TokenAlreadyWithdrawn,
    }
=======
	use frame_support::{
		pallet_prelude::*,
		traits::tokens::fungibles::{Create, Inspect, Mutate},
		PalletId,
	};
	use frame_system::{offchain::CreateSignedTransaction, pallet_prelude::*};
	use sp_core::{H160, H256};
	use sp_runtime::traits::One;
	use sp_std::prelude::*;

	use super::*;

	use pallet_polkadex_ido_primitives::AccountId;
	use polkadex_primitives::assets::AssetId;

	/// The module configuration trait.
	#[pallet::config]
	pub trait Config: frame_system::Config {
		/// The overarching event type.
		type Event: From<Event<Self>> + IsType<<Self as frame_system::Config>::Event>;
		/// The origin which may attests the investor to take part in the IDO pallet.
		type GovernanceOrigin: EnsureOrigin<Self::Origin, Success = Self::AccountId>;
		/// The treasury mechanism.
		#[pallet::constant]
		type TreasuryAccountId: Get<Self::AccountId>;
		/// Balances Pallet
		type Currency: Currency<Self::AccountId>
			+ ReservableCurrency<Self::AccountId>
			+ fungible::Inspect<Self::AccountId>;
		/// The basic amount of funds that must be reserved for an Polkadex.
		#[pallet::constant]
		type IDOPDXAmount: Get<BalanceOf<Self>>;
		/// Maximum supply for IDO
		#[pallet::constant]
		type MaxSupply: Get<BalanceOf<Self>>;
		/// The generator used to supply randomness to IDO
		type Randomness: Randomness<Self::Hash, Self::BlockNumber>;
		/// Randomness Source for random participant seed
		type RandomnessSource: Randomness<H256, Self::BlockNumber>;
		/// The IDO's module id
		#[pallet::constant]
		type ModuleId: Get<PalletId>;
		/// Weight information for extrinsics in this pallet.
		type WeightIDOInfo: WeightInfo;
		/// Default voting period
		#[pallet::constant]
		type DefaultVotingPeriod: Get<Self::BlockNumber>;
		/// Default investor locking period
		#[pallet::constant]
		type DefaultInvestorLockPeriod: Get<Self::BlockNumber>;
		/// Minimum deposit to create PDEX account for round id
		#[pallet::constant]
		type ExistentialDeposit: Get<BalanceOf<Self>>;

		/// One PDEX amount in u128
		#[pallet::constant]
		type OnePDEX: Get<u128>;

		type AssetManager: Create<<Self as frame_system::Config>::AccountId>
			+ Mutate<<Self as frame_system::Config>::AccountId, Balance = u128, AssetId = u128>
			+ Inspect<<Self as frame_system::Config>::AccountId>
			+ Transfer<<Self as frame_system::Config>::AccountId>
			+ Unbalanced<<Self as frame_system::Config>::AccountId>;
	}

	#[derive(Encode, Decode, Clone, PartialEq, Eq, Debug, TypeInfo)]
	#[scale_info(bounds(), skip_type_params(T))]
	pub struct InvestorLockData<T: Config> {
		pub amount: BalanceOf<T>,
		pub unlock_block: T::BlockNumber,
	}

	impl<T: Config> InvestorLockData<T> {
		pub fn new(amount: BalanceOf<T>, unlock_block: T::BlockNumber) -> Self {
			Self { amount, unlock_block }
		}
	}

	impl<T: Config> Default for InvestorLockData<T> {
		fn default() -> Self {
			InvestorLockData { amount: Default::default(), unlock_block: Default::default() }
		}
	}

	/// The type of `KYCStatus` that provides level of KYC
	#[derive(Encode, Decode, Clone, PartialEq, Eq, Debug, TypeInfo)]
	pub enum KYCStatus {
		Tier0,
		Tier1,
		Tier2,
	}

	/// KYC information for an investor.
	#[derive(Encode, Decode, Clone, PartialEq, Eq, Debug, TypeInfo)]
	#[scale_info(bounds(), skip_type_params(T))]
	pub struct InvestorInfo<T: Config> {
		/// Level of KYC status
		pub kyc_status: KYCStatus,
		pub lock_data: Option<InvestorLockData<T>>,
	}

	impl<T: Config> Default for InvestorInfo<T> {
		fn default() -> Self {
			InvestorInfo { kyc_status: KYCStatus::Tier0, lock_data: Default::default() }
		}
	}

	/// All information for funding round
	#[derive(Encode, Decode, Clone, PartialEq, Eq, Debug, TypeInfo)]
	#[scale_info(bounds(), skip_type_params(T))]
	pub struct FundingRound<T: Config> {
		pub token_a: AssetId,
		pub creator: T::AccountId,
		pub amount: BalanceOf<T>,
		pub token_b: AssetId,
		pub project_info_cid: Vec<u8>,
		pub vote_end_block: T::BlockNumber,
		pub vesting_end_block: T::BlockNumber,
		pub vesting_per_block: BalanceOf<T>,
		pub start_block: T::BlockNumber,
		pub min_allocation: BalanceOf<T>,
		pub max_allocation: BalanceOf<T>,
		pub token_a_priceper_token_b: BalanceOf<T>,
		pub close_round_block: T::BlockNumber,
		pub actual_raise: BalanceOf<T>,
	}

	impl<T: Config> FundingRound<T> {
		fn from(
			cid: Vec<u8>,
			token_a: AssetId,
			creator: T::AccountId,
			amount: BalanceOf<T>,
			token_b: AssetId,
			vote_end_block: T::BlockNumber,
			vesting_end_block: T::BlockNumber,
			vesting_per_block: BalanceOf<T>,
			start_block: T::BlockNumber,
			min_allocation: BalanceOf<T>,
			max_allocation: BalanceOf<T>,
			token_a_priceper_token_b: BalanceOf<T>,
			close_round_block: T::BlockNumber,
		) -> Self {
			FundingRound {
				token_a,
				creator,
				amount,
				token_b,
				project_info_cid: cid,
				vote_end_block,
				vesting_end_block,
				vesting_per_block,
				start_block,
				min_allocation,
				max_allocation,
				token_a_priceper_token_b,
				close_round_block,
				actual_raise: Zero::zero(),
			}
		}

		pub fn to_primitive(&self) -> FundingRoundWithPrimitives<T::AccountId> {
			FundingRoundWithPrimitives {
				token_a: StringAssetId::from(self.token_a),
				creator: self.creator.clone(),
				amount: self.amount.saturated_into(),
				token_b: StringAssetId::from(self.token_b),
				vesting_per_block: self.vesting_per_block.saturated_into(),
				start_block: self.start_block.saturated_into(),
				vote_end_block: self.vote_end_block.saturated_into(),
				vesting_end_block: self.vesting_end_block.saturated_into(),
				project_info_cid: self.project_info_cid.clone(),
				min_allocation: self.min_allocation.saturated_into(),
				max_allocation: self.max_allocation.saturated_into(),
				token_a_priceper_token_b: self.token_a_priceper_token_b.saturated_into(),
				close_round_block: self.close_round_block.saturated_into(),
				actual_raise: self.actual_raise.saturated_into(),
			}
		}

		pub fn token_a_price_per_1e12_token_b(&self) -> Perbill {
			let token_a_priceper_token_b: u128 = self.token_a_priceper_token_b.saturated_into();
			Perbill::from_rational(token_a_priceper_token_b, T::OnePDEX::get())
		}

		pub fn token_a_price_per_1e12_token_b_balance(&self) -> BalanceOf<T> {
			let token_a_priceper_token_b: u128 = self.token_a_priceper_token_b.saturated_into();
			let p = (token_a_priceper_token_b as f64 / T::OnePDEX::get() as f64) as u128;
			p.saturated_into()
		}
	}

	#[derive(Decode, Encode, Clone, TypeInfo)]
	#[scale_info(bounds(), skip_type_params(T))]
	pub struct InterestedInvestorInfo<T: Config + frame_system::Config> {
		account_id: T::AccountId,
		amount: BalanceOf<T>,
	}

	/// structure for storing voter information
	#[derive(Decode, Encode, Clone, TypeInfo)]
	#[scale_info(bounds(), skip_type_params(T))]
	pub struct Voter<T: Config> {
		pub account_id: <T as frame_system::Config>::AccountId,
		pub votes: BalanceOf<T>,
	}

	/// structure for storing vote amount and unlocking block for a voter/investor
	#[derive(Decode, Encode, Clone, TypeInfo)]
	#[scale_info(bounds(), skip_type_params(T))]
	pub struct VoteCast<T: Config> {
		pub amount: BalanceOf<T>,
		pub unlocking_block: T::BlockNumber,
		pub voter_account: T::AccountId,
	}

	/// structure for storing vote for a round
	#[derive(Decode, Encode, Clone, TypeInfo)]
	#[scale_info(bounds(), skip_type_params(T))]
	pub struct Votes<T: Config> {
		pub ayes: Vec<Voter<T>>,
		pub nays: Vec<Voter<T>>,
	}

	impl<T: Config> Default for Votes<T> {
		fn default() -> Self {
			Votes { ayes: Vec::new(), nays: Vec::new() }
		}
	}

	#[pallet::pallet]
	#[pallet::without_storage_info]
	pub struct Pallet<T>(PhantomData<T>);

	#[pallet::hooks]
	impl<T: Config> Hooks<BlockNumberFor<T>> for Pallet<T> {
		fn on_initialize(block_number: BlockNumberFor<T>) -> Weight {
			let call_weight: Weight = T::DbWeight::get().reads_writes(1, 1);
			<BallotReserve<T>>::mutate(|ballot_reserve| {
				let mut garbage = Vec::new();
				for (index, reserve) in ballot_reserve.iter().enumerate() {
					if reserve.unlocking_block == block_number {
						T::Currency::unreserve(&reserve.voter_account, reserve.amount);
						garbage.push(index);
						Self::deposit_event(Event::VoteAmountUnReserved(
							reserve.voter_account.clone(),
							reserve.amount,
						));
					}
				}
				for idx in garbage {
					ballot_reserve.remove(idx);
				}
			});
			// Clean up WhiteListInvestors and InterestedParticipants in all expired rounds
			for (round_id, funding_round) in <InfoFundingRound<T>>::iter() {
				if block_number >= funding_round.vote_end_block {
					let voting = <RoundVotes<T>>::get(&round_id);
					let yes: BalanceOf<T> = voting
						.ayes
						.iter()
						.map(|a| a.votes)
						.fold(Zero::zero(), |sum, vote| sum.saturating_add(vote));
					let no: BalanceOf<T> = voting
						.nays
						.iter()
						.map(|a| a.votes)
						.fold(Zero::zero(), |sum, vote| sum.saturating_add(vote));
					if yes > no {
						<WhitelistInfoFundingRound<T>>::insert(round_id.clone(), funding_round);
						<InfoFundingRound<T>>::remove(&round_id);
					} else {
						<InfoFundingRound<T>>::remove(&round_id);
						Self::deposit_event(Event::CleanedupExpiredRound(round_id));
					}
				}
			}

			// Loops through all approved funding rounds and checks if the funding round transfers
			// funds from the investor to round creator
			for (round_id, funding_round) in <WhitelistInfoFundingRound<T>>::iter() {
				if block_number >= funding_round.close_round_block &&
					!<InfoFundingRoundEnded<T>>::contains_key(round_id)
				{
					let mut funding_round = funding_round.clone();
					// Get all interested participants for a round
					for (investor_address, amount) in
						<InterestedParticipants<T>>::iter_prefix(round_id)
					{
						// Whitelist interested investor
						<WhiteListInvestors<T>>::insert(round_id, investor_address.clone(), amount);
						let total_raise = if T::OnePDEX::get().saturated_into::<BalanceOf<T>>() >=
							funding_round.token_a_priceper_token_b
						{
							funding_round
								.token_a_price_per_1e12_token_b()
								.mul_floor(funding_round.amount)
						} else {
							funding_round
								.token_a_price_per_1e12_token_b_balance()
								.saturating_mul(funding_round.amount)
						};

						// Calculate investors share
						let investor_share = Perquintill::from_rational_approximation(
							amount.saturated_into::<u64>(),
							total_raise.saturated_into::<u64>(),
						);
						let round_account_id = Self::round_account_id(round_id.clone());

						match Self::transfer(
							funding_round.token_b,
							&investor_address,
							&round_account_id,
							amount.saturated_into(),
						) {
							Ok(_) => {
								<InvestorShareInfo<T>>::insert(
									round_id,
									investor_address.clone(),
									investor_share,
								);
								funding_round.actual_raise =
									funding_round.actual_raise.saturating_add(amount);
								Self::deposit_event(Event::ParticipatedInRound(
									round_id,
									investor_address,
								));
							},
							Err(error) => {
								Self::deposit_event(Event::ParticipatedInRoundFailed(
									round_id,
									investor_address,
									error,
								));
							},
						}
					}
					<WhitelistInfoFundingRound<T>>::insert(round_id.clone(), funding_round);
					<InfoFundingRoundEnded<T>>::insert(round_id, true);
				}
			}
			return call_weight
		}
	}

	#[pallet::call]
	impl<T: Config> Pallet<T> {
		/// Registers a new investor to allow participating in funding round.
		///
		/// # Parameters
		///
		/// * `origin`: Account to be registered as Investor
		#[pallet::weight((10_000, DispatchClass::Normal))]
		pub fn register_investor(origin: OriginFor<T>) -> DispatchResult {
			let current_block_no = <frame_system::Pallet<T>>::block_number();
			let who: T::AccountId = ensure_signed(origin)?;
			ensure!(!<InfoInvestor<T>>::contains_key(&who), Error::<T>::InvestorAlreadyRegistered);
			let amount: BalanceOf<T> = T::IDOPDXAmount::get();
			ensure!(
				T::Currency::reserve(&who, amount).is_ok(),
				Error::<T>::FailedToMoveBalanceToReserve
			);
			let unlocking_block = match <InvestorLockPeriod<T>>::try_get() {
				Ok(unlocking_period) => unlocking_period.saturating_add(current_block_no),
				Err(_) => T::DefaultVotingPeriod::get().saturating_add(current_block_no),
			};
			let data: InvestorLockData<T> = InvestorLockData::new(amount, unlocking_block);
			let investor_info =
				InvestorInfo { kyc_status: KYCStatus::Tier0, lock_data: Some(data) };

			<InfoInvestor<T>>::insert(who.clone(), investor_info.clone());
			Self::deposit_event(Event::InvestorRegistered(who.clone()));
			Self::deposit_event(Event::InvestorLockFunds(who, amount, unlocking_block));
			Ok(())
		}

		/// Unlocks investor locked fund for registering as investor
		/// # Parameters
		/// * origin : Investor Account

		#[pallet::weight((10_000, DispatchClass::Normal))]
		pub fn investor_unlock_fund(origin: OriginFor<T>) -> DispatchResult {
			let current_block_no = <frame_system::Pallet<T>>::block_number();
			let who: T::AccountId = ensure_signed(origin)?;
			ensure!(<InfoInvestor<T>>::contains_key(&who), Error::<T>::InvestorDoesNotExist);
			let mut investor_info: InvestorInfo<T> =
				<InfoInvestor<T>>::get(&who).ok_or(Error::<T>::InvestorDoesNotExist)?;
			ensure!(
				investor_info.lock_data.is_some(),
				<Error<T>>::AlreadyUnlockedInvestorRegistrationFunds
			);
			let lock_data = investor_info.lock_data.unwrap();
			ensure!(
				lock_data.unlock_block >= current_block_no,
				<Error<T>>::UnlockedInvestorRegistrationFundBlocked
			);
			T::Currency::unreserve(&who, lock_data.amount);
			investor_info.lock_data = None;
			<InfoInvestor<T>>::insert(who.clone(), investor_info.clone());
			Self::deposit_event(Event::InvestorUnLockFunds(who, lock_data.amount));
			Ok(())
		}

		/// Attests the investor to take part in the IDO pallet.
		/// Attestor is part of the governance committee of IDO pallet.
		///
		/// # Parameters
		///
		/// * `investor`: Registered investor
		/// * `kyc_status`: Level of KYC Status
		#[pallet::weight((10_000, DispatchClass::Normal))]
		pub fn attest_investor(
			origin: OriginFor<T>,
			investor: T::AccountId,
			kyc_status: KYCStatus,
		) -> DispatchResult {
			T::GovernanceOrigin::ensure_origin(origin)?;
			ensure!(<InfoInvestor<T>>::contains_key(&investor), <Error<T>>::InvestorDoesNotExist);
			InfoInvestor::<T>::mutate(&investor, |investor_info| {
				if let Some(ref mut investor_info) = investor_info {
					investor_info.kyc_status = kyc_status;
					Self::deposit_event(Event::InvestorAttested(investor.clone()));
				}
				Ok(())
			})
		}

		/// Registers a funding round with the amount as the total allocation for this round and
		/// vesting period.
		///
		/// # Parameters
		/// * `cid` : IPFS cid
		/// * `token_a`: The Project token
		/// * `amount`: Amount for funding round
		/// * `token_b`: Token in which funding is received
		/// * `vesting_per_block`: Vesting per block
		/// * `funding_period`: Number of blocks from the current block for funding/show interest in
		///   funding round
		/// * `min_allocation`: Minimum allocation of funds investor can invest
		/// * `max_allocation`: Maximum allocation of funds investor can invest
		/// * `token_a_priceper_token_b`: Priceper amount for project token
		#[pallet::weight((10_000, DispatchClass::Normal))]
		pub fn register_round(
			origin: OriginFor<T>,
			cid: Vec<u8>,
			token_a: Option<AssetId>,
			amount: BalanceOf<T>,
			token_b: AssetId,
			vesting_per_block: BalanceOf<T>,
			funding_period: T::BlockNumber,
			min_allocation: BalanceOf<T>,
			max_allocation: BalanceOf<T>,
			token_a_priceper_token_b: BalanceOf<T>,
		) -> DispatchResult {
			let team: T::AccountId = ensure_signed(origin)?;

			let (token_a, mintnew) = if let Some(token_a) = token_a {
				//TODO check if funder have the token_a available and reserve them.
				(token_a, false)
			} else {
				(Self::create_random_token()?, true)
				//TODO  mint the new token and reserve them.
				//TODO Make sure we mint the random tokens in an acceptable range.
			};

			let current_block_no = <frame_system::Pallet<T>>::block_number();
			let vote_end_block = match <VotingPeriod<T>>::try_get() {
				Ok(voting_period) => voting_period.saturating_add(current_block_no),
				Err(_) => T::DefaultVotingPeriod::get().saturating_add(current_block_no),
			};
			ensure!(token_a.ne(&token_b), <Error<T>>::TokenAEqTokenB);

			let start_block = vote_end_block.clone().saturating_add(1_u128.saturated_into());
			let close_round_block = vote_end_block.saturating_add(funding_period);
			// Ensures that
			let token_a_priceper_token_b_perquintill = Perbill::from_rational(
				token_a_priceper_token_b,
				1_000_000_000_000_u128.saturated_into(),
			);

			// CID len must be less than or equal to 100
			ensure!(cid.len() <= 100, <Error<T>>::CidReachedMaxSize);
			ensure!(
				!token_a_priceper_token_b_perquintill.is_zero(),
				<Error<T>>::PricePerTokenCantBeZero
			);
			ensure!(
				min_allocation <= max_allocation,
				<Error<T>>::MinAllocationMustBeEqualOrLessThanMaxAllocation
			);
			ensure!(start_block < close_round_block, <Error<T>>::StartBlockMustBeLessThanEndblock);
			ensure!(
				vote_end_block < start_block,
				<Error<T>>::StartBlockMustBeGreaterThanVotingPeriod
			);
			ensure!(
				vesting_per_block > Zero::zero(),
				<Error<T>>::VestingPerBlockMustGreaterThanZero
			);

			// Mint random token if user selects none: TODO: Remove in production, only for beta
			// testes
			///TODO check if an old or new token again here and only mint the new
			let vesting_period: u32 = (amount / vesting_per_block).saturated_into();
			let vesting_period: T::BlockNumber = vesting_period.saturated_into();
			let vesting_end_block: T::BlockNumber =
				vesting_period.saturating_add(close_round_block);

			let funding_round: FundingRound<T> = FundingRound::from(
				cid,
				token_a,
				team.clone(),
				amount,
				token_b,
				vote_end_block,
				vesting_end_block,
				vesting_per_block,
				start_block,
				min_allocation,
				max_allocation,
				token_a_priceper_token_b,
				close_round_block,
			);
			let (round_id, _) = T::Randomness::random(
				&(Self::get_wallet_account(), current_block_no, team.clone(), Self::incr_nonce())
					.encode(),
			);
			let round_account_id = Self::round_account_id(round_id.clone());

			//Charge minimum 1 PDEX required to create an account for the round account id
			T::Currency::transfer(
				&team,
				&round_account_id,
				T::ExistentialDeposit::get(),
				ExistenceRequirement::KeepAlive,
			)?;

			// Transfers tokens to be released to investors from team account to round account
			// This ensure that the creator has the tokens they are raising funds for

			if mintnew {
				match token_a.clone() {
					AssetId::asset(token_a) => {
						T::AssetManager::create(token_a.into(), team.clone(), true, 1)?;
						T::AssetManager::mint_into(
							token_a.into(),
							&round_account_id,
							amount.saturated_into(),
						)?;
					},
					_ => {
						return Err(<Error<T>>::MintNativeTokenForbidden.into())
					},
				}
			} else {
				Self::transfer(token_a, &team, &round_account_id, amount.saturated_into())?;
				//ensure!(.is_ok(), <Error<T>>::TransferTokenAFromTeamAccountFailed);
			}
			<InfoFundingRound<T>>::insert(round_id, funding_round);
			<InfoProjectTeam<T>>::insert(team, round_id);
			Self::deposit_event(Event::FundingRoundRegistered(round_id));
			Ok(())
		}

		/// Project team whitelists investor for the given round for the given amount.
		///
		/// # Parameters
		///
		/// * `round_id`: Funding round id
		/// * `investor_address`: Investor
		/// * `amount`: The max amount that investor will be investing in tokenB
		#[pallet::weight((10_000, DispatchClass::Normal))]
		pub fn whitelist_investor(
			origin: OriginFor<T>,
			round_id: T::Hash,
			investor_address: T::AccountId,
			amount: BalanceOf<T>,
		) -> DispatchResult {
			let team: T::AccountId = ensure_signed(origin)?;
			ensure!(
				!<InfoFundingRound<T>>::contains_key(&round_id),
				Error::<T>::FundingRoundNotApproved
			);
			ensure!(
				<WhitelistInfoFundingRound<T>>::contains_key(&round_id),
				Error::<T>::FundingRoundDoesNotExist
			);
			let funding_round = <WhitelistInfoFundingRound<T>>::get(round_id)
				.ok_or(Error::<T>::FundingRoundNotApproved)?;
			ensure!(team.eq(&funding_round.creator), <Error<T>>::NotACreater);
			ensure!(
				<InfoInvestor<T>>::contains_key(&investor_address),
				<Error<T>>::InvestorDoesNotExist
			);
			let current_block_no = <frame_system::Pallet<T>>::block_number();
			ensure!(
				current_block_no < funding_round.close_round_block &&
					current_block_no >= funding_round.start_block,
				<Error<T>>::NotAllowed
			);
			<WhiteListInvestors<T>>::insert(round_id, investor_address.clone(), amount);
			Self::deposit_event(Event::InvestorWhitelisted(round_id, investor_address));
			Ok(())
		}

		/// Investor claiming for a particular funding round.
		///
		/// # Parameters
		///
		/// * `round_id`: Funding round id
		#[pallet::weight((10_000, DispatchClass::Normal))]
		pub fn claim_tokens(origin: OriginFor<T>, round_id: T::Hash) -> DispatchResult {
			let investor_address: T::AccountId = ensure_signed(origin)?;
			ensure!(
				<InfoInvestor<T>>::contains_key(&investor_address),
				<Error<T>>::InvestorDoesNotExist
			);
			ensure!(
				!<InfoFundingRound<T>>::contains_key(&round_id),
				Error::<T>::FundingRoundNotApproved
			);
			ensure!(
				<WhitelistInfoFundingRound<T>>::contains_key(&round_id.clone()),
				Error::<T>::FundingRoundDoesNotExist
			);
			let current_block_no = <frame_system::Pallet<T>>::block_number();
			let funding_round = <WhitelistInfoFundingRound<T>>::get(round_id)
				.ok_or(Error::<T>::FundingRoundNotApproved)?;
			ensure!(
				current_block_no >= funding_round.close_round_block,
				Error::<T>::WithdrawalBlocked
			);
			// Investor can only withdraw after the funding round is closed
			let round_account_id = Self::round_account_id(round_id.clone());
			let investor_share = <InvestorShareInfo<T>>::get(round_id, investor_address.clone());
			// ensure the claiming block number falls with in the vesting period
			let claim_block: T::BlockNumber =
				min(current_block_no, funding_round.vesting_end_block);
			let total_released_block: T::BlockNumber =
				claim_block - funding_round.close_round_block;
			// total_tokens_released_for_given_investor is the total available tokens for their
			// investment relative to the current block
			let total_tokens_released_for_given_investor: BalanceOf<T> = investor_share
				.mul_floor(
					Self::block_to_balance(total_released_block)
						.saturating_mul(funding_round.vesting_per_block)
						.saturated_into::<u64>(),
				)
				.saturated_into();

			//Check if investor previously claimed the tokens
			let claimed_tokens = if <InfoClaimAmount<T>>::contains_key(&round_id, &investor_address)
			{
				<InfoClaimAmount<T>>::get(&round_id, &investor_address)
			} else {
				Zero::zero()
			};
			// claimable_tokens : is the total amount of token the investor can withdraw(claim)  in
			// their account
			let claimable_tokens =
				total_tokens_released_for_given_investor.saturating_sub(claimed_tokens);
			Self::transfer(
				funding_round.token_a,
				&round_account_id,
				&investor_address,
				claimable_tokens.saturated_into(),
			)?;

			<InfoClaimAmount<T>>::insert(
				round_id,
				investor_address.clone(),
				total_tokens_released_for_given_investor,
			);
			// TODO : remove
			<LastClaimBlockInfo<T>>::insert(round_id, investor_address.clone(), current_block_no);
			Self::deposit_event(Event::TokenClaimed(round_id, investor_address));

			Ok(())
		}

		/// Stores information about investors, showing interest in funding round.
		///
		/// # Parameters
		///
		/// * `round_id`: Funding round id
		#[pallet::weight((10_000, DispatchClass::Normal))]
		pub fn show_interest_in_round(
			origin: OriginFor<T>,
			round_id: T::Hash,
			amount: BalanceOf<T>,
		) -> DispatchResult {
			let investor_address: T::AccountId = ensure_signed(origin)?;
			ensure!(
				<InfoInvestor<T>>::contains_key(&investor_address),
				<Error<T>>::InvestorDoesNotExist
			);
			ensure!(
				!<InfoFundingRound<T>>::contains_key(&round_id),
				Error::<T>::FundingRoundNotApproved
			);
			ensure!(
				<WhitelistInfoFundingRound<T>>::contains_key(&round_id),
				Error::<T>::FundingRoundDoesNotExist
			);
			ensure!(
				!<InterestedParticipants<T>>::contains_key(&round_id, &investor_address),
				Error::<T>::InvestorAlreadyShownInterest
			);
			let funding_round = <WhitelistInfoFundingRound<T>>::get(round_id)
				.ok_or(Error::<T>::FundingRoundNotApproved)?;

			//Check If investor can invest amount
			ensure!(
				Self::can_withdraw(
					funding_round.token_b,
					&investor_address,
					amount.saturated_into()
				)
				.is_ok(),
				Error::<T>::BalanceInsufficientForInteresetedAmount
			);
			// Max and Min allocation must be in token A to avoid the investor for under investing
			// or over investing

			///TODO make sure we have unit test for both paths.
			let amount_in_token_a = if T::OnePDEX::get().saturated_into::<BalanceOf<T>>() >=
				funding_round.token_a_priceper_token_b
			{
				funding_round.token_a_price_per_1e12_token_b().saturating_reciprocal_mul(amount)
			} else {
				amount / funding_round.token_a_price_per_1e12_token_b_balance()
			};
			//Ensure investment amount doesn't exceed max_allocation
			ensure!(
				amount_in_token_a <= funding_round.max_allocation &&
					amount_in_token_a >= funding_round.min_allocation,
				Error::<T>::NotAValidAmount
			);

			let current_block_no = <frame_system::Pallet<T>>::block_number();
			ensure!(
				current_block_no >= funding_round.start_block &&
					current_block_no < funding_round.close_round_block,
				<Error<T>>::NotAllowed
			);

			let mut interested_participants_amounts =
				InterestedParticipantsAmounts::<T>::get(&round_id);
			let total_potential_raise: BalanceOf<T> = interested_participants_amounts
				.iter()
				.map(|(amount, investor)| *amount * (investor.len() as u128).saturated_into())
				.fold(BalanceOf::<T>::default(), |sum, amount| sum.saturating_add(amount));

			// Round has been oversubscribed
			if total_potential_raise >= funding_round.amount {
				return Err(<Error<T>>::NotAllowed.into())
			}
			<InterestedParticipants<T>>::insert(round_id, investor_address.clone(), amount.clone());
			let participants =
				interested_participants_amounts.entry(amount).or_insert(BTreeSet::new());
			participants.insert(investor_address.clone());
			Self::deposit_event(Event::ShowedInterest(round_id, investor_address));
			InterestedParticipantsAmounts::<T>::insert(round_id, interested_participants_amounts);

			Ok(())
		}

		/// Transfers the raised amount to another address,
		/// only the round creator can call this or the governance.
		///
		/// # Parameters
		///
		/// * `round_id`: Funding round id
		/// * `beneficiary`: Account Id of Beneficiary
		#[pallet::weight((10_000, DispatchClass::Normal))]
		pub fn withdraw_raise(
			origin: OriginFor<T>,
			round_id: T::Hash,
			beneficiary: T::AccountId,
		) -> DispatchResult {
			let current_block_no = <frame_system::Pallet<T>>::block_number();
			let creator: T::AccountId = ensure_signed(origin)?;
			ensure!(
				<InfoInvestor<T>>::contains_key(&beneficiary),
				<Error<T>>::InvestorDoesNotExist
			);
			ensure!(
				!<InfoFundingRound<T>>::contains_key(&round_id),
				Error::<T>::FundingRoundNotApproved
			);
			ensure!(
				<WhitelistInfoFundingRound<T>>::contains_key(&round_id),
				Error::<T>::FundingRoundDoesNotExist
			);
			let funding_round = <WhitelistInfoFundingRound<T>>::get(round_id)
				.ok_or(Error::<T>::FundingRoundDoesNotExist)?;
			ensure!(creator.eq(&funding_round.creator), <Error<T>>::NotACreater);
			ensure!(
				current_block_no >= funding_round.close_round_block,
				Error::<T>::WithdrawalBlocked
			);
			let round_account_id = Self::round_account_id(round_id.clone());
			ensure!(
				Self::transfer(
					funding_round.token_b,
					&round_account_id,
					&beneficiary,
					funding_round.actual_raise.saturated_into()
				)
				.is_ok(),
				Error::<T>::FundRaisedRedrawn
			);
			Self::deposit_event(Event::WithdrawRaised(round_id, creator));
			Ok(())
		}

		/// Vote for funding round to be whitelisted or not
		///
		/// # Parameters
		///
		/// * `round_id`: Funding round id
		/// * `amount`: Account Id of Beneficiary
		/// * `approve`: `true` approve `false` disapprove
		#[pallet::weight((10_000, DispatchClass::Normal))]
		pub fn vote(
			origin: OriginFor<T>,
			round_id: T::Hash,
			amount: BalanceOf<T>,
			vote_multiplier: u8,
			approve: bool,
		) -> DispatchResult {
			let current_block_no = <frame_system::Pallet<T>>::block_number();
			ensure!(vote_multiplier <= 6, Error::<T>::PeriodError);
			ensure!(!amount.is_zero(), Error::<T>::VoteCannotBeZero);
			let who: T::AccountId = ensure_signed(origin)?;
			ensure!(
				<InfoFundingRound<T>>::contains_key(&round_id),
				Error::<T>::FundingRoundDoesNotExist
			);
			let funding_round = <InfoFundingRound<T>>::get(&round_id)
				.ok_or(Error::<T>::FundingRoundDoesNotExist)?;
			ensure!(current_block_no < funding_round.vote_end_block, Error::<T>::VotingEnded);
			let mut voting = <RoundVotes<T>>::get(&round_id);
			let position_yes = voting.ayes.iter().position(|a| a.account_id == who);
			let position_no = voting.nays.iter().position(|a| a.account_id == who);

			//Reserves the vote amount will be later returned to user at vote.unlocking_block
			ensure!(
				T::Currency::reserve(&who, amount).is_ok(),
				Error::<T>::FailedToMoveBalanceToReserve
			);
			let unlocking_block = Self::vote_multiplier_to_block_number(vote_multiplier);
			let voter = Voter {
				account_id: who.clone(),
				votes: max(amount, amount.saturating_mul(vote_multiplier.saturated_into())),
			};
			let vote_cast =
				VoteCast { amount: amount.clone(), unlocking_block, voter_account: who.clone() };
			<BallotReserve<T>>::mutate(|reserve| {
				reserve.push(vote_cast);
			});
			if approve {
				if position_yes.is_none() {
					voting.ayes.push(voter);
				} else {
					Err(Error::<T>::DuplicateVote)?
				}
				if let Some(pos) = position_no {
					voting.nays.swap_remove(pos);
				}
			} else {
				if position_no.is_none() {
					voting.nays.push(voter);
				} else {
					Err(Error::<T>::DuplicateVote)?
				}
				if let Some(pos) = position_yes {
					voting.ayes.swap_remove(pos);
				}
			}
			<RoundVotes<T>>::insert(round_id, voting);
			Ok(())
		}

		/// Sets voting period for funding rounds (Governance Only)
		/// # Parameters
		/// * `period` : Number of blocks
		#[pallet::weight((10_000, DispatchClass::Normal))]
		pub fn set_vote_period(origin: OriginFor<T>, period: T::BlockNumber) -> DispatchResult {
			T::GovernanceOrigin::ensure_origin(origin)?;
			<VotingPeriod<T>>::put(period);
			Ok(())
		}

		/// Sets investor fund lock period (Governance Only)
		/// # Parameters
		/// * `period` : Number of blocks
		#[pallet::weight((10_000, DispatchClass::Normal))]
		pub fn set_investor_lock_fund_period(
			origin: OriginFor<T>,
			period: T::BlockNumber,
		) -> DispatchResult {
			T::GovernanceOrigin::ensure_origin(origin)?;
			<InvestorLockPeriod<T>>::put(period);
			Ok(())
		}

		/// Force ido approval by governance (Governance Only)
		/// # Parameters
		/// * `round_id` : Round ID
		#[pallet::weight((10_000, DispatchClass::Normal))]
		pub fn approve_ido_round(origin: OriginFor<T>, round_id: T::Hash) -> DispatchResult {
			T::GovernanceOrigin::ensure_origin(origin)?;
			ensure!(
				!<WhitelistInfoFundingRound<T>>::contains_key(&round_id),
				<Error<T>>::RoundAlreadyApproved
			);
			ensure!(
				<InfoFundingRound<T>>::contains_key(&round_id),
				<Error<T>>::FundingRoundDoesNotExist
			);
			let funding_round = <InfoFundingRound<T>>::get(&round_id)
				.ok_or(Error::<T>::FundingRoundDoesNotExist)?;
			<WhitelistInfoFundingRound<T>>::insert(round_id.clone(), funding_round);
			<InfoFundingRound<T>>::remove(&round_id);
			Ok(())
		}

		/// Transfers the remaining tokens to another address,
		/// only the round creator can call this or the governance.
		///
		/// # Parameters
		///
		/// * `round_id`: Funding round id
		/// * `beneficiary`: Account Id of Beneficiary
		#[pallet::weight((10_000, DispatchClass::Normal))]
		pub fn withdraw_token(
			origin: OriginFor<T>,
			round_id: T::Hash,
			beneficiary: T::AccountId,
		) -> DispatchResult {
			let current_block_no = <frame_system::Pallet<T>>::block_number();
			let creator: T::AccountId = ensure_signed(origin)?;
			ensure!(
				<InfoInvestor<T>>::contains_key(&beneficiary),
				<Error<T>>::InvestorDoesNotExist
			);
			ensure!(
				!<InfoFundingRound<T>>::contains_key(&round_id),
				Error::<T>::FundingRoundNotApproved
			);
			ensure!(
				<WhitelistInfoFundingRound<T>>::contains_key(&round_id),
				Error::<T>::FundingRoundDoesNotExist
			);
			let funding_round = <WhitelistInfoFundingRound<T>>::get(round_id)
				.ok_or(Error::<T>::FundingRoundDoesNotExist)?;
			ensure!(creator.eq(&funding_round.creator), <Error<T>>::NotACreater);
			// Check if there is any left to withdraw
			let total_tokens_bought_by_investors = if T::OnePDEX::get()
				.saturated_into::<BalanceOf<T>>() >=
				funding_round.token_a_priceper_token_b
			{
				funding_round
					.token_a_price_per_1e12_token_b()
					.saturating_reciprocal_mul(funding_round.amount)
			} else {
				funding_round.amount / funding_round.token_a_price_per_1e12_token_b_balance() //TODO saturated div
			};
			let remaining_token =
				funding_round.amount.saturating_sub(total_tokens_bought_by_investors);
			ensure!(
				current_block_no >= funding_round.close_round_block,
				Error::<T>::WithdrawalBlocked
			);
			ensure!(remaining_token > Zero::zero(), Error::<T>::WithdrawalBlocked);
			let round_account_id = Self::round_account_id(round_id.clone());
			//Transfers to remaining token back to creator after round.
			Self::transfer(
				funding_round.token_a,
				&round_account_id,
				&beneficiary,
				remaining_token.saturated_into(),
			)?;
			Self::deposit_event(Event::WithdrawToken(round_id, creator));
			Ok(())
		}
	}

	/// Stores investor Info
	#[pallet::storage]
	#[pallet::getter(fn get_investorinfo)]
	pub(super) type InfoInvestor<T: Config> =
		StorageMap<_, Blake2_128Concat, T::AccountId, InvestorInfo<T>, OptionQuery>;

	/// Stores project team/ ido creator Info
	#[pallet::storage]
	#[pallet::getter(fn get_team)]
	pub(super) type InfoProjectTeam<T: Config> =
		StorageMap<_, Blake2_128Concat, T::AccountId, T::Hash, OptionQuery>;

	/// Stores funding round info
	#[pallet::storage]
	#[pallet::getter(fn get_funding_round)]
	pub(super) type InfoFundingRound<T: Config> =
		StorageMap<_, Blake2_128Concat, T::Hash, FundingRound<T>, OptionQuery>;

	/// Stores approved round info
	#[pallet::storage]
	#[pallet::getter(fn get_whitelist_funding_round)]
	pub(super) type WhitelistInfoFundingRound<T: Config> =
		StorageMap<_, Blake2_128Concat, T::Hash, FundingRound<T>, OptionQuery>;

	/// Stores approved investor
	#[pallet::storage]
	#[pallet::getter(fn get_whitelist_investors)]
	pub(super) type WhiteListInvestors<T: Config> = StorageDoubleMap<
		_,
		Blake2_128Concat,
		T::Hash,
		Blake2_128Concat,
		T::AccountId,
		BalanceOf<T>,
		ValueQuery,
	>;

	/// Stores approved Investors share info for a specific round
	#[pallet::storage]
	#[pallet::getter(fn get_investor_share_info)]
	pub(super) type InvestorShareInfo<T: Config> = StorageDoubleMap<
		_,
		Blake2_128Concat,
		T::Hash,
		Blake2_128Concat,
		T::AccountId,
		Perquintill,
		ValueQuery,
	>;

	/// Stores last claimed block for and ido
	#[pallet::storage]
	#[pallet::getter(fn get_last_claim_block_info)]
	pub(super) type LastClaimBlockInfo<T: Config> = StorageDoubleMap<
		_,
		Blake2_128Concat,
		T::Hash,
		Blake2_128Concat,
		T::AccountId,
		T::BlockNumber,
		ValueQuery,
	>;

	/// Stores total claimed token by an investor for a specific ido round
	#[pallet::storage]
	#[pallet::getter(fn get_claim_amount)]
	pub(super) type InfoClaimAmount<T: Config> = StorageDoubleMap<
		_,
		Blake2_128Concat,
		T::Hash,
		Blake2_128Concat,
		T::AccountId,
		BalanceOf<T>,
		ValueQuery,
	>;

	/// Stores interested participants for an ido round
	#[pallet::storage]
	#[pallet::getter(fn get_interested_particpants)]
	pub(super) type InterestedParticipants<T: Config> = StorageDoubleMap<
		_,
		Blake2_128Concat,
		T::Hash,
		Blake2_128Concat,
		T::AccountId,
		BalanceOf<T>,
		ValueQuery,
	>;

	/// Stores interested partipants/investor amount will to be invested in the ido round
	#[pallet::storage]
	#[pallet::getter(fn get_interested_particpants_amounts)]
	pub(super) type InterestedParticipantsAmounts<T: Config> = StorageMap<
		_,
		Blake2_128Concat,
		T::Hash,
		BTreeMap<BalanceOf<T>, BTreeSet<T::AccountId>>,
		ValueQuery,
	>;

	// TODO: Remove
	#[pallet::storage]
	#[pallet::getter(fn get_funding_round_ended)]
	pub(super) type InfoFundingRoundEnded<T: Config> =
		StorageMap<_, Blake2_128Concat, T::Hash, bool, ValueQuery>;

	/// Stores nonce used to create unique ido round id
	#[pallet::storage]
	#[pallet::getter(fn nonce)]
	pub(super) type Nonce<T: Config> = StorageValue<_, u128, ValueQuery>;

	/// Stores ido round voting period
	#[pallet::storage]
	#[pallet::getter(fn get_voting_period)]
	pub(super) type VotingPeriod<T: Config> = StorageValue<_, T::BlockNumber, ValueQuery>;

	/// Stores votes for ido round
	#[pallet::storage]
	#[pallet::getter(fn get_round_votes)]
	pub(super) type RoundVotes<T: Config> =
		StorageMap<_, Blake2_128Concat, T::Hash, Votes<T>, ValueQuery>;

	/// Stores block and vote where investor will be refunded the amount reserved for votings
	#[pallet::storage]
	#[pallet::getter(fn get_ballot_reserve)]
	pub(super) type BallotReserve<T: Config> = StorageValue<_, Vec<VoteCast<T>>, ValueQuery>;

	/// Store the block to which investor can reclaim locked fund for registering as investor
	#[pallet::storage]
	#[pallet::getter(fn get_investor_period)]
	pub(super) type InvestorLockPeriod<T: Config> = StorageValue<_, T::BlockNumber, ValueQuery>;

	#[pallet::event]
	#[pallet::generate_deposit(pub (super) fn deposit_event)]
	pub enum Event<T: Config> {
		/// Investor has been registered
		InvestorRegistered(<T as frame_system::Config>::AccountId),
		InvestorLockFunds(
			<T as frame_system::Config>::AccountId,
			BalanceOf<T>,
			<T as frame_system::Config>::BlockNumber,
		),
		InvestorUnLockFunds(<T as frame_system::Config>::AccountId, BalanceOf<T>),
		/// Investor has been attested
		InvestorAttested(<T as frame_system::Config>::AccountId),
		/// Funding round has been registered
		FundingRoundRegistered(T::Hash),
		/// Investor has been whitelisted
		InvestorWhitelisted(T::Hash, <T as frame_system::Config>::AccountId),
		/// Participant has been added
		ParticipatedInRound(T::Hash, <T as frame_system::Config>::AccountId),
		/// Token has been claimed
		TokenClaimed(T::Hash, <T as frame_system::Config>::AccountId),
		/// Showed interest in funding round
		ShowedInterest(T::Hash, <T as frame_system::Config>::AccountId),
		/// Transferred raised amount
		WithdrawRaised(T::Hash, <T as frame_system::Config>::AccountId),
		/// Transferred remaining tokens
		WithdrawToken(T::Hash, <T as frame_system::Config>::AccountId),
		/// IDO round has been removed from the storage
		CleanedupExpiredRound(T::Hash),
		/// IDO round whitelisted
		RoundWhitelisted(T::Hash),
		/// Investor vote amount reserved
		VoteAmountUnReserved(<T as frame_system::Config>::AccountId, BalanceOf<T>),
		/// IDO round participation failed
		ParticipatedInRoundFailed(
			T::Hash,
			<T as frame_system::Config>::AccountId,
			sp_runtime::DispatchError,
		),
	}

	#[pallet::error]
	pub enum Error<T> {
		/// Investor is already registered
		InvestorAlreadyRegistered,
		/// Investor does not exist
		InvestorDoesNotExist,
		/// Funding round does not exist
		FundingRoundDoesNotExist,
		/// Investor is not associated with funding round
		InvestorNotAssociatedWithFundingRound,
		/// Funding round does not belong
		FundingRoundDoesNotBelong,
		/// Investor is not whitelisted
		NotWhiteListed,
		/// Not a valid amount
		NotAValidAmount,
		/// Not a creator of funding round
		NotACreater,
		/// Creator does not exist
		CreaterDoesNotExist,
		/// Not allowed
		NotAllowed,
		/// Withdraw Error
		WithdrawError,
		/// Investor already participated in a round error
		InvestorAlreadyParticipated,
		/// Investor already shown interest
		InvestorAlreadyShownInterest,
		/// Investor Account Balance doesnt match interest amount
		BalanceInsufficientForInteresetedAmount,
		/// Price Per Token Error
		PricePerTokenCantBeZero,
		/// Min allocation cant be greater than Max allocation
		MinAllocationMustBeEqualOrLessThanMaxAllocation,
		/// Failed to transfer TokenAFromTeamAccount
		TransferTokenAFromTeamAccountFailed,
		/// TokenA cannot be equal to TokenB
		TokenAEqTokenB,
		/// Block withdrawal when round is active
		WithdrawalBlocked,
		/// Block claim token when round is active,
		ClaimTokenBlocked,
		/// Start `start_block` is greater than `end_block`  error
		StartBlockMustBeLessThanEndblock,
		/// Start `start_block` is less than `voting_period`  error
		StartBlockMustBeGreaterThanVotingPeriod,
		/// Round already approved  error
		RoundAlreadyApproved,
		/// Attempt to redraw already redrawn raise amount
		FundRaisedRedrawn,
		/// invalid period
		PeriodError,
		/// attempting to vote for a round already ended voting period error
		VotingEnded,
		/// Attempt to vote more than once error
		DuplicateVote,
		/// Failed to move investor funds to reserve balance error
		FailedToMoveBalanceToReserve,
		/// Funding round not approved error
		FundingRoundNotApproved,
		/// CID bytes exceeding expected size error
		CidReachedMaxSize,
		/// `vesting_per_block` invalid error
		VestingPerBlockMustGreaterThanZero,
		/// Attempt to min native token in ido round creation error
		MintNativeTokenForbidden,
		/// Attempt to vote with 0 amount error
		VoteCannotBeZero,
		/// Investor attempting unlock already unlocked funds error
		AlreadyUnlockedInvestorRegistrationFunds,
		/// Investor attempting unlock investor registration fund when lock period is no expired
		/// yet
		UnlockedInvestorRegistrationFundBlocked,
		/// Insufficient balance in an account
		InsufficientBalance,
	}
>>>>>>> 5e81dbed
}

impl<T: Config> Pallet<T> {
<<<<<<< HEAD

    /// converts block to balance
    /// # Parameters
    /// * `input` : Block
    fn block_to_balance(input: T::BlockNumber) -> BalanceOf<T> {
        BalanceOf::<T>::from(input.saturated_into::<u32>())
    }

    /// Creates an accound id from round id
    /// # Parameters
    /// * hash : Round id
    pub fn round_account_id(hash: T::Hash) -> T::AccountId {
        T::ModuleId::get().into_sub_account(hash)
    }

    /// Increments and return a nonce
    fn incr_nonce() -> u128 {
        let current_nonce: u128 = <Nonce<T>>::get();
        let (nonce, _) = current_nonce.overflowing_add(1);
        <Nonce<T>>::put(nonce);
        <Nonce<T>>::get()
    }

    /// module wallet account
    pub fn pallet_account_id() -> T::AccountId {
        T::ModuleId::get().into_account()
    }

    /// Returns rounds an investor has invested in
    /// >  Used in RPC call
    /// # Paramteres
    /// * `account` : Account id
    /* pub fn rounds_by_investor(
        account: T::AccountId,
    ) -> Vec<(T::Hash, FundingRoundWithPrimitives<T::AccountId>)> {
        <InvestorShareInfo<T>>::iter()
            .filter_map(|(round_id, investor, _)| {
                if investor != account {
                    None
                } else {
                    if let Some(round_info) = <WhitelistInfoFundingRound<T>>::get(&round_id) {
                        Some((round_id, round_info.to_primitive()))
                    } else {
                        None
                    }
                }
            })
            .collect()
    }*/

    /// Returns rounds created by an account
    /// >  Used in RPC call
    /// # Paramteres
    /// * `account` : Account id
    /* pub fn rounds_by_creator(
        account: T::AccountId,
    ) -> Vec<(T::Hash, FundingRoundWithPrimitives<T::AccountId>)> {
        let whitelisted_funding_round: Vec<_> = <WhitelistInfoFundingRound<T>>::iter()
            .filter_map(|(round_id, round_info)| {
                if round_info.creator != account {
                    None
                } else {
                    Some((round_id, round_info.to_primitive()))
                }
            })
            .collect();

        let pending_funding_round: Vec<_> = <InfoFundingRound<T>>::iter()
            .filter_map(|(round_id, round_info)| {
                if round_info.creator != account {
                    None
                } else {
                    Some((round_id, round_info.to_primitive()))
                }
            })
            .collect();

        let mut mixed_funding_rounds = Vec::new();
        mixed_funding_rounds.extend_from_slice(&whitelisted_funding_round);
        mixed_funding_rounds.extend_from_slice(&pending_funding_round);
        mixed_funding_rounds
    } */

    /// Returns rounds that are not closed
    /// >  Used in RPC call
    /* pub fn active_rounds() -> Vec<(T::Hash, FundingRoundWithPrimitives<T::AccountId>)> {
        let current_block_no = <frame_system::Pallet<T>>::block_number();
        let mut active_rounds: Vec<_> = <WhitelistInfoFundingRound<T>>::iter()
            .filter_map(|(round_id, round_info)| {
                if round_info.close_round_block < current_block_no {
                    None
                } else {
                    Some((round_id, round_info.to_primitive()))
                }
            })
            .collect();

        let pending_funding_round: Vec<_> = <InfoFundingRound<T>>::iter()
            .map(|(round_id, round_info)| (round_id, round_info.to_primitive()))
            .collect();
        active_rounds.extend_from_slice(&pending_funding_round);
        active_rounds
    }*/
    /// Returns Votes statistics for a round
    /// >  Used in RPC call
    /// # Paramteres
    /// * `round_id` : Account id
    /* pub fn votes_stat(round_id: T::Hash) -> VoteStat {
        match <RoundVotes<T>>::try_get(&round_id) {
            Ok(voting) => {
                let yes: BalanceOf<T> = voting
                    .ayes
                    .iter()
                    .map(|a| a.votes)
                    .fold(Zero::zero(), |sum, vote| sum.saturating_add(vote));
                let no: BalanceOf<T> = voting
                    .nays
                    .iter()
                    .map(|a| a.votes)
                    .fold(Zero::zero(), |sum, vote| sum.saturating_add(vote));

                VoteStat { yes: yes.saturated_into(), no: no.saturated_into() }
            }
            Err(_) => VoteStat { yes: 0, no: 0 },
        }
    } */

    /// Helper function to transfer tokens
    pub fn transfer(token: AssetId, from: &T::AccountId, to: &T::AccountId, amount: BalanceOf<T>) -> Result<(), sp_runtime::DispatchError> {
        match token {
            AssetId::polkadex => {
                T::Currency::transfer(from, to, amount, ExistenceRequirement::KeepAlive)
            }
            AssetId::asset(token_id) => {
                T::AssetManager::transfer(token_id, &from, &to, amount.saturated_into(), false).map(|_| ())
            }
        }
    }

    /// Helper function to check if investor can withdraw an amount
    pub fn can_withdraw(token: AssetId, from_account: &T::AccountId, amount: BalanceOf<T>) -> Result<(), sp_runtime::DispatchError> {
        match token {
            AssetId::polkadex => {
                let account_free_balance: u128 = T::Currency::free_balance(from_account)
                    .saturated_into();
                let new_balance = account_free_balance.checked_sub(amount.saturated_into())
                    .ok_or(Error::<T>::InsufficientBalance)?;
                T::Currency::ensure_can_withdraw(from_account, amount, WithdrawReasons::TRANSFER, new_balance.saturated_into())
            }
            AssetId::asset(token_id) => {
                T::AssetManager::can_withdraw(token_id.into(), from_account, amount.saturated_into()).into_result().map(|_| ())
            }
        }
    }

    /// Takes a list of assets and Returns the asset balance(free balance) belonging to account_id
    pub fn account_balances(assets: Vec<u128>, account_id: T::AccountId) -> Vec<u128> {
        assets.iter().map(|asset| {
            <T as Config>::AssetManager::balance(*asset, &account_id).saturated_into()
        }).collect()
    }
=======
	/// module wallet account
	pub fn get_wallet_account() -> T::AccountId {
		T::ModuleId::get().into_account()
	}

	/// converts block to balance
	/// # Parameters
	/// * `input` : Block
	fn block_to_balance(input: T::BlockNumber) -> BalanceOf<T> {
		BalanceOf::<T>::from(input.saturated_into::<u32>())
	}

	/// Creates an accound id from round id
	/// # Parameters
	/// * hash : Round id
	pub fn round_account_id(hash: T::Hash) -> T::AccountId {
		T::ModuleId::get().into_sub_account(hash)
	}

	/// Increments and return a nonce
	fn incr_nonce() -> u128 {
		let current_nonce: u128 = <Nonce<T>>::get();
		let (nonce, _) = current_nonce.overflowing_add(1);
		<Nonce<T>>::put(nonce);
		<Nonce<T>>::get()
	}

	/// module wallet account
	pub fn pallet_account_id() -> T::AccountId {
		T::ModuleId::get().into_account()
	}

	/// Returns rounds an investor has invested in
	/// > Used in RPC call
	/// # Paramteres
	/// * `account` : Account id
	pub fn rounds_by_investor(
		account: T::AccountId,
	) -> Vec<(T::Hash, FundingRoundWithPrimitives<T::AccountId>)> {
		<InvestorShareInfo<T>>::iter()
			.filter_map(|(round_id, investor, _)| {
				if investor != account {
					None
				} else {
					if let Some(round_info) = <WhitelistInfoFundingRound<T>>::get(&round_id) {
						Some((round_id, round_info.to_primitive()))
					} else {
						None
					}
				}
			})
			.collect()
	}

	/// Returns rounds created by an account
	/// > Used in RPC call
	/// # Paramteres
	/// * `account` : Account id
	pub fn rounds_by_creator(
		account: T::AccountId,
	) -> Vec<(T::Hash, FundingRoundWithPrimitives<T::AccountId>)> {
		let whitelisted_funding_round: Vec<_> = <WhitelistInfoFundingRound<T>>::iter()
			.filter_map(|(round_id, round_info)| {
				if round_info.creator != account {
					None
				} else {
					Some((round_id, round_info.to_primitive()))
				}
			})
			.collect();

		let pending_funding_round: Vec<_> = <InfoFundingRound<T>>::iter()
			.filter_map(|(round_id, round_info)| {
				if round_info.creator != account {
					None
				} else {
					Some((round_id, round_info.to_primitive()))
				}
			})
			.collect();

		let mut mixed_funding_rounds = Vec::new();
		mixed_funding_rounds.extend_from_slice(&whitelisted_funding_round);
		mixed_funding_rounds.extend_from_slice(&pending_funding_round);
		mixed_funding_rounds
	}

	/// Returns rounds that are not closed
	/// > Used in RPC call
	pub fn active_rounds() -> Vec<(T::Hash, FundingRoundWithPrimitives<T::AccountId>)> {
		let current_block_no = <frame_system::Pallet<T>>::block_number();
		let mut active_rounds: Vec<_> = <WhitelistInfoFundingRound<T>>::iter()
			.filter_map(|(round_id, round_info)| {
				if round_info.close_round_block < current_block_no {
					None
				} else {
					Some((round_id, round_info.to_primitive()))
				}
			})
			.collect();

		let pending_funding_round: Vec<_> = <InfoFundingRound<T>>::iter()
			.map(|(round_id, round_info)| (round_id, round_info.to_primitive()))
			.collect();
		active_rounds.extend_from_slice(&pending_funding_round);
		active_rounds
	}
	/// Returns Votes statistics for a round
	/// > Used in RPC call
	/// # Paramteres
	/// * `round_id` : Account id
	pub fn votes_stat(round_id: T::Hash) -> VoteStat {
		match <RoundVotes<T>>::try_get(&round_id) {
			Ok(voting) => {
				let yes: BalanceOf<T> = voting
					.ayes
					.iter()
					.map(|a| a.votes)
					.fold(Zero::zero(), |sum, vote| sum.saturating_add(vote));
				let no: BalanceOf<T> = voting
					.nays
					.iter()
					.map(|a| a.votes)
					.fold(Zero::zero(), |sum, vote| sum.saturating_add(vote));

				VoteStat { yes: yes.saturated_into(), no: no.saturated_into() }
			},
			Err(_) => VoteStat { yes: 0, no: 0 },
		}
	}

	/// Calculates number of blocks for a vote amount will locked
	pub fn vote_multiplier_to_block_number(multiplier: u8) -> T::BlockNumber {
		// 1 day in blocks total seconds (86400 secs) in a day divided by block time (6 secs)
		let lock_period: u32 = 28 * (86400 / 6);
		let factor = if multiplier == 0 {
			(lock_period / 10) as u32
		} else {
			lock_period * multiplier as u32
		};
		let current_block_no = <frame_system::Pallet<T>>::block_number();
		current_block_no.saturating_add(factor.saturated_into())
	}

	/// Helper function to transfer tokens
	pub fn transfer(
		token: AssetId,
		from: &T::AccountId,
		to: &T::AccountId,
		amount: BalanceOf<T>,
	) -> Result<(), sp_runtime::DispatchError> {
		match token {
			AssetId::polkadex =>
				T::Currency::transfer(from, to, amount, ExistenceRequirement::KeepAlive),
			AssetId::asset(token_id) =>
				T::AssetManager::transfer(token_id, &from, &to, amount.saturated_into(), false)
					.map(|_| ()),
		}
	}

	/// Helper function to check if investor can withdraw an amount
	pub fn can_withdraw(
		token: AssetId,
		from_account: &T::AccountId,
		amount: BalanceOf<T>,
	) -> Result<(), sp_runtime::DispatchError> {
		match token {
			AssetId::polkadex => {
				let account_free_balance: u128 =
					T::Currency::free_balance(from_account).saturated_into();
				let new_balance = account_free_balance
					.checked_sub(amount.saturated_into())
					.ok_or(Error::<T>::InsufficientBalance)?;
				T::Currency::ensure_can_withdraw(
					from_account,
					amount,
					WithdrawReasons::TRANSFER,
					new_balance.saturated_into(),
				)
			},
			AssetId::asset(token_id) => T::AssetManager::can_withdraw(
				token_id.into(),
				from_account,
				amount.saturated_into(),
			)
			.into_result()
			.map(|_| ()),
		}
	}

	/// Helper function to create a random token
	pub fn create_random_token() -> Result<AssetId, sp_runtime::DispatchError> {
		let seed = T::RandomnessSource::random_seed();
		let mut rng = ChaChaRng::from_seed(*seed.0.as_fixed_bytes());
		let random_asset_id: u128 = rng.gen();
		Ok(AssetId::asset(random_asset_id))
	}

	/// Takes a list of assets and Returns the asset balance(free balance) belonging to account_id
	pub fn account_balances(assets: Vec<u128>, account_id: T::AccountId) -> Vec<u128> {
		assets
			.iter()
			.map(|asset| <T as Config>::AssetManager::balance(*asset, &account_id).saturated_into())
			.collect()
	}
>>>>>>> 5e81dbed
}<|MERGE_RESOLUTION|>--- conflicted
+++ resolved
@@ -16,61 +16,6 @@
 // You should have received a copy of the GNU General Public License
 // along with this program. If not, see <https://www.gnu.org/licenses/>.
 
-<<<<<<< HEAD
-=======
-//! # Polkadex IDO Pallet
-//!
-//! - ['Config`]
-//! - ['Call']
-//!
-//! ### Overview
-//!
-//! Polkadex IDO pallet helps teams and projects to raise capital for their work by
-//! issuing tokens for Seed, Private and Public investment rounds.
-//!
-//! It will take care of
-//!
-//! * Vesting Period
-//! * 3 levels of KYC for Investors
-//! * Airdrop
-//! * Parachain Offering(useful for future projects raising DOT/KSM)
-//! * Project Attestation by Governance
-//! * Stake More tokens or stake longer for buying more tokens
-//! * Set commission for token project
-//! ### Terminology
-//! - ** Vote: ** A value that can either be in approval ("Aye") or rejection ("Nay") of a
-//!   particular Round
-//! - ** FundingRound: ** Funding round for an IDO project
-//! - ** InvestorLockData: ** Investors funds lock info
-//! - ** VoteCast: ** structure for storing vote amount and unlocking block for a voter/investor
-//! - ** Investor: ** investor for the funding round
-//! ## Interface
-//!
-//! ### Dispatchable Functions
-//!
-//! #### Public
-//!
-//! Investor actions:
-//! - `register_investor` - registers a new investor to allow participating in funding round
-//! - `investor_unlock_fund` - Unlocks investor locked fund for registering as investor
-//! - `show_interest_in_round` - Stores information about investors, showing interest in funding
-//!   round.
-//! - `claim_tokens` - Investor claiming for a particular funding round.
-//! - `vote` - Vote for funding round to be whitelisted or not
-//! IDO round creator actions:
-//! - `register_round` - Registers a funding round with the amount as the total allocation for this
-//!   round and vesting period.
-//! - `whitelist_investor` -  Project team whitelists investor for the given round for the given
-//!   amount.
-//! - `withdraw_raise` -  Transfers the raised amount to another address,
-//! - `withdraw_token` - Transfers the remaining tokens to another address
-//! Governance Actions:
-//! - `set_vote_period` - Sets voting period for funding rounds
-//! - `set_investor_lock_fund_period` - Sets investor fund lock period
-//! - `approve_ido_round` - Force ido approval by governance
-//! - `attest_investor` - Attests the investor to take part in the IDO pallet.
-
->>>>>>> 5e81dbed
 #![cfg_attr(not(feature = "std"), no_std)]
 // Clippy warning diabled for to many arguments on line#157
 #![allow(clippy::too_many_arguments)]
@@ -108,18 +53,7 @@
 pub use pallet::*;
 
 
-<<<<<<< HEAD
 use pallet_polkadex_ido_primitives::{FundingRoundWithPrimitives, VoteStat, StringAssetId};
-=======
-use pallet_polkadex_ido_primitives::{FundingRoundWithPrimitives, StringAssetId, VoteStat};
-pub use weights::WeightInfo;
-
-#[cfg(test)]
-mod mock;
-
-#[cfg(test)]
-mod test;
->>>>>>> 5e81dbed
 
 use frame_support::traits::{Currency, ExistenceRequirement, ReservableCurrency};
 use polkadex_primitives::assets::AssetId;
@@ -129,7 +63,6 @@
 
 #[frame_support::pallet]
 pub mod pallet {
-<<<<<<< HEAD
     use frame_support::{
         pallet_prelude::*,
         traits::tokens::fungibles::{Create, Inspect, Mutate},
@@ -590,1251 +523,9 @@
         RaiseWithdrawnAlready,
         TokenAlreadyWithdrawn,
     }
-=======
-	use frame_support::{
-		pallet_prelude::*,
-		traits::tokens::fungibles::{Create, Inspect, Mutate},
-		PalletId,
-	};
-	use frame_system::{offchain::CreateSignedTransaction, pallet_prelude::*};
-	use sp_core::{H160, H256};
-	use sp_runtime::traits::One;
-	use sp_std::prelude::*;
-
-	use super::*;
-
-	use pallet_polkadex_ido_primitives::AccountId;
-	use polkadex_primitives::assets::AssetId;
-
-	/// The module configuration trait.
-	#[pallet::config]
-	pub trait Config: frame_system::Config {
-		/// The overarching event type.
-		type Event: From<Event<Self>> + IsType<<Self as frame_system::Config>::Event>;
-		/// The origin which may attests the investor to take part in the IDO pallet.
-		type GovernanceOrigin: EnsureOrigin<Self::Origin, Success = Self::AccountId>;
-		/// The treasury mechanism.
-		#[pallet::constant]
-		type TreasuryAccountId: Get<Self::AccountId>;
-		/// Balances Pallet
-		type Currency: Currency<Self::AccountId>
-			+ ReservableCurrency<Self::AccountId>
-			+ fungible::Inspect<Self::AccountId>;
-		/// The basic amount of funds that must be reserved for an Polkadex.
-		#[pallet::constant]
-		type IDOPDXAmount: Get<BalanceOf<Self>>;
-		/// Maximum supply for IDO
-		#[pallet::constant]
-		type MaxSupply: Get<BalanceOf<Self>>;
-		/// The generator used to supply randomness to IDO
-		type Randomness: Randomness<Self::Hash, Self::BlockNumber>;
-		/// Randomness Source for random participant seed
-		type RandomnessSource: Randomness<H256, Self::BlockNumber>;
-		/// The IDO's module id
-		#[pallet::constant]
-		type ModuleId: Get<PalletId>;
-		/// Weight information for extrinsics in this pallet.
-		type WeightIDOInfo: WeightInfo;
-		/// Default voting period
-		#[pallet::constant]
-		type DefaultVotingPeriod: Get<Self::BlockNumber>;
-		/// Default investor locking period
-		#[pallet::constant]
-		type DefaultInvestorLockPeriod: Get<Self::BlockNumber>;
-		/// Minimum deposit to create PDEX account for round id
-		#[pallet::constant]
-		type ExistentialDeposit: Get<BalanceOf<Self>>;
-
-		/// One PDEX amount in u128
-		#[pallet::constant]
-		type OnePDEX: Get<u128>;
-
-		type AssetManager: Create<<Self as frame_system::Config>::AccountId>
-			+ Mutate<<Self as frame_system::Config>::AccountId, Balance = u128, AssetId = u128>
-			+ Inspect<<Self as frame_system::Config>::AccountId>
-			+ Transfer<<Self as frame_system::Config>::AccountId>
-			+ Unbalanced<<Self as frame_system::Config>::AccountId>;
-	}
-
-	#[derive(Encode, Decode, Clone, PartialEq, Eq, Debug, TypeInfo)]
-	#[scale_info(bounds(), skip_type_params(T))]
-	pub struct InvestorLockData<T: Config> {
-		pub amount: BalanceOf<T>,
-		pub unlock_block: T::BlockNumber,
-	}
-
-	impl<T: Config> InvestorLockData<T> {
-		pub fn new(amount: BalanceOf<T>, unlock_block: T::BlockNumber) -> Self {
-			Self { amount, unlock_block }
-		}
-	}
-
-	impl<T: Config> Default for InvestorLockData<T> {
-		fn default() -> Self {
-			InvestorLockData { amount: Default::default(), unlock_block: Default::default() }
-		}
-	}
-
-	/// The type of `KYCStatus` that provides level of KYC
-	#[derive(Encode, Decode, Clone, PartialEq, Eq, Debug, TypeInfo)]
-	pub enum KYCStatus {
-		Tier0,
-		Tier1,
-		Tier2,
-	}
-
-	/// KYC information for an investor.
-	#[derive(Encode, Decode, Clone, PartialEq, Eq, Debug, TypeInfo)]
-	#[scale_info(bounds(), skip_type_params(T))]
-	pub struct InvestorInfo<T: Config> {
-		/// Level of KYC status
-		pub kyc_status: KYCStatus,
-		pub lock_data: Option<InvestorLockData<T>>,
-	}
-
-	impl<T: Config> Default for InvestorInfo<T> {
-		fn default() -> Self {
-			InvestorInfo { kyc_status: KYCStatus::Tier0, lock_data: Default::default() }
-		}
-	}
-
-	/// All information for funding round
-	#[derive(Encode, Decode, Clone, PartialEq, Eq, Debug, TypeInfo)]
-	#[scale_info(bounds(), skip_type_params(T))]
-	pub struct FundingRound<T: Config> {
-		pub token_a: AssetId,
-		pub creator: T::AccountId,
-		pub amount: BalanceOf<T>,
-		pub token_b: AssetId,
-		pub project_info_cid: Vec<u8>,
-		pub vote_end_block: T::BlockNumber,
-		pub vesting_end_block: T::BlockNumber,
-		pub vesting_per_block: BalanceOf<T>,
-		pub start_block: T::BlockNumber,
-		pub min_allocation: BalanceOf<T>,
-		pub max_allocation: BalanceOf<T>,
-		pub token_a_priceper_token_b: BalanceOf<T>,
-		pub close_round_block: T::BlockNumber,
-		pub actual_raise: BalanceOf<T>,
-	}
-
-	impl<T: Config> FundingRound<T> {
-		fn from(
-			cid: Vec<u8>,
-			token_a: AssetId,
-			creator: T::AccountId,
-			amount: BalanceOf<T>,
-			token_b: AssetId,
-			vote_end_block: T::BlockNumber,
-			vesting_end_block: T::BlockNumber,
-			vesting_per_block: BalanceOf<T>,
-			start_block: T::BlockNumber,
-			min_allocation: BalanceOf<T>,
-			max_allocation: BalanceOf<T>,
-			token_a_priceper_token_b: BalanceOf<T>,
-			close_round_block: T::BlockNumber,
-		) -> Self {
-			FundingRound {
-				token_a,
-				creator,
-				amount,
-				token_b,
-				project_info_cid: cid,
-				vote_end_block,
-				vesting_end_block,
-				vesting_per_block,
-				start_block,
-				min_allocation,
-				max_allocation,
-				token_a_priceper_token_b,
-				close_round_block,
-				actual_raise: Zero::zero(),
-			}
-		}
-
-		pub fn to_primitive(&self) -> FundingRoundWithPrimitives<T::AccountId> {
-			FundingRoundWithPrimitives {
-				token_a: StringAssetId::from(self.token_a),
-				creator: self.creator.clone(),
-				amount: self.amount.saturated_into(),
-				token_b: StringAssetId::from(self.token_b),
-				vesting_per_block: self.vesting_per_block.saturated_into(),
-				start_block: self.start_block.saturated_into(),
-				vote_end_block: self.vote_end_block.saturated_into(),
-				vesting_end_block: self.vesting_end_block.saturated_into(),
-				project_info_cid: self.project_info_cid.clone(),
-				min_allocation: self.min_allocation.saturated_into(),
-				max_allocation: self.max_allocation.saturated_into(),
-				token_a_priceper_token_b: self.token_a_priceper_token_b.saturated_into(),
-				close_round_block: self.close_round_block.saturated_into(),
-				actual_raise: self.actual_raise.saturated_into(),
-			}
-		}
-
-		pub fn token_a_price_per_1e12_token_b(&self) -> Perbill {
-			let token_a_priceper_token_b: u128 = self.token_a_priceper_token_b.saturated_into();
-			Perbill::from_rational(token_a_priceper_token_b, T::OnePDEX::get())
-		}
-
-		pub fn token_a_price_per_1e12_token_b_balance(&self) -> BalanceOf<T> {
-			let token_a_priceper_token_b: u128 = self.token_a_priceper_token_b.saturated_into();
-			let p = (token_a_priceper_token_b as f64 / T::OnePDEX::get() as f64) as u128;
-			p.saturated_into()
-		}
-	}
-
-	#[derive(Decode, Encode, Clone, TypeInfo)]
-	#[scale_info(bounds(), skip_type_params(T))]
-	pub struct InterestedInvestorInfo<T: Config + frame_system::Config> {
-		account_id: T::AccountId,
-		amount: BalanceOf<T>,
-	}
-
-	/// structure for storing voter information
-	#[derive(Decode, Encode, Clone, TypeInfo)]
-	#[scale_info(bounds(), skip_type_params(T))]
-	pub struct Voter<T: Config> {
-		pub account_id: <T as frame_system::Config>::AccountId,
-		pub votes: BalanceOf<T>,
-	}
-
-	/// structure for storing vote amount and unlocking block for a voter/investor
-	#[derive(Decode, Encode, Clone, TypeInfo)]
-	#[scale_info(bounds(), skip_type_params(T))]
-	pub struct VoteCast<T: Config> {
-		pub amount: BalanceOf<T>,
-		pub unlocking_block: T::BlockNumber,
-		pub voter_account: T::AccountId,
-	}
-
-	/// structure for storing vote for a round
-	#[derive(Decode, Encode, Clone, TypeInfo)]
-	#[scale_info(bounds(), skip_type_params(T))]
-	pub struct Votes<T: Config> {
-		pub ayes: Vec<Voter<T>>,
-		pub nays: Vec<Voter<T>>,
-	}
-
-	impl<T: Config> Default for Votes<T> {
-		fn default() -> Self {
-			Votes { ayes: Vec::new(), nays: Vec::new() }
-		}
-	}
-
-	#[pallet::pallet]
-	#[pallet::without_storage_info]
-	pub struct Pallet<T>(PhantomData<T>);
-
-	#[pallet::hooks]
-	impl<T: Config> Hooks<BlockNumberFor<T>> for Pallet<T> {
-		fn on_initialize(block_number: BlockNumberFor<T>) -> Weight {
-			let call_weight: Weight = T::DbWeight::get().reads_writes(1, 1);
-			<BallotReserve<T>>::mutate(|ballot_reserve| {
-				let mut garbage = Vec::new();
-				for (index, reserve) in ballot_reserve.iter().enumerate() {
-					if reserve.unlocking_block == block_number {
-						T::Currency::unreserve(&reserve.voter_account, reserve.amount);
-						garbage.push(index);
-						Self::deposit_event(Event::VoteAmountUnReserved(
-							reserve.voter_account.clone(),
-							reserve.amount,
-						));
-					}
-				}
-				for idx in garbage {
-					ballot_reserve.remove(idx);
-				}
-			});
-			// Clean up WhiteListInvestors and InterestedParticipants in all expired rounds
-			for (round_id, funding_round) in <InfoFundingRound<T>>::iter() {
-				if block_number >= funding_round.vote_end_block {
-					let voting = <RoundVotes<T>>::get(&round_id);
-					let yes: BalanceOf<T> = voting
-						.ayes
-						.iter()
-						.map(|a| a.votes)
-						.fold(Zero::zero(), |sum, vote| sum.saturating_add(vote));
-					let no: BalanceOf<T> = voting
-						.nays
-						.iter()
-						.map(|a| a.votes)
-						.fold(Zero::zero(), |sum, vote| sum.saturating_add(vote));
-					if yes > no {
-						<WhitelistInfoFundingRound<T>>::insert(round_id.clone(), funding_round);
-						<InfoFundingRound<T>>::remove(&round_id);
-					} else {
-						<InfoFundingRound<T>>::remove(&round_id);
-						Self::deposit_event(Event::CleanedupExpiredRound(round_id));
-					}
-				}
-			}
-
-			// Loops through all approved funding rounds and checks if the funding round transfers
-			// funds from the investor to round creator
-			for (round_id, funding_round) in <WhitelistInfoFundingRound<T>>::iter() {
-				if block_number >= funding_round.close_round_block &&
-					!<InfoFundingRoundEnded<T>>::contains_key(round_id)
-				{
-					let mut funding_round = funding_round.clone();
-					// Get all interested participants for a round
-					for (investor_address, amount) in
-						<InterestedParticipants<T>>::iter_prefix(round_id)
-					{
-						// Whitelist interested investor
-						<WhiteListInvestors<T>>::insert(round_id, investor_address.clone(), amount);
-						let total_raise = if T::OnePDEX::get().saturated_into::<BalanceOf<T>>() >=
-							funding_round.token_a_priceper_token_b
-						{
-							funding_round
-								.token_a_price_per_1e12_token_b()
-								.mul_floor(funding_round.amount)
-						} else {
-							funding_round
-								.token_a_price_per_1e12_token_b_balance()
-								.saturating_mul(funding_round.amount)
-						};
-
-						// Calculate investors share
-						let investor_share = Perquintill::from_rational_approximation(
-							amount.saturated_into::<u64>(),
-							total_raise.saturated_into::<u64>(),
-						);
-						let round_account_id = Self::round_account_id(round_id.clone());
-
-						match Self::transfer(
-							funding_round.token_b,
-							&investor_address,
-							&round_account_id,
-							amount.saturated_into(),
-						) {
-							Ok(_) => {
-								<InvestorShareInfo<T>>::insert(
-									round_id,
-									investor_address.clone(),
-									investor_share,
-								);
-								funding_round.actual_raise =
-									funding_round.actual_raise.saturating_add(amount);
-								Self::deposit_event(Event::ParticipatedInRound(
-									round_id,
-									investor_address,
-								));
-							},
-							Err(error) => {
-								Self::deposit_event(Event::ParticipatedInRoundFailed(
-									round_id,
-									investor_address,
-									error,
-								));
-							},
-						}
-					}
-					<WhitelistInfoFundingRound<T>>::insert(round_id.clone(), funding_round);
-					<InfoFundingRoundEnded<T>>::insert(round_id, true);
-				}
-			}
-			return call_weight
-		}
-	}
-
-	#[pallet::call]
-	impl<T: Config> Pallet<T> {
-		/// Registers a new investor to allow participating in funding round.
-		///
-		/// # Parameters
-		///
-		/// * `origin`: Account to be registered as Investor
-		#[pallet::weight((10_000, DispatchClass::Normal))]
-		pub fn register_investor(origin: OriginFor<T>) -> DispatchResult {
-			let current_block_no = <frame_system::Pallet<T>>::block_number();
-			let who: T::AccountId = ensure_signed(origin)?;
-			ensure!(!<InfoInvestor<T>>::contains_key(&who), Error::<T>::InvestorAlreadyRegistered);
-			let amount: BalanceOf<T> = T::IDOPDXAmount::get();
-			ensure!(
-				T::Currency::reserve(&who, amount).is_ok(),
-				Error::<T>::FailedToMoveBalanceToReserve
-			);
-			let unlocking_block = match <InvestorLockPeriod<T>>::try_get() {
-				Ok(unlocking_period) => unlocking_period.saturating_add(current_block_no),
-				Err(_) => T::DefaultVotingPeriod::get().saturating_add(current_block_no),
-			};
-			let data: InvestorLockData<T> = InvestorLockData::new(amount, unlocking_block);
-			let investor_info =
-				InvestorInfo { kyc_status: KYCStatus::Tier0, lock_data: Some(data) };
-
-			<InfoInvestor<T>>::insert(who.clone(), investor_info.clone());
-			Self::deposit_event(Event::InvestorRegistered(who.clone()));
-			Self::deposit_event(Event::InvestorLockFunds(who, amount, unlocking_block));
-			Ok(())
-		}
-
-		/// Unlocks investor locked fund for registering as investor
-		/// # Parameters
-		/// * origin : Investor Account
-
-		#[pallet::weight((10_000, DispatchClass::Normal))]
-		pub fn investor_unlock_fund(origin: OriginFor<T>) -> DispatchResult {
-			let current_block_no = <frame_system::Pallet<T>>::block_number();
-			let who: T::AccountId = ensure_signed(origin)?;
-			ensure!(<InfoInvestor<T>>::contains_key(&who), Error::<T>::InvestorDoesNotExist);
-			let mut investor_info: InvestorInfo<T> =
-				<InfoInvestor<T>>::get(&who).ok_or(Error::<T>::InvestorDoesNotExist)?;
-			ensure!(
-				investor_info.lock_data.is_some(),
-				<Error<T>>::AlreadyUnlockedInvestorRegistrationFunds
-			);
-			let lock_data = investor_info.lock_data.unwrap();
-			ensure!(
-				lock_data.unlock_block >= current_block_no,
-				<Error<T>>::UnlockedInvestorRegistrationFundBlocked
-			);
-			T::Currency::unreserve(&who, lock_data.amount);
-			investor_info.lock_data = None;
-			<InfoInvestor<T>>::insert(who.clone(), investor_info.clone());
-			Self::deposit_event(Event::InvestorUnLockFunds(who, lock_data.amount));
-			Ok(())
-		}
-
-		/// Attests the investor to take part in the IDO pallet.
-		/// Attestor is part of the governance committee of IDO pallet.
-		///
-		/// # Parameters
-		///
-		/// * `investor`: Registered investor
-		/// * `kyc_status`: Level of KYC Status
-		#[pallet::weight((10_000, DispatchClass::Normal))]
-		pub fn attest_investor(
-			origin: OriginFor<T>,
-			investor: T::AccountId,
-			kyc_status: KYCStatus,
-		) -> DispatchResult {
-			T::GovernanceOrigin::ensure_origin(origin)?;
-			ensure!(<InfoInvestor<T>>::contains_key(&investor), <Error<T>>::InvestorDoesNotExist);
-			InfoInvestor::<T>::mutate(&investor, |investor_info| {
-				if let Some(ref mut investor_info) = investor_info {
-					investor_info.kyc_status = kyc_status;
-					Self::deposit_event(Event::InvestorAttested(investor.clone()));
-				}
-				Ok(())
-			})
-		}
-
-		/// Registers a funding round with the amount as the total allocation for this round and
-		/// vesting period.
-		///
-		/// # Parameters
-		/// * `cid` : IPFS cid
-		/// * `token_a`: The Project token
-		/// * `amount`: Amount for funding round
-		/// * `token_b`: Token in which funding is received
-		/// * `vesting_per_block`: Vesting per block
-		/// * `funding_period`: Number of blocks from the current block for funding/show interest in
-		///   funding round
-		/// * `min_allocation`: Minimum allocation of funds investor can invest
-		/// * `max_allocation`: Maximum allocation of funds investor can invest
-		/// * `token_a_priceper_token_b`: Priceper amount for project token
-		#[pallet::weight((10_000, DispatchClass::Normal))]
-		pub fn register_round(
-			origin: OriginFor<T>,
-			cid: Vec<u8>,
-			token_a: Option<AssetId>,
-			amount: BalanceOf<T>,
-			token_b: AssetId,
-			vesting_per_block: BalanceOf<T>,
-			funding_period: T::BlockNumber,
-			min_allocation: BalanceOf<T>,
-			max_allocation: BalanceOf<T>,
-			token_a_priceper_token_b: BalanceOf<T>,
-		) -> DispatchResult {
-			let team: T::AccountId = ensure_signed(origin)?;
-
-			let (token_a, mintnew) = if let Some(token_a) = token_a {
-				//TODO check if funder have the token_a available and reserve them.
-				(token_a, false)
-			} else {
-				(Self::create_random_token()?, true)
-				//TODO  mint the new token and reserve them.
-				//TODO Make sure we mint the random tokens in an acceptable range.
-			};
-
-			let current_block_no = <frame_system::Pallet<T>>::block_number();
-			let vote_end_block = match <VotingPeriod<T>>::try_get() {
-				Ok(voting_period) => voting_period.saturating_add(current_block_no),
-				Err(_) => T::DefaultVotingPeriod::get().saturating_add(current_block_no),
-			};
-			ensure!(token_a.ne(&token_b), <Error<T>>::TokenAEqTokenB);
-
-			let start_block = vote_end_block.clone().saturating_add(1_u128.saturated_into());
-			let close_round_block = vote_end_block.saturating_add(funding_period);
-			// Ensures that
-			let token_a_priceper_token_b_perquintill = Perbill::from_rational(
-				token_a_priceper_token_b,
-				1_000_000_000_000_u128.saturated_into(),
-			);
-
-			// CID len must be less than or equal to 100
-			ensure!(cid.len() <= 100, <Error<T>>::CidReachedMaxSize);
-			ensure!(
-				!token_a_priceper_token_b_perquintill.is_zero(),
-				<Error<T>>::PricePerTokenCantBeZero
-			);
-			ensure!(
-				min_allocation <= max_allocation,
-				<Error<T>>::MinAllocationMustBeEqualOrLessThanMaxAllocation
-			);
-			ensure!(start_block < close_round_block, <Error<T>>::StartBlockMustBeLessThanEndblock);
-			ensure!(
-				vote_end_block < start_block,
-				<Error<T>>::StartBlockMustBeGreaterThanVotingPeriod
-			);
-			ensure!(
-				vesting_per_block > Zero::zero(),
-				<Error<T>>::VestingPerBlockMustGreaterThanZero
-			);
-
-			// Mint random token if user selects none: TODO: Remove in production, only for beta
-			// testes
-			///TODO check if an old or new token again here and only mint the new
-			let vesting_period: u32 = (amount / vesting_per_block).saturated_into();
-			let vesting_period: T::BlockNumber = vesting_period.saturated_into();
-			let vesting_end_block: T::BlockNumber =
-				vesting_period.saturating_add(close_round_block);
-
-			let funding_round: FundingRound<T> = FundingRound::from(
-				cid,
-				token_a,
-				team.clone(),
-				amount,
-				token_b,
-				vote_end_block,
-				vesting_end_block,
-				vesting_per_block,
-				start_block,
-				min_allocation,
-				max_allocation,
-				token_a_priceper_token_b,
-				close_round_block,
-			);
-			let (round_id, _) = T::Randomness::random(
-				&(Self::get_wallet_account(), current_block_no, team.clone(), Self::incr_nonce())
-					.encode(),
-			);
-			let round_account_id = Self::round_account_id(round_id.clone());
-
-			//Charge minimum 1 PDEX required to create an account for the round account id
-			T::Currency::transfer(
-				&team,
-				&round_account_id,
-				T::ExistentialDeposit::get(),
-				ExistenceRequirement::KeepAlive,
-			)?;
-
-			// Transfers tokens to be released to investors from team account to round account
-			// This ensure that the creator has the tokens they are raising funds for
-
-			if mintnew {
-				match token_a.clone() {
-					AssetId::asset(token_a) => {
-						T::AssetManager::create(token_a.into(), team.clone(), true, 1)?;
-						T::AssetManager::mint_into(
-							token_a.into(),
-							&round_account_id,
-							amount.saturated_into(),
-						)?;
-					},
-					_ => {
-						return Err(<Error<T>>::MintNativeTokenForbidden.into())
-					},
-				}
-			} else {
-				Self::transfer(token_a, &team, &round_account_id, amount.saturated_into())?;
-				//ensure!(.is_ok(), <Error<T>>::TransferTokenAFromTeamAccountFailed);
-			}
-			<InfoFundingRound<T>>::insert(round_id, funding_round);
-			<InfoProjectTeam<T>>::insert(team, round_id);
-			Self::deposit_event(Event::FundingRoundRegistered(round_id));
-			Ok(())
-		}
-
-		/// Project team whitelists investor for the given round for the given amount.
-		///
-		/// # Parameters
-		///
-		/// * `round_id`: Funding round id
-		/// * `investor_address`: Investor
-		/// * `amount`: The max amount that investor will be investing in tokenB
-		#[pallet::weight((10_000, DispatchClass::Normal))]
-		pub fn whitelist_investor(
-			origin: OriginFor<T>,
-			round_id: T::Hash,
-			investor_address: T::AccountId,
-			amount: BalanceOf<T>,
-		) -> DispatchResult {
-			let team: T::AccountId = ensure_signed(origin)?;
-			ensure!(
-				!<InfoFundingRound<T>>::contains_key(&round_id),
-				Error::<T>::FundingRoundNotApproved
-			);
-			ensure!(
-				<WhitelistInfoFundingRound<T>>::contains_key(&round_id),
-				Error::<T>::FundingRoundDoesNotExist
-			);
-			let funding_round = <WhitelistInfoFundingRound<T>>::get(round_id)
-				.ok_or(Error::<T>::FundingRoundNotApproved)?;
-			ensure!(team.eq(&funding_round.creator), <Error<T>>::NotACreater);
-			ensure!(
-				<InfoInvestor<T>>::contains_key(&investor_address),
-				<Error<T>>::InvestorDoesNotExist
-			);
-			let current_block_no = <frame_system::Pallet<T>>::block_number();
-			ensure!(
-				current_block_no < funding_round.close_round_block &&
-					current_block_no >= funding_round.start_block,
-				<Error<T>>::NotAllowed
-			);
-			<WhiteListInvestors<T>>::insert(round_id, investor_address.clone(), amount);
-			Self::deposit_event(Event::InvestorWhitelisted(round_id, investor_address));
-			Ok(())
-		}
-
-		/// Investor claiming for a particular funding round.
-		///
-		/// # Parameters
-		///
-		/// * `round_id`: Funding round id
-		#[pallet::weight((10_000, DispatchClass::Normal))]
-		pub fn claim_tokens(origin: OriginFor<T>, round_id: T::Hash) -> DispatchResult {
-			let investor_address: T::AccountId = ensure_signed(origin)?;
-			ensure!(
-				<InfoInvestor<T>>::contains_key(&investor_address),
-				<Error<T>>::InvestorDoesNotExist
-			);
-			ensure!(
-				!<InfoFundingRound<T>>::contains_key(&round_id),
-				Error::<T>::FundingRoundNotApproved
-			);
-			ensure!(
-				<WhitelistInfoFundingRound<T>>::contains_key(&round_id.clone()),
-				Error::<T>::FundingRoundDoesNotExist
-			);
-			let current_block_no = <frame_system::Pallet<T>>::block_number();
-			let funding_round = <WhitelistInfoFundingRound<T>>::get(round_id)
-				.ok_or(Error::<T>::FundingRoundNotApproved)?;
-			ensure!(
-				current_block_no >= funding_round.close_round_block,
-				Error::<T>::WithdrawalBlocked
-			);
-			// Investor can only withdraw after the funding round is closed
-			let round_account_id = Self::round_account_id(round_id.clone());
-			let investor_share = <InvestorShareInfo<T>>::get(round_id, investor_address.clone());
-			// ensure the claiming block number falls with in the vesting period
-			let claim_block: T::BlockNumber =
-				min(current_block_no, funding_round.vesting_end_block);
-			let total_released_block: T::BlockNumber =
-				claim_block - funding_round.close_round_block;
-			// total_tokens_released_for_given_investor is the total available tokens for their
-			// investment relative to the current block
-			let total_tokens_released_for_given_investor: BalanceOf<T> = investor_share
-				.mul_floor(
-					Self::block_to_balance(total_released_block)
-						.saturating_mul(funding_round.vesting_per_block)
-						.saturated_into::<u64>(),
-				)
-				.saturated_into();
-
-			//Check if investor previously claimed the tokens
-			let claimed_tokens = if <InfoClaimAmount<T>>::contains_key(&round_id, &investor_address)
-			{
-				<InfoClaimAmount<T>>::get(&round_id, &investor_address)
-			} else {
-				Zero::zero()
-			};
-			// claimable_tokens : is the total amount of token the investor can withdraw(claim)  in
-			// their account
-			let claimable_tokens =
-				total_tokens_released_for_given_investor.saturating_sub(claimed_tokens);
-			Self::transfer(
-				funding_round.token_a,
-				&round_account_id,
-				&investor_address,
-				claimable_tokens.saturated_into(),
-			)?;
-
-			<InfoClaimAmount<T>>::insert(
-				round_id,
-				investor_address.clone(),
-				total_tokens_released_for_given_investor,
-			);
-			// TODO : remove
-			<LastClaimBlockInfo<T>>::insert(round_id, investor_address.clone(), current_block_no);
-			Self::deposit_event(Event::TokenClaimed(round_id, investor_address));
-
-			Ok(())
-		}
-
-		/// Stores information about investors, showing interest in funding round.
-		///
-		/// # Parameters
-		///
-		/// * `round_id`: Funding round id
-		#[pallet::weight((10_000, DispatchClass::Normal))]
-		pub fn show_interest_in_round(
-			origin: OriginFor<T>,
-			round_id: T::Hash,
-			amount: BalanceOf<T>,
-		) -> DispatchResult {
-			let investor_address: T::AccountId = ensure_signed(origin)?;
-			ensure!(
-				<InfoInvestor<T>>::contains_key(&investor_address),
-				<Error<T>>::InvestorDoesNotExist
-			);
-			ensure!(
-				!<InfoFundingRound<T>>::contains_key(&round_id),
-				Error::<T>::FundingRoundNotApproved
-			);
-			ensure!(
-				<WhitelistInfoFundingRound<T>>::contains_key(&round_id),
-				Error::<T>::FundingRoundDoesNotExist
-			);
-			ensure!(
-				!<InterestedParticipants<T>>::contains_key(&round_id, &investor_address),
-				Error::<T>::InvestorAlreadyShownInterest
-			);
-			let funding_round = <WhitelistInfoFundingRound<T>>::get(round_id)
-				.ok_or(Error::<T>::FundingRoundNotApproved)?;
-
-			//Check If investor can invest amount
-			ensure!(
-				Self::can_withdraw(
-					funding_round.token_b,
-					&investor_address,
-					amount.saturated_into()
-				)
-				.is_ok(),
-				Error::<T>::BalanceInsufficientForInteresetedAmount
-			);
-			// Max and Min allocation must be in token A to avoid the investor for under investing
-			// or over investing
-
-			///TODO make sure we have unit test for both paths.
-			let amount_in_token_a = if T::OnePDEX::get().saturated_into::<BalanceOf<T>>() >=
-				funding_round.token_a_priceper_token_b
-			{
-				funding_round.token_a_price_per_1e12_token_b().saturating_reciprocal_mul(amount)
-			} else {
-				amount / funding_round.token_a_price_per_1e12_token_b_balance()
-			};
-			//Ensure investment amount doesn't exceed max_allocation
-			ensure!(
-				amount_in_token_a <= funding_round.max_allocation &&
-					amount_in_token_a >= funding_round.min_allocation,
-				Error::<T>::NotAValidAmount
-			);
-
-			let current_block_no = <frame_system::Pallet<T>>::block_number();
-			ensure!(
-				current_block_no >= funding_round.start_block &&
-					current_block_no < funding_round.close_round_block,
-				<Error<T>>::NotAllowed
-			);
-
-			let mut interested_participants_amounts =
-				InterestedParticipantsAmounts::<T>::get(&round_id);
-			let total_potential_raise: BalanceOf<T> = interested_participants_amounts
-				.iter()
-				.map(|(amount, investor)| *amount * (investor.len() as u128).saturated_into())
-				.fold(BalanceOf::<T>::default(), |sum, amount| sum.saturating_add(amount));
-
-			// Round has been oversubscribed
-			if total_potential_raise >= funding_round.amount {
-				return Err(<Error<T>>::NotAllowed.into())
-			}
-			<InterestedParticipants<T>>::insert(round_id, investor_address.clone(), amount.clone());
-			let participants =
-				interested_participants_amounts.entry(amount).or_insert(BTreeSet::new());
-			participants.insert(investor_address.clone());
-			Self::deposit_event(Event::ShowedInterest(round_id, investor_address));
-			InterestedParticipantsAmounts::<T>::insert(round_id, interested_participants_amounts);
-
-			Ok(())
-		}
-
-		/// Transfers the raised amount to another address,
-		/// only the round creator can call this or the governance.
-		///
-		/// # Parameters
-		///
-		/// * `round_id`: Funding round id
-		/// * `beneficiary`: Account Id of Beneficiary
-		#[pallet::weight((10_000, DispatchClass::Normal))]
-		pub fn withdraw_raise(
-			origin: OriginFor<T>,
-			round_id: T::Hash,
-			beneficiary: T::AccountId,
-		) -> DispatchResult {
-			let current_block_no = <frame_system::Pallet<T>>::block_number();
-			let creator: T::AccountId = ensure_signed(origin)?;
-			ensure!(
-				<InfoInvestor<T>>::contains_key(&beneficiary),
-				<Error<T>>::InvestorDoesNotExist
-			);
-			ensure!(
-				!<InfoFundingRound<T>>::contains_key(&round_id),
-				Error::<T>::FundingRoundNotApproved
-			);
-			ensure!(
-				<WhitelistInfoFundingRound<T>>::contains_key(&round_id),
-				Error::<T>::FundingRoundDoesNotExist
-			);
-			let funding_round = <WhitelistInfoFundingRound<T>>::get(round_id)
-				.ok_or(Error::<T>::FundingRoundDoesNotExist)?;
-			ensure!(creator.eq(&funding_round.creator), <Error<T>>::NotACreater);
-			ensure!(
-				current_block_no >= funding_round.close_round_block,
-				Error::<T>::WithdrawalBlocked
-			);
-			let round_account_id = Self::round_account_id(round_id.clone());
-			ensure!(
-				Self::transfer(
-					funding_round.token_b,
-					&round_account_id,
-					&beneficiary,
-					funding_round.actual_raise.saturated_into()
-				)
-				.is_ok(),
-				Error::<T>::FundRaisedRedrawn
-			);
-			Self::deposit_event(Event::WithdrawRaised(round_id, creator));
-			Ok(())
-		}
-
-		/// Vote for funding round to be whitelisted or not
-		///
-		/// # Parameters
-		///
-		/// * `round_id`: Funding round id
-		/// * `amount`: Account Id of Beneficiary
-		/// * `approve`: `true` approve `false` disapprove
-		#[pallet::weight((10_000, DispatchClass::Normal))]
-		pub fn vote(
-			origin: OriginFor<T>,
-			round_id: T::Hash,
-			amount: BalanceOf<T>,
-			vote_multiplier: u8,
-			approve: bool,
-		) -> DispatchResult {
-			let current_block_no = <frame_system::Pallet<T>>::block_number();
-			ensure!(vote_multiplier <= 6, Error::<T>::PeriodError);
-			ensure!(!amount.is_zero(), Error::<T>::VoteCannotBeZero);
-			let who: T::AccountId = ensure_signed(origin)?;
-			ensure!(
-				<InfoFundingRound<T>>::contains_key(&round_id),
-				Error::<T>::FundingRoundDoesNotExist
-			);
-			let funding_round = <InfoFundingRound<T>>::get(&round_id)
-				.ok_or(Error::<T>::FundingRoundDoesNotExist)?;
-			ensure!(current_block_no < funding_round.vote_end_block, Error::<T>::VotingEnded);
-			let mut voting = <RoundVotes<T>>::get(&round_id);
-			let position_yes = voting.ayes.iter().position(|a| a.account_id == who);
-			let position_no = voting.nays.iter().position(|a| a.account_id == who);
-
-			//Reserves the vote amount will be later returned to user at vote.unlocking_block
-			ensure!(
-				T::Currency::reserve(&who, amount).is_ok(),
-				Error::<T>::FailedToMoveBalanceToReserve
-			);
-			let unlocking_block = Self::vote_multiplier_to_block_number(vote_multiplier);
-			let voter = Voter {
-				account_id: who.clone(),
-				votes: max(amount, amount.saturating_mul(vote_multiplier.saturated_into())),
-			};
-			let vote_cast =
-				VoteCast { amount: amount.clone(), unlocking_block, voter_account: who.clone() };
-			<BallotReserve<T>>::mutate(|reserve| {
-				reserve.push(vote_cast);
-			});
-			if approve {
-				if position_yes.is_none() {
-					voting.ayes.push(voter);
-				} else {
-					Err(Error::<T>::DuplicateVote)?
-				}
-				if let Some(pos) = position_no {
-					voting.nays.swap_remove(pos);
-				}
-			} else {
-				if position_no.is_none() {
-					voting.nays.push(voter);
-				} else {
-					Err(Error::<T>::DuplicateVote)?
-				}
-				if let Some(pos) = position_yes {
-					voting.ayes.swap_remove(pos);
-				}
-			}
-			<RoundVotes<T>>::insert(round_id, voting);
-			Ok(())
-		}
-
-		/// Sets voting period for funding rounds (Governance Only)
-		/// # Parameters
-		/// * `period` : Number of blocks
-		#[pallet::weight((10_000, DispatchClass::Normal))]
-		pub fn set_vote_period(origin: OriginFor<T>, period: T::BlockNumber) -> DispatchResult {
-			T::GovernanceOrigin::ensure_origin(origin)?;
-			<VotingPeriod<T>>::put(period);
-			Ok(())
-		}
-
-		/// Sets investor fund lock period (Governance Only)
-		/// # Parameters
-		/// * `period` : Number of blocks
-		#[pallet::weight((10_000, DispatchClass::Normal))]
-		pub fn set_investor_lock_fund_period(
-			origin: OriginFor<T>,
-			period: T::BlockNumber,
-		) -> DispatchResult {
-			T::GovernanceOrigin::ensure_origin(origin)?;
-			<InvestorLockPeriod<T>>::put(period);
-			Ok(())
-		}
-
-		/// Force ido approval by governance (Governance Only)
-		/// # Parameters
-		/// * `round_id` : Round ID
-		#[pallet::weight((10_000, DispatchClass::Normal))]
-		pub fn approve_ido_round(origin: OriginFor<T>, round_id: T::Hash) -> DispatchResult {
-			T::GovernanceOrigin::ensure_origin(origin)?;
-			ensure!(
-				!<WhitelistInfoFundingRound<T>>::contains_key(&round_id),
-				<Error<T>>::RoundAlreadyApproved
-			);
-			ensure!(
-				<InfoFundingRound<T>>::contains_key(&round_id),
-				<Error<T>>::FundingRoundDoesNotExist
-			);
-			let funding_round = <InfoFundingRound<T>>::get(&round_id)
-				.ok_or(Error::<T>::FundingRoundDoesNotExist)?;
-			<WhitelistInfoFundingRound<T>>::insert(round_id.clone(), funding_round);
-			<InfoFundingRound<T>>::remove(&round_id);
-			Ok(())
-		}
-
-		/// Transfers the remaining tokens to another address,
-		/// only the round creator can call this or the governance.
-		///
-		/// # Parameters
-		///
-		/// * `round_id`: Funding round id
-		/// * `beneficiary`: Account Id of Beneficiary
-		#[pallet::weight((10_000, DispatchClass::Normal))]
-		pub fn withdraw_token(
-			origin: OriginFor<T>,
-			round_id: T::Hash,
-			beneficiary: T::AccountId,
-		) -> DispatchResult {
-			let current_block_no = <frame_system::Pallet<T>>::block_number();
-			let creator: T::AccountId = ensure_signed(origin)?;
-			ensure!(
-				<InfoInvestor<T>>::contains_key(&beneficiary),
-				<Error<T>>::InvestorDoesNotExist
-			);
-			ensure!(
-				!<InfoFundingRound<T>>::contains_key(&round_id),
-				Error::<T>::FundingRoundNotApproved
-			);
-			ensure!(
-				<WhitelistInfoFundingRound<T>>::contains_key(&round_id),
-				Error::<T>::FundingRoundDoesNotExist
-			);
-			let funding_round = <WhitelistInfoFundingRound<T>>::get(round_id)
-				.ok_or(Error::<T>::FundingRoundDoesNotExist)?;
-			ensure!(creator.eq(&funding_round.creator), <Error<T>>::NotACreater);
-			// Check if there is any left to withdraw
-			let total_tokens_bought_by_investors = if T::OnePDEX::get()
-				.saturated_into::<BalanceOf<T>>() >=
-				funding_round.token_a_priceper_token_b
-			{
-				funding_round
-					.token_a_price_per_1e12_token_b()
-					.saturating_reciprocal_mul(funding_round.amount)
-			} else {
-				funding_round.amount / funding_round.token_a_price_per_1e12_token_b_balance() //TODO saturated div
-			};
-			let remaining_token =
-				funding_round.amount.saturating_sub(total_tokens_bought_by_investors);
-			ensure!(
-				current_block_no >= funding_round.close_round_block,
-				Error::<T>::WithdrawalBlocked
-			);
-			ensure!(remaining_token > Zero::zero(), Error::<T>::WithdrawalBlocked);
-			let round_account_id = Self::round_account_id(round_id.clone());
-			//Transfers to remaining token back to creator after round.
-			Self::transfer(
-				funding_round.token_a,
-				&round_account_id,
-				&beneficiary,
-				remaining_token.saturated_into(),
-			)?;
-			Self::deposit_event(Event::WithdrawToken(round_id, creator));
-			Ok(())
-		}
-	}
-
-	/// Stores investor Info
-	#[pallet::storage]
-	#[pallet::getter(fn get_investorinfo)]
-	pub(super) type InfoInvestor<T: Config> =
-		StorageMap<_, Blake2_128Concat, T::AccountId, InvestorInfo<T>, OptionQuery>;
-
-	/// Stores project team/ ido creator Info
-	#[pallet::storage]
-	#[pallet::getter(fn get_team)]
-	pub(super) type InfoProjectTeam<T: Config> =
-		StorageMap<_, Blake2_128Concat, T::AccountId, T::Hash, OptionQuery>;
-
-	/// Stores funding round info
-	#[pallet::storage]
-	#[pallet::getter(fn get_funding_round)]
-	pub(super) type InfoFundingRound<T: Config> =
-		StorageMap<_, Blake2_128Concat, T::Hash, FundingRound<T>, OptionQuery>;
-
-	/// Stores approved round info
-	#[pallet::storage]
-	#[pallet::getter(fn get_whitelist_funding_round)]
-	pub(super) type WhitelistInfoFundingRound<T: Config> =
-		StorageMap<_, Blake2_128Concat, T::Hash, FundingRound<T>, OptionQuery>;
-
-	/// Stores approved investor
-	#[pallet::storage]
-	#[pallet::getter(fn get_whitelist_investors)]
-	pub(super) type WhiteListInvestors<T: Config> = StorageDoubleMap<
-		_,
-		Blake2_128Concat,
-		T::Hash,
-		Blake2_128Concat,
-		T::AccountId,
-		BalanceOf<T>,
-		ValueQuery,
-	>;
-
-	/// Stores approved Investors share info for a specific round
-	#[pallet::storage]
-	#[pallet::getter(fn get_investor_share_info)]
-	pub(super) type InvestorShareInfo<T: Config> = StorageDoubleMap<
-		_,
-		Blake2_128Concat,
-		T::Hash,
-		Blake2_128Concat,
-		T::AccountId,
-		Perquintill,
-		ValueQuery,
-	>;
-
-	/// Stores last claimed block for and ido
-	#[pallet::storage]
-	#[pallet::getter(fn get_last_claim_block_info)]
-	pub(super) type LastClaimBlockInfo<T: Config> = StorageDoubleMap<
-		_,
-		Blake2_128Concat,
-		T::Hash,
-		Blake2_128Concat,
-		T::AccountId,
-		T::BlockNumber,
-		ValueQuery,
-	>;
-
-	/// Stores total claimed token by an investor for a specific ido round
-	#[pallet::storage]
-	#[pallet::getter(fn get_claim_amount)]
-	pub(super) type InfoClaimAmount<T: Config> = StorageDoubleMap<
-		_,
-		Blake2_128Concat,
-		T::Hash,
-		Blake2_128Concat,
-		T::AccountId,
-		BalanceOf<T>,
-		ValueQuery,
-	>;
-
-	/// Stores interested participants for an ido round
-	#[pallet::storage]
-	#[pallet::getter(fn get_interested_particpants)]
-	pub(super) type InterestedParticipants<T: Config> = StorageDoubleMap<
-		_,
-		Blake2_128Concat,
-		T::Hash,
-		Blake2_128Concat,
-		T::AccountId,
-		BalanceOf<T>,
-		ValueQuery,
-	>;
-
-	/// Stores interested partipants/investor amount will to be invested in the ido round
-	#[pallet::storage]
-	#[pallet::getter(fn get_interested_particpants_amounts)]
-	pub(super) type InterestedParticipantsAmounts<T: Config> = StorageMap<
-		_,
-		Blake2_128Concat,
-		T::Hash,
-		BTreeMap<BalanceOf<T>, BTreeSet<T::AccountId>>,
-		ValueQuery,
-	>;
-
-	// TODO: Remove
-	#[pallet::storage]
-	#[pallet::getter(fn get_funding_round_ended)]
-	pub(super) type InfoFundingRoundEnded<T: Config> =
-		StorageMap<_, Blake2_128Concat, T::Hash, bool, ValueQuery>;
-
-	/// Stores nonce used to create unique ido round id
-	#[pallet::storage]
-	#[pallet::getter(fn nonce)]
-	pub(super) type Nonce<T: Config> = StorageValue<_, u128, ValueQuery>;
-
-	/// Stores ido round voting period
-	#[pallet::storage]
-	#[pallet::getter(fn get_voting_period)]
-	pub(super) type VotingPeriod<T: Config> = StorageValue<_, T::BlockNumber, ValueQuery>;
-
-	/// Stores votes for ido round
-	#[pallet::storage]
-	#[pallet::getter(fn get_round_votes)]
-	pub(super) type RoundVotes<T: Config> =
-		StorageMap<_, Blake2_128Concat, T::Hash, Votes<T>, ValueQuery>;
-
-	/// Stores block and vote where investor will be refunded the amount reserved for votings
-	#[pallet::storage]
-	#[pallet::getter(fn get_ballot_reserve)]
-	pub(super) type BallotReserve<T: Config> = StorageValue<_, Vec<VoteCast<T>>, ValueQuery>;
-
-	/// Store the block to which investor can reclaim locked fund for registering as investor
-	#[pallet::storage]
-	#[pallet::getter(fn get_investor_period)]
-	pub(super) type InvestorLockPeriod<T: Config> = StorageValue<_, T::BlockNumber, ValueQuery>;
-
-	#[pallet::event]
-	#[pallet::generate_deposit(pub (super) fn deposit_event)]
-	pub enum Event<T: Config> {
-		/// Investor has been registered
-		InvestorRegistered(<T as frame_system::Config>::AccountId),
-		InvestorLockFunds(
-			<T as frame_system::Config>::AccountId,
-			BalanceOf<T>,
-			<T as frame_system::Config>::BlockNumber,
-		),
-		InvestorUnLockFunds(<T as frame_system::Config>::AccountId, BalanceOf<T>),
-		/// Investor has been attested
-		InvestorAttested(<T as frame_system::Config>::AccountId),
-		/// Funding round has been registered
-		FundingRoundRegistered(T::Hash),
-		/// Investor has been whitelisted
-		InvestorWhitelisted(T::Hash, <T as frame_system::Config>::AccountId),
-		/// Participant has been added
-		ParticipatedInRound(T::Hash, <T as frame_system::Config>::AccountId),
-		/// Token has been claimed
-		TokenClaimed(T::Hash, <T as frame_system::Config>::AccountId),
-		/// Showed interest in funding round
-		ShowedInterest(T::Hash, <T as frame_system::Config>::AccountId),
-		/// Transferred raised amount
-		WithdrawRaised(T::Hash, <T as frame_system::Config>::AccountId),
-		/// Transferred remaining tokens
-		WithdrawToken(T::Hash, <T as frame_system::Config>::AccountId),
-		/// IDO round has been removed from the storage
-		CleanedupExpiredRound(T::Hash),
-		/// IDO round whitelisted
-		RoundWhitelisted(T::Hash),
-		/// Investor vote amount reserved
-		VoteAmountUnReserved(<T as frame_system::Config>::AccountId, BalanceOf<T>),
-		/// IDO round participation failed
-		ParticipatedInRoundFailed(
-			T::Hash,
-			<T as frame_system::Config>::AccountId,
-			sp_runtime::DispatchError,
-		),
-	}
-
-	#[pallet::error]
-	pub enum Error<T> {
-		/// Investor is already registered
-		InvestorAlreadyRegistered,
-		/// Investor does not exist
-		InvestorDoesNotExist,
-		/// Funding round does not exist
-		FundingRoundDoesNotExist,
-		/// Investor is not associated with funding round
-		InvestorNotAssociatedWithFundingRound,
-		/// Funding round does not belong
-		FundingRoundDoesNotBelong,
-		/// Investor is not whitelisted
-		NotWhiteListed,
-		/// Not a valid amount
-		NotAValidAmount,
-		/// Not a creator of funding round
-		NotACreater,
-		/// Creator does not exist
-		CreaterDoesNotExist,
-		/// Not allowed
-		NotAllowed,
-		/// Withdraw Error
-		WithdrawError,
-		/// Investor already participated in a round error
-		InvestorAlreadyParticipated,
-		/// Investor already shown interest
-		InvestorAlreadyShownInterest,
-		/// Investor Account Balance doesnt match interest amount
-		BalanceInsufficientForInteresetedAmount,
-		/// Price Per Token Error
-		PricePerTokenCantBeZero,
-		/// Min allocation cant be greater than Max allocation
-		MinAllocationMustBeEqualOrLessThanMaxAllocation,
-		/// Failed to transfer TokenAFromTeamAccount
-		TransferTokenAFromTeamAccountFailed,
-		/// TokenA cannot be equal to TokenB
-		TokenAEqTokenB,
-		/// Block withdrawal when round is active
-		WithdrawalBlocked,
-		/// Block claim token when round is active,
-		ClaimTokenBlocked,
-		/// Start `start_block` is greater than `end_block`  error
-		StartBlockMustBeLessThanEndblock,
-		/// Start `start_block` is less than `voting_period`  error
-		StartBlockMustBeGreaterThanVotingPeriod,
-		/// Round already approved  error
-		RoundAlreadyApproved,
-		/// Attempt to redraw already redrawn raise amount
-		FundRaisedRedrawn,
-		/// invalid period
-		PeriodError,
-		/// attempting to vote for a round already ended voting period error
-		VotingEnded,
-		/// Attempt to vote more than once error
-		DuplicateVote,
-		/// Failed to move investor funds to reserve balance error
-		FailedToMoveBalanceToReserve,
-		/// Funding round not approved error
-		FundingRoundNotApproved,
-		/// CID bytes exceeding expected size error
-		CidReachedMaxSize,
-		/// `vesting_per_block` invalid error
-		VestingPerBlockMustGreaterThanZero,
-		/// Attempt to min native token in ido round creation error
-		MintNativeTokenForbidden,
-		/// Attempt to vote with 0 amount error
-		VoteCannotBeZero,
-		/// Investor attempting unlock already unlocked funds error
-		AlreadyUnlockedInvestorRegistrationFunds,
-		/// Investor attempting unlock investor registration fund when lock period is no expired
-		/// yet
-		UnlockedInvestorRegistrationFundBlocked,
-		/// Insufficient balance in an account
-		InsufficientBalance,
-	}
->>>>>>> 5e81dbed
 }
 
 impl<T: Config> Pallet<T> {
-<<<<<<< HEAD
 
     /// converts block to balance
     /// # Parameters
@@ -1996,211 +687,4 @@
             <T as Config>::AssetManager::balance(*asset, &account_id).saturated_into()
         }).collect()
     }
-=======
-	/// module wallet account
-	pub fn get_wallet_account() -> T::AccountId {
-		T::ModuleId::get().into_account()
-	}
-
-	/// converts block to balance
-	/// # Parameters
-	/// * `input` : Block
-	fn block_to_balance(input: T::BlockNumber) -> BalanceOf<T> {
-		BalanceOf::<T>::from(input.saturated_into::<u32>())
-	}
-
-	/// Creates an accound id from round id
-	/// # Parameters
-	/// * hash : Round id
-	pub fn round_account_id(hash: T::Hash) -> T::AccountId {
-		T::ModuleId::get().into_sub_account(hash)
-	}
-
-	/// Increments and return a nonce
-	fn incr_nonce() -> u128 {
-		let current_nonce: u128 = <Nonce<T>>::get();
-		let (nonce, _) = current_nonce.overflowing_add(1);
-		<Nonce<T>>::put(nonce);
-		<Nonce<T>>::get()
-	}
-
-	/// module wallet account
-	pub fn pallet_account_id() -> T::AccountId {
-		T::ModuleId::get().into_account()
-	}
-
-	/// Returns rounds an investor has invested in
-	/// > Used in RPC call
-	/// # Paramteres
-	/// * `account` : Account id
-	pub fn rounds_by_investor(
-		account: T::AccountId,
-	) -> Vec<(T::Hash, FundingRoundWithPrimitives<T::AccountId>)> {
-		<InvestorShareInfo<T>>::iter()
-			.filter_map(|(round_id, investor, _)| {
-				if investor != account {
-					None
-				} else {
-					if let Some(round_info) = <WhitelistInfoFundingRound<T>>::get(&round_id) {
-						Some((round_id, round_info.to_primitive()))
-					} else {
-						None
-					}
-				}
-			})
-			.collect()
-	}
-
-	/// Returns rounds created by an account
-	/// > Used in RPC call
-	/// # Paramteres
-	/// * `account` : Account id
-	pub fn rounds_by_creator(
-		account: T::AccountId,
-	) -> Vec<(T::Hash, FundingRoundWithPrimitives<T::AccountId>)> {
-		let whitelisted_funding_round: Vec<_> = <WhitelistInfoFundingRound<T>>::iter()
-			.filter_map(|(round_id, round_info)| {
-				if round_info.creator != account {
-					None
-				} else {
-					Some((round_id, round_info.to_primitive()))
-				}
-			})
-			.collect();
-
-		let pending_funding_round: Vec<_> = <InfoFundingRound<T>>::iter()
-			.filter_map(|(round_id, round_info)| {
-				if round_info.creator != account {
-					None
-				} else {
-					Some((round_id, round_info.to_primitive()))
-				}
-			})
-			.collect();
-
-		let mut mixed_funding_rounds = Vec::new();
-		mixed_funding_rounds.extend_from_slice(&whitelisted_funding_round);
-		mixed_funding_rounds.extend_from_slice(&pending_funding_round);
-		mixed_funding_rounds
-	}
-
-	/// Returns rounds that are not closed
-	/// > Used in RPC call
-	pub fn active_rounds() -> Vec<(T::Hash, FundingRoundWithPrimitives<T::AccountId>)> {
-		let current_block_no = <frame_system::Pallet<T>>::block_number();
-		let mut active_rounds: Vec<_> = <WhitelistInfoFundingRound<T>>::iter()
-			.filter_map(|(round_id, round_info)| {
-				if round_info.close_round_block < current_block_no {
-					None
-				} else {
-					Some((round_id, round_info.to_primitive()))
-				}
-			})
-			.collect();
-
-		let pending_funding_round: Vec<_> = <InfoFundingRound<T>>::iter()
-			.map(|(round_id, round_info)| (round_id, round_info.to_primitive()))
-			.collect();
-		active_rounds.extend_from_slice(&pending_funding_round);
-		active_rounds
-	}
-	/// Returns Votes statistics for a round
-	/// > Used in RPC call
-	/// # Paramteres
-	/// * `round_id` : Account id
-	pub fn votes_stat(round_id: T::Hash) -> VoteStat {
-		match <RoundVotes<T>>::try_get(&round_id) {
-			Ok(voting) => {
-				let yes: BalanceOf<T> = voting
-					.ayes
-					.iter()
-					.map(|a| a.votes)
-					.fold(Zero::zero(), |sum, vote| sum.saturating_add(vote));
-				let no: BalanceOf<T> = voting
-					.nays
-					.iter()
-					.map(|a| a.votes)
-					.fold(Zero::zero(), |sum, vote| sum.saturating_add(vote));
-
-				VoteStat { yes: yes.saturated_into(), no: no.saturated_into() }
-			},
-			Err(_) => VoteStat { yes: 0, no: 0 },
-		}
-	}
-
-	/// Calculates number of blocks for a vote amount will locked
-	pub fn vote_multiplier_to_block_number(multiplier: u8) -> T::BlockNumber {
-		// 1 day in blocks total seconds (86400 secs) in a day divided by block time (6 secs)
-		let lock_period: u32 = 28 * (86400 / 6);
-		let factor = if multiplier == 0 {
-			(lock_period / 10) as u32
-		} else {
-			lock_period * multiplier as u32
-		};
-		let current_block_no = <frame_system::Pallet<T>>::block_number();
-		current_block_no.saturating_add(factor.saturated_into())
-	}
-
-	/// Helper function to transfer tokens
-	pub fn transfer(
-		token: AssetId,
-		from: &T::AccountId,
-		to: &T::AccountId,
-		amount: BalanceOf<T>,
-	) -> Result<(), sp_runtime::DispatchError> {
-		match token {
-			AssetId::polkadex =>
-				T::Currency::transfer(from, to, amount, ExistenceRequirement::KeepAlive),
-			AssetId::asset(token_id) =>
-				T::AssetManager::transfer(token_id, &from, &to, amount.saturated_into(), false)
-					.map(|_| ()),
-		}
-	}
-
-	/// Helper function to check if investor can withdraw an amount
-	pub fn can_withdraw(
-		token: AssetId,
-		from_account: &T::AccountId,
-		amount: BalanceOf<T>,
-	) -> Result<(), sp_runtime::DispatchError> {
-		match token {
-			AssetId::polkadex => {
-				let account_free_balance: u128 =
-					T::Currency::free_balance(from_account).saturated_into();
-				let new_balance = account_free_balance
-					.checked_sub(amount.saturated_into())
-					.ok_or(Error::<T>::InsufficientBalance)?;
-				T::Currency::ensure_can_withdraw(
-					from_account,
-					amount,
-					WithdrawReasons::TRANSFER,
-					new_balance.saturated_into(),
-				)
-			},
-			AssetId::asset(token_id) => T::AssetManager::can_withdraw(
-				token_id.into(),
-				from_account,
-				amount.saturated_into(),
-			)
-			.into_result()
-			.map(|_| ()),
-		}
-	}
-
-	/// Helper function to create a random token
-	pub fn create_random_token() -> Result<AssetId, sp_runtime::DispatchError> {
-		let seed = T::RandomnessSource::random_seed();
-		let mut rng = ChaChaRng::from_seed(*seed.0.as_fixed_bytes());
-		let random_asset_id: u128 = rng.gen();
-		Ok(AssetId::asset(random_asset_id))
-	}
-
-	/// Takes a list of assets and Returns the asset balance(free balance) belonging to account_id
-	pub fn account_balances(assets: Vec<u128>, account_id: T::AccountId) -> Vec<u128> {
-		assets
-			.iter()
-			.map(|asset| <T as Config>::AssetManager::balance(*asset, &account_id).saturated_into())
-			.collect()
-	}
->>>>>>> 5e81dbed
 }