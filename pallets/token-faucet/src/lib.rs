// This file is part of Polkadex.

// Copyright (C) 2020-2021 Polkadex oü.
// SPDX-License-Identifier: GPL-3.0-or-later WITH Classpath-exception-2.0

// This program is free software: you can redistribute it and/or modify
// it under the terms of the GNU General Public License as published by
// the Free Software Foundation, either version 3 of the License, or
// (at your option) any later version.

// This program is distributed in the hope that it will be useful,
// but WITHOUT ANY WARRANTY; without even the implied warranty of
// MERCHANTABILITY or FITNESS FOR A PARTICULAR PURPOSE. See the
// GNU General Public License for more details.

// You should have received a copy of the GNU General Public License
// along with this program. If not, see <https://www.gnu.org/licenses/>.
<<<<<<< HEAD
#![allow(clippy::unused_unit)]
=======

>>>>>>> c9a87ddf
#![cfg_attr(not(feature = "std"), no_std)]

use frame_support::pallet_prelude::*;
use frame_support::sp_runtime::traits::AtLeast32BitUnsigned;
use frame_support::sp_runtime::SaturatedConversion;
/// Edit this file to define custom logic or remove it if it is not needed.
/// Learn more about FRAME and the core library of Substrate FRAME pallets:
/// https://substrate.dev/docs/en/knowledgebase/runtime/frame
use frame_support::{decl_error, decl_event, decl_module, decl_storage, dispatch, traits::Get};
use frame_system::ensure_none;
use orml_traits::{MultiCurrency, MultiCurrencyExtended};

use polkadex_primitives::assets::AssetId;

/// Configure the pallet by specifying the parameters and types on which it depends.
pub trait Config: frame_system::Config {
    /// Because this pallet emits events, it depends on the runtime's definition of an event.
    type Event: From<Event<Self>> + Into<<Self as frame_system::Config>::Event>;
    /// Balance Type
    type Balance: Parameter
        + Member
        + AtLeast32BitUnsigned
        + Default
        + Copy
        + MaybeSerializeDeserialize;
    /// Module that handles tokens
    type Currency: MultiCurrencyExtended<
        Self::AccountId,
        CurrencyId = AssetId,
        Balance = Self::Balance,
    >;
}

// The pallet's runtime storage items.
// https://substrate.dev/docs/en/knowledgebase/runtime/storage
decl_storage! {
    trait Store for Module<T: Config> as TokenFaucetMap {
        //Total token supply
        pub TokenFaucetMap get(fn token_faucet): map hasher(blake2_128_concat) T::AccountId => T::BlockNumber;
    }
}

// Pallets use events to inform users when important changes are made.
// https://substrate.dev/docs/en/knowledgebase/runtime/events
decl_event!{
    pub enum Event<T>
    where
        AccountId = <T as frame_system::Config>::AccountId,
    {
        AccountCredited(AccountId),
    }
}

// Errors inform users that something went wrong.
decl_error! {
    pub enum Error for Module<T: Config> {
        AccountAlreadyCredited,
    }
}

// Dispatchable functions allows users to interact with the pallet and invoke state changes.
// These functions materialize as "extrinsics", which are often compared to transactions.
// Dispatchable functions must be annotated with a weight and must return a DispatchResult.
decl_module! {
    pub struct Module<T: Config> for enum Call where origin: T::Origin {
        // Errors must be initialized if they are used by the pallet.
        type Error = Error<T>;

        fn deposit_event() = default;

        #[weight = 10_000 + T::DbWeight::get().writes(1)]
        pub fn credit_account_with_tokens_unsigned(origin, account: T::AccountId) -> dispatch::DispatchResult {
            let _ = ensure_none(origin)?;
            TokenFaucetMap::<T>::insert(&account,<frame_system::Pallet<T>>::block_number());
            //Mint account with free tokens
            T::Currency::deposit(AssetId::POLKADEX, &account,(1000000000000000000_u128).saturated_into())?;
            Self::deposit_event(RawEvent::AccountCredited(account));
            Ok(())
        }
    }
}

/// Number blocks created every 24 hrs
const BLOCK_THRESHOLD: u64 = (24 * 60 * 60) / 6;
/// The type to sign and send transactions.
pub const UNSIGNED_TXS_PRIORITY: u64 = 100;

impl<T: Config> frame_support::unsigned::ValidateUnsigned for Module<T> {
    type Call = Call<T>;
    fn validate_unsigned(
        _source: frame_support::unsigned::TransactionSource,
        call: &Self::Call,
    ) -> frame_support::unsigned::TransactionValidity {
        let current_block_no: T::BlockNumber = <frame_system::Pallet<T>>::block_number();

        //debu
        let valid_tx = |account: &T::AccountId| {
            let last_block_number: T::BlockNumber = <TokenFaucetMap<T>>::get(account);
            if (last_block_number == 0_u64.saturated_into())
                || (current_block_no - last_block_number >= BLOCK_THRESHOLD.saturated_into())
            {
                ValidTransaction::with_tag_prefix("token-faucet")
                    .priority(UNSIGNED_TXS_PRIORITY)
                    .and_provides([&b"request_token_faucet".to_vec()])
                    .longevity(3)
                    .propagate(true)
                    .build()
            } else {
                TransactionValidity::Err(TransactionValidityError::Invalid(
                    InvalidTransaction::ExhaustsResources,
                ))
            }
        };

        match call {
            Call::credit_account_with_tokens_unsigned(account) => valid_tx(account),
            _ => InvalidTransaction::Call.into(),
        }
    }
}<|MERGE_RESOLUTION|>--- conflicted
+++ resolved
@@ -15,11 +15,6 @@
 
 // You should have received a copy of the GNU General Public License
 // along with this program. If not, see <https://www.gnu.org/licenses/>.
-<<<<<<< HEAD
-#![allow(clippy::unused_unit)]
-=======
-
->>>>>>> c9a87ddf
 #![cfg_attr(not(feature = "std"), no_std)]
 
 use frame_support::pallet_prelude::*;
