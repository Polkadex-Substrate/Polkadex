--- conflicted
+++ resolved
@@ -443,7 +443,64 @@
 
 #[test]
 fn test_claim_rewards_by_lp_happy_path_and_error() {
-<<<<<<< HEAD
+    new_test_ext().execute_with(|| {
+        register_test_pool(true);
+        add_lmp_config();
+        update_lmp_score();
+        let reward_account =
+            <crate::mock::Test as pallet_ocex_lmp::Config>::LMPRewardsPalletId::get()
+                .into_account_truncating();
+        Balances::mint_into(&reward_account, 300 * UNIT_BALANCE).unwrap();
+        let market_maker = AccountId32::new([2; 32]);
+        let trader = AccountId32::new([1; 32]);
+        let mut score_map: BTreeMap<AccountId32, (u128, bool)> = BTreeMap::new();
+        score_map.insert(trader.clone(), (100 * UNIT_BALANCE, false));
+        let total_score = 100 * UNIT_BALANCE;
+        let mut results: BTreeMap<
+            (TradingPair, AccountId32, u16),
+            (BTreeMap<AccountId32, (u128, bool)>, u128),
+        > = BTreeMap::new();
+        results.insert(
+            (
+                TradingPair {
+                    base: AssetId::Polkadex,
+                    quote: AssetId::Asset(1),
+                },
+                market_maker.clone(),
+                0,
+            ),
+            (score_map, total_score),
+        );
+        assert_ok!(LiqudityMining::submit_scores_of_lps(
+            RuntimeOrigin::none(),
+            results
+        ));
+        assert_ok!(LiqudityMining::claim_rewards_by_lp(
+            RuntimeOrigin::signed(trader.clone()),
+            TradingPair {
+                base: AssetId::Polkadex,
+                quote: AssetId::Asset(1)
+            },
+            market_maker.clone(),
+            0
+        ));
+        assert_noop!(
+            LiqudityMining::claim_rewards_by_lp(
+                RuntimeOrigin::signed(trader.clone()),
+                TradingPair {
+                    base: AssetId::Polkadex,
+                    quote: AssetId::Asset(1)
+                },
+                market_maker.clone(),
+                0
+            ),
+            crate::pallet::Error::<Test>::AlreadyClaimed
+        );
+    })
+}
+
+#[test]
+fn test_claim_rewards_by_mm_happy_path_and_error() {
     new_test_ext().execute_with(|| {
         register_test_pool(true);
         add_lmp_config();
@@ -476,116 +533,13 @@
             RuntimeOrigin::none(),
             results
         ));
-        assert_ok!(LiqudityMining::claim_rewards_by_lp(
-            RuntimeOrigin::signed(trader.clone()),
-            TradingPair {
-                base: AssetId::Polkadex,
-                quote: AssetId::Asset(1)
-            },
-            market_maker.clone(),
-            1
-        ));
-        assert_noop!(
-            LiqudityMining::claim_rewards_by_lp(
-                RuntimeOrigin::signed(trader.clone()),
-                TradingPair {
-                    base: AssetId::Polkadex,
-                    quote: AssetId::Asset(1)
-                },
-                market_maker.clone(),
-                1
-            ),
-            crate::pallet::Error::<Test>::AlreadyClaimed
-        );
-    })
-=======
-	new_test_ext().execute_with(|| {
-		register_test_pool(true);
-		add_lmp_config();
-		update_lmp_score();
-		let reward_account =
-			<crate::mock::Test as pallet_ocex_lmp::Config>::LMPRewardsPalletId::get()
-				.into_account_truncating();
-		Balances::mint_into(&reward_account, 300 * UNIT_BALANCE).unwrap();
-		let market_maker = AccountId32::new([2; 32]);
-		let trader = AccountId32::new([1; 32]);
-		let mut score_map: BTreeMap<AccountId32, (u128, bool)> = BTreeMap::new();
-		score_map.insert(trader.clone(), (100 * UNIT_BALANCE, false));
-		let total_score = 100 * UNIT_BALANCE;
-		let mut results: BTreeMap<
-			(TradingPair, AccountId32, u16),
-			(BTreeMap<AccountId32, (u128, bool)>, u128),
-		> = BTreeMap::new();
-		results.insert(
-			(
-				TradingPair { base: AssetId::Polkadex, quote: AssetId::Asset(1) },
-				market_maker.clone(),
-				0,
-			),
-			(score_map, total_score),
-		);
-		assert_ok!(LiqudityMining::submit_scores_of_lps(RuntimeOrigin::none(), results));
-		assert_ok!(LiqudityMining::claim_rewards_by_lp(
-			RuntimeOrigin::signed(trader.clone()),
-			TradingPair { base: AssetId::Polkadex, quote: AssetId::Asset(1) },
-			market_maker.clone(),
-			0
-		));
-		assert_noop!(
-			LiqudityMining::claim_rewards_by_lp(
-				RuntimeOrigin::signed(trader.clone()),
-				TradingPair { base: AssetId::Polkadex, quote: AssetId::Asset(1) },
-				market_maker.clone(),
-				0
-			),
-			crate::pallet::Error::<Test>::AlreadyClaimed
-		);
-	})
->>>>>>> 0e65cf03
-}
-
-#[test]
-fn test_claim_rewards_by_mm_happy_path_and_error() {
-<<<<<<< HEAD
-    new_test_ext().execute_with(|| {
-        register_test_pool(true);
-        add_lmp_config();
-        update_lmp_score();
-        let reward_account =
-            <crate::mock::Test as pallet_ocex_lmp::Config>::LMPRewardsPalletId::get()
-                .into_account_truncating();
-        Balances::mint_into(&reward_account, 300 * UNIT_BALANCE).unwrap();
-        let market_maker = AccountId32::new([2; 32]);
-        let trader = AccountId32::new([1; 32]);
-        let mut score_map: BTreeMap<AccountId32, (u128, bool)> = BTreeMap::new();
-        score_map.insert(trader.clone(), (100 * UNIT_BALANCE, false));
-        let total_score = 100 * UNIT_BALANCE;
-        let mut results: BTreeMap<
-            (TradingPair, AccountId32, u16),
-            (BTreeMap<AccountId32, (u128, bool)>, u128),
-        > = BTreeMap::new();
-        results.insert(
-            (
-                TradingPair {
-                    base: AssetId::Polkadex,
-                    quote: AssetId::Asset(1),
-                },
-                market_maker.clone(),
-                1,
-            ),
-            (score_map, total_score),
-        );
-        assert_ok!(LiqudityMining::submit_scores_of_lps(
-            RuntimeOrigin::none(),
-            results
-        ));
         assert_ok!(LiqudityMining::claim_rewards_by_mm(
             RuntimeOrigin::signed(market_maker.clone()),
             TradingPair {
                 base: AssetId::Polkadex,
                 quote: AssetId::Asset(1)
             },
-            1
+            0
         ));
         assert_noop!(
             LiqudityMining::claim_rewards_by_mm(
@@ -594,53 +548,11 @@
                     base: AssetId::Polkadex,
                     quote: AssetId::Asset(1)
                 },
-                1
+                0
             ),
             crate::pallet::Error::<Test>::AlreadyClaimed
         );
     })
-=======
-	new_test_ext().execute_with(|| {
-		register_test_pool(true);
-		add_lmp_config();
-		update_lmp_score();
-		let reward_account =
-			<crate::mock::Test as pallet_ocex_lmp::Config>::LMPRewardsPalletId::get()
-				.into_account_truncating();
-		Balances::mint_into(&reward_account, 300 * UNIT_BALANCE).unwrap();
-		let market_maker = AccountId32::new([2; 32]);
-		let trader = AccountId32::new([1; 32]);
-		let mut score_map: BTreeMap<AccountId32, (u128, bool)> = BTreeMap::new();
-		score_map.insert(trader.clone(), (100 * UNIT_BALANCE, false));
-		let total_score = 100 * UNIT_BALANCE;
-		let mut results: BTreeMap<
-			(TradingPair, AccountId32, u16),
-			(BTreeMap<AccountId32, (u128, bool)>, u128),
-		> = BTreeMap::new();
-		results.insert(
-			(
-				TradingPair { base: AssetId::Polkadex, quote: AssetId::Asset(1) },
-				market_maker.clone(),
-				1,
-			),
-			(score_map, total_score),
-		);
-		assert_ok!(LiqudityMining::submit_scores_of_lps(RuntimeOrigin::none(), results));
-		assert_ok!(LiqudityMining::claim_rewards_by_mm(
-			RuntimeOrigin::signed(market_maker.clone()),
-			TradingPair { base: AssetId::Polkadex, quote: AssetId::Asset(1) },
-			0
-		));
-		assert_noop!(
-			LiqudityMining::claim_rewards_by_mm(
-				RuntimeOrigin::signed(market_maker.clone()),
-				TradingPair { base: AssetId::Polkadex, quote: AssetId::Asset(1) },
-				0
-			),
-			crate::pallet::Error::<Test>::AlreadyClaimed
-		);
-	})
->>>>>>> 0e65cf03
 }
 
 #[test]
@@ -695,9 +607,8 @@
 }
 
 pub fn add_lmp_config() {
-<<<<<<< HEAD
-    let total_liquidity_mining_rewards: Option<u128> = Some(1000 * UNIT_BALANCE);
-    let total_trading_rewards: Option<u128> = Some(1000 * UNIT_BALANCE);
+    let total_liquidity_mining_rewards: Option<Compact<u128>> = Some(Compact::from(1000 * UNIT_BALANCE));
+    let total_trading_rewards: Option<Compact<u128>> = Some(Compact::from(1000 * UNIT_BALANCE));
     let base_asset = AssetId::Polkadex;
     let quote_asset = AssetId::Asset(1);
     let trading_pair = TradingPair {
@@ -705,58 +616,26 @@
         quote: quote_asset,
     };
     // Register trading pair
-    let mut market_weightage = BTreeMap::new();
-    market_weightage.insert(trading_pair.clone(), UNIT_BALANCE);
-    let market_weightage: Option<BTreeMap<TradingPair, u128>> = Some(market_weightage);
-    let mut min_fees_paid = BTreeMap::new();
-    min_fees_paid.insert(trading_pair.clone(), UNIT_BALANCE);
-    let min_fees_paid: Option<BTreeMap<TradingPair, u128>> = Some(min_fees_paid);
-    let mut min_maker_volume = BTreeMap::new();
-    min_maker_volume.insert(trading_pair, UNIT_BALANCE);
-    let min_maker_volume: Option<BTreeMap<TradingPair, u128>> = Some(min_maker_volume);
     let max_accounts_rewarded: Option<u16> = Some(10);
     let claim_safety_period: Option<u32> = Some(0);
+    let lmp_config = LMPMarketConfigWrapper {
+    trading_pair,
+		market_weightage: polkadex_primitives::UNIT_BALANCE,
+    min_fees_paid: polkadex_primitives::UNIT_BALANCE,
+    min_maker_volume: polkadex_primitives::UNIT_BALANCE,
+    max_spread: polkadex_primitives::UNIT_BALANCE,
+    min_depth: polkadex_primitives::UNIT_BALANCE,
+    };
     assert_ok!(OCEX::set_lmp_epoch_config(
         RuntimeOrigin::root(),
         total_liquidity_mining_rewards,
         total_trading_rewards,
-        market_weightage,
-        min_fees_paid,
-        min_maker_volume,
+        vec![lmp_config],
         max_accounts_rewarded,
         claim_safety_period
     ));
     OCEX::start_new_epoch(1);
     OCEX::start_new_epoch(2);
-=======
-	let total_liquidity_mining_rewards: Option<Compact<u128>> = Some(Compact::from(1000 * UNIT_BALANCE));
-	let total_trading_rewards: Option<Compact<u128>> = Some(Compact::from(1000 * UNIT_BALANCE));
-	let base_asset = AssetId::Polkadex;
-	let quote_asset = AssetId::Asset(1);
-	let trading_pair = TradingPair { base: base_asset, quote: quote_asset };
-	// Register trading pair
-
-	let max_accounts_rewarded: Option<u16> = Some(10);
-	let claim_safety_period: Option<u32> = Some(0);
-	let lmp_config = LMPMarketConfigWrapper {
-		trading_pair,
-		market_weightage: polkadex_primitives::UNIT_BALANCE,
-		min_fees_paid: polkadex_primitives::UNIT_BALANCE,
-		min_maker_volume: polkadex_primitives::UNIT_BALANCE,
-		max_spread: polkadex_primitives::UNIT_BALANCE,
-		min_depth: polkadex_primitives::UNIT_BALANCE,
-	};
-	assert_ok!(OCEX::set_lmp_epoch_config(
-		RuntimeOrigin::root(),
-		total_liquidity_mining_rewards,
-		total_trading_rewards,
-		vec![lmp_config],
-		max_accounts_rewarded,
-		claim_safety_period
-	));
-	OCEX::start_new_epoch(1);
-	OCEX::start_new_epoch(2);
->>>>>>> 0e65cf03
 }
 
 fn add_liquidity() {
@@ -816,7 +695,6 @@
 }
 
 fn register_test_pool(public_fund_allowed: bool) {
-<<<<<<< HEAD
     let name = [1; 10];
     let base_asset = AssetId::Polkadex;
     let quote_asset = AssetId::Asset(1);
@@ -829,7 +707,8 @@
     let trading_account = AccountId32::new([1; 32]);
     let market_maker = AccountId32::new([2; 32]);
     register_test_trading_pair();
-    mint_base_quote_asset_for_user(market_maker.clone());
+    assert_ok!(OCEX::allowlist_token(RuntimeOrigin::root(), base_asset));
+	assert_ok!(OCEX::allowlist_token(RuntimeOrigin::root(), quote_asset));mint_base_quote_asset_for_user(market_maker.clone());
     assert_ok!(LiqudityMining::register_pool(
         RuntimeOrigin::signed(market_maker.clone()),
         name,
@@ -849,7 +728,8 @@
     let price_tick_size: u128 = UNIT_BALANCE;
     let qty_step_size: u128 = UNIT_BALANCE;
     assert_ok!(OCEX::set_exchange_state(RuntimeOrigin::root(), true));
-    assert_ok!(OCEX::register_trading_pair(
+    assert_ok!(OCEX::allowlist_token(RuntimeOrigin::root(), base));
+	assert_ok!(OCEX::allowlist_token(RuntimeOrigin::root(), quote));assert_ok!(OCEX::register_trading_pair(
         RuntimeOrigin::root(),
         base,
         quote,
@@ -858,48 +738,4 @@
         price_tick_size,
         qty_step_size
     ));
-=======
-	let name = [1; 10];
-	let base_asset = AssetId::Polkadex;
-	let quote_asset = AssetId::Asset(1);
-	let trading_pair = TradingPair { base: base_asset, quote: quote_asset };
-	let commission = UNIT_BALANCE * 1;
-	let exit_fee = UNIT_BALANCE * 1;
-	let trading_account = AccountId32::new([1; 32]);
-	let market_maker = AccountId32::new([2; 32]);
-	register_test_trading_pair();
-	assert_ok!(OCEX::allowlist_token(RuntimeOrigin::root(), base_asset));
-	assert_ok!(OCEX::allowlist_token(RuntimeOrigin::root(), quote_asset));
-	mint_base_quote_asset_for_user(market_maker.clone());
-	assert_ok!(LiqudityMining::register_pool(
-		RuntimeOrigin::signed(market_maker.clone()),
-		name,
-		trading_pair,
-		commission,
-		exit_fee,
-		public_fund_allowed,
-		trading_account.clone()
-	));
-}
-
-fn register_test_trading_pair() {
-	let base = AssetId::Polkadex;
-	let quote = AssetId::Asset(1);
-	let min_volume: u128 = UNIT_BALANCE * 2;
-	let max_volume: u128 = UNIT_BALANCE * 10;
-	let price_tick_size: u128 = UNIT_BALANCE;
-	let qty_step_size: u128 = UNIT_BALANCE;
-	assert_ok!(OCEX::set_exchange_state(RuntimeOrigin::root(), true));
-	assert_ok!(OCEX::allowlist_token(RuntimeOrigin::root(), base));
-	assert_ok!(OCEX::allowlist_token(RuntimeOrigin::root(), quote));
-	assert_ok!(OCEX::register_trading_pair(
-		RuntimeOrigin::root(),
-		base,
-		quote,
-		min_volume,
-		max_volume,
-		price_tick_size,
-		qty_step_size
-	));
->>>>>>> 0e65cf03
 }