--- conflicted
+++ resolved
@@ -89,9 +89,4 @@
     'frame-system/std',
     'pallet-generic-asset/std',
     'sp-core/std',
-<<<<<<< HEAD
-'sp-std/std',
-=======
-    'sp-std/std'
->>>>>>> 3a5ff99e
 ]