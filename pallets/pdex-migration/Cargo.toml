[package]
authors = ['Polkadex Authors']
description = 'FRAME pallet for migrating ERC20 PDEX to Native PDEX'
edition = '2021'
homepage = 'https://polkadex.trade'
name = 'pdex-migration'
version = '1.1.0'

[package.metadata.docs.rs]
targets = ['x86_64-unknown-linux-gnu']

[dependencies]
codec = { package = "parity-scale-codec", version = "3.0.0", default-features = false, features = ["max-encoded-len"] }
scale-info = { version = "2.0.1", default-features = false, features = ["derive"] }

<<<<<<< HEAD
frame-support = { git = "https://github.com/paritytech/substrate", branch = "polkadot-v0.9.28", default-features = false }
frame-benchmarking = { git = "https://github.com/paritytech/substrate", branch = "polkadot-v0.9.28", default-features = false,  optional = true }
frame-system = { git = "https://github.com/paritytech/substrate", branch = "polkadot-v0.9.28", default-features = false }

pallet-balances = { git = "https://github.com/paritytech/substrate", branch = "polkadot-v0.9.28", default-features = false }
pallet-sudo = { git = "https://github.com/paritytech/substrate", branch = "polkadot-v0.9.28", default-features = false }
=======
frame-support = { git = "https://github.com/paritytech/substrate", branch = "polkadot-v0.9.19", default-features = false }
frame-benchmarking = { git = "https://github.com/paritytech/substrate", branch = "polkadot-v0.9.19", default-features = false,  optional = true }
frame-system = { git = "https://github.com/paritytech/substrate", branch = "polkadot-v0.9.19", default-features = false }
rand = {default-features = false, version = '0.8.0'}
pallet-balances = { git = "https://github.com/paritytech/substrate", branch = "polkadot-v0.9.19", default-features = false }
pallet-sudo = { git = "https://github.com/paritytech/substrate", branch = "polkadot-v0.9.19", default-features = false }
>>>>>>> 718531b9

sp-io = { git = "https://github.com/paritytech/substrate", branch = "polkadot-v0.9.28", default-features = false }
sp-core = { git = "https://github.com/paritytech/substrate", branch = "polkadot-v0.9.28", default-features = false }
sp-std = { git = "https://github.com/paritytech/substrate", branch = "polkadot-v0.9.28", default-features = false }
sp-runtime = { git = "https://github.com/paritytech/substrate", branch = "polkadot-v0.9.28", default-features = false }

[dev-dependencies]
sp-core = { git = "https://github.com/paritytech/substrate", branch = "polkadot-v0.9.28"}

[features]
default = ['std']
std = [
	'codec/std',
	'scale-info/std',
	'frame-support/std',
	'frame-system/std',
	'sp-runtime/std',
	'pallet-balances/std',
	'pallet-sudo/std',
	'rand/std'
]
#TODO: [#463] Currently broken, will be fixed in different issue
#runtime-benchmarks = [
#    "frame-benchmarking",
#    'frame-support/runtime-benchmarks',
#    'frame-system/runtime-benchmarks',
#    'sp-runtime/runtime-benchmarks',
#    'pallet-balances/runtime-benchmarks',
#	'rand/std'
#	# 'sp-io/std',
#]
try-runtime = ["frame-support/try-runtime"]<|MERGE_RESOLUTION|>--- conflicted
+++ resolved
@@ -13,21 +13,12 @@
 codec = { package = "parity-scale-codec", version = "3.0.0", default-features = false, features = ["max-encoded-len"] }
 scale-info = { version = "2.0.1", default-features = false, features = ["derive"] }
 
-<<<<<<< HEAD
 frame-support = { git = "https://github.com/paritytech/substrate", branch = "polkadot-v0.9.28", default-features = false }
 frame-benchmarking = { git = "https://github.com/paritytech/substrate", branch = "polkadot-v0.9.28", default-features = false,  optional = true }
 frame-system = { git = "https://github.com/paritytech/substrate", branch = "polkadot-v0.9.28", default-features = false }
 
 pallet-balances = { git = "https://github.com/paritytech/substrate", branch = "polkadot-v0.9.28", default-features = false }
 pallet-sudo = { git = "https://github.com/paritytech/substrate", branch = "polkadot-v0.9.28", default-features = false }
-=======
-frame-support = { git = "https://github.com/paritytech/substrate", branch = "polkadot-v0.9.19", default-features = false }
-frame-benchmarking = { git = "https://github.com/paritytech/substrate", branch = "polkadot-v0.9.19", default-features = false,  optional = true }
-frame-system = { git = "https://github.com/paritytech/substrate", branch = "polkadot-v0.9.19", default-features = false }
-rand = {default-features = false, version = '0.8.0'}
-pallet-balances = { git = "https://github.com/paritytech/substrate", branch = "polkadot-v0.9.19", default-features = false }
-pallet-sudo = { git = "https://github.com/paritytech/substrate", branch = "polkadot-v0.9.19", default-features = false }
->>>>>>> 718531b9
 
 sp-io = { git = "https://github.com/paritytech/substrate", branch = "polkadot-v0.9.28", default-features = false }
 sp-core = { git = "https://github.com/paritytech/substrate", branch = "polkadot-v0.9.28", default-features = false }
@@ -47,7 +38,6 @@
 	'sp-runtime/std',
 	'pallet-balances/std',
 	'pallet-sudo/std',
-	'rand/std'
 ]
 #TODO: [#463] Currently broken, will be fixed in different issue
 #runtime-benchmarks = [
