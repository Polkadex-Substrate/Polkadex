--- conflicted
+++ resolved
@@ -1,17 +1,22 @@
 #![cfg_attr(not(feature = "std"), no_std)]
 
+use codec::{Decode, Encode};
 use frame_support::{
-    decl_error, decl_event, decl_module, decl_storage, dispatch::DispatchResult,
-    ensure,traits::{ExistenceRequirement, Get, Currency, EnsureOrigin}
+    decl_error, decl_event, decl_module, decl_storage,
+    dispatch::DispatchResult,
+    ensure,
+    traits::{Currency, EnsureOrigin, ExistenceRequirement, Get},
 };
 use frame_system as system;
-use frame_system::{ensure_signed, Account};
+use frame_system::{Account, ensure_signed};
+use sp_runtime::DispatchError;
 use sp_runtime::traits::Zero;
 use sp_std::prelude::*;
-use codec::{Decode, Encode};
-use sp_runtime::DispatchError;
+
 use orml_traits::arithmetic::{CheckedAdd, CheckedSub};
+use orml_traits::BasicCurrency;
 use orml_traits::MultiCurrency;
+use polkadex_primitives::assets::AssetId;
 
 #[cfg(test)]
 mod mock;
@@ -23,13 +28,13 @@
     type Event: From<Event<Self>> + Into<<Self as system::Config>::Event>;
     type TreasuryAccountId: Get<Self::AccountId>;
     type GovernanceOrigin: EnsureOrigin<Self::Origin, Success=Self::AccountId>;
-
-}
+}
+
 #[derive(Encode, Decode, Clone, PartialEq, Eq, Debug)]
 pub struct AssetMetadata {
     pub name: Vec<u8>,
     pub website: Vec<u8>,
-    pub team: Vec<u8>
+    pub team: Vec<u8>,
 }
 
 #[derive(Encode, Decode, Clone, PartialEq, Eq, Debug)]
@@ -38,7 +43,7 @@
     pub is_mintable: Option<T::AccountId>,
     pub is_burnable: Option<T::AccountId>,
     pub metadata: Option<AssetMetadata>,
-    pub is_verified: bool
+    pub is_verified: bool,
 }
 
 impl<T: Config> Default for AssetInfo<T> {
@@ -48,19 +53,25 @@
             is_mintable: None,
             is_burnable: None,
             metadata: None,
-            is_verified: false
+            is_verified: false,
         }
     }
 }
 
 impl<T: Config> AssetInfo<T> {
-    fn from(creator: T::AccountId,is_mintable: Option<T::AccountId>, is_burnable: Option<T::AccountId>, metadata: Option<AssetMetadata>, is_verified: bool) -> Self {
-        AssetInfo{
+    fn from(
+        creator: T::AccountId,
+        is_mintable: Option<T::AccountId>,
+        is_burnable: Option<T::AccountId>,
+        metadata: Option<AssetMetadata>,
+        is_verified: bool,
+    ) -> Self {
+        AssetInfo {
             creator,
             is_mintable,
             is_burnable,
             metadata,
-            is_verified
+            is_verified,
         }
     }
 }
@@ -69,28 +80,28 @@
 pub struct VestingInfo<T: Config> {
     pub amount: T::Balance,
     pub rate: T::Balance,
-    pub block_no: T::BlockNumber
+    pub block_no: T::BlockNumber,
 }
 
 impl<T: Config> Default for VestingInfo<T> {
     fn default() -> Self {
-        VestingInfo{
+        VestingInfo {
             amount: T::Balance::default(),
             rate: T::Balance::default(),
-            block_no: T::BlockNumber::default()
-        }
-    }
-}
+            block_no: T::BlockNumber::default(),
+        }
+    }
+}
+
 impl<T: Config> VestingInfo<T> {
     fn from(amount: T::Balance, rate: T::Balance, block_no: T::BlockNumber) -> Self {
-        VestingInfo{
+        VestingInfo {
             amount,
             rate,
-            block_no
-        }
-    }
-}
-
+            block_no,
+        }
+    }
+}
 
 decl_storage! {
     trait Store for Module<T: Config> as PolkadexFungible {
@@ -102,119 +113,155 @@
 }
 
 decl_event!(
-	pub enum Event<T>
-	where
-		<T as system::Config>::AccountId,
-		<T as orml_tokens::Config>::CurrencyId,
-		<T as orml_tokens::Config>::Balance
-	{
-		TokenIssued(CurrencyId, AccountId, Balance),
-	}
+    pub enum Event<T>
+    where
+        <T as system::Config>::AccountId,
+        <T as orml_tokens::Config>::CurrencyId,
+        <T as orml_tokens::Config>::Balance
+    {
+        TokenIssued(CurrencyId, AccountId, Balance),
+        MetadataAdded(CurrencyId, AccountId),
+        AmountMinted(CurrencyId, AccountId, Balance),
+        TokenVerified(CurrencyId),
+        AmountBurnt(CurrencyId, AccountId, Balance),
+        TokenDepositModified(Balance),
+    }
 );
 
 decl_error! {
-	pub enum Error for Module<T: Config> {
-		AssetIdAlreadyExists,
-		AssetIdNotExists,
-		VestingInfoExists,
-<<<<<<< HEAD
-		NoPermissionToMint,
-		NoPermissionToBurn,
-		Underflow,
-		Overflow
-=======
-		NotTheOwner,
->>>>>>> 06a58332
-	}
+    pub enum Error for Module<T: Config> {
+        AssetIdAlreadyExists,
+        AssetIdNotExists,
+        VestingInfoExists,
+        NoPermissionToMint,
+        NoPermissionToBurn,
+        Underflow,
+        Overflow,
+        NotTheOwner
+    }
 }
 
 decl_module! {
-	pub struct Module<T: Config> for enum Call where
-	origin: T::Origin {
-
-		type Error = Error<T>;
-
-		fn deposit_event() = default;
-
-		/// Create new token.
-		#[weight = 10000]
-		pub fn create_token(origin,
-						asset_id: T::CurrencyId,
-						max_supply: T::Balance,
-						mint_account: Option<T::AccountId>,
-						burn_account: Option<T::AccountId>,
-						existenial_deposit: T::Balance) -> DispatchResult {
-						let who: T::AccountId = ensure_signed(origin)?;
-						ensure!(!orml_tokens::TotalIssuance::<T>::contains_key(asset_id), Error::<T>::AssetIdAlreadyExists);
-						ensure!(!<InfoAsset<T>>::contains_key(&asset_id), Error::<T>::AssetIdAlreadyExists);
-						let tresury_account = T::TreasuryAccountId::get();
-						let amout_to_trasfer: T::Balance = FixedPDXAmount::<T>::get();
-//						orml_tokens::MultiCurrency::<T>::transfer();
-//						orml_tokens::CurrencyAdapter::<T, Get<Currency<T::AccountId>>>::transfer(&who, &tresury_account, amout_to_trasfer, ExistenceRequirement::AllowDeath)?;
-						let asset_info = AssetInfo::from(who.clone(), mint_account, burn_account, None, false);
-						<InfoAsset<T>>::insert(asset_id, asset_info);
-						orml_tokens::TotalIssuance::<T>::insert(asset_id, max_supply);
-						let account_data = orml_tokens::AccountData{free: max_supply, reserved: T::Balance::zero(), frozen: T::Balance::zero()};
-						orml_tokens::Accounts::<T>::insert(who.clone(), asset_id, account_data);
-                        Self::deposit_event(RawEvent::TokenIssued(asset_id, who, max_supply));
-			Ok(())
-		}
-
-		/// Vesting
-		#[weight = 10000]
-		pub fn set_vesting_info(origin, amount: T::Balance, rate: T::Balance, account: T::AccountId) -> DispatchResult {
-		    /// Who can use this function? :
-		    /// From where balace is coming or is it minting
-		    /// Private Token :- Give
-		    ensure!(!<InfoVesting<T>>::contains_key(&account), <Error<T>>::VestingInfoExists);
-		    let current_block_no = <system::Module<T>>::block_number();
-		    let vesting_info = VestingInfo::from(amount, rate, current_block_no);
-		    <InfoVesting<T>>::insert(account, vesting_info);
-		    Ok(())
-		}
+    pub struct Module<T: Config> for enum Call where
+    origin: T::Origin {
+
+        type Error = Error<T>;
+
+        fn deposit_event() = default;
+
+        /// Create new token.
+        #[weight = 10000]
+        pub fn create_token(origin,
+                        asset_id: T::CurrencyId,
+                        max_supply: T::Balance,
+                        mint_account: Option<T::AccountId>,
+                        burn_account: Option<T::AccountId>,
+                        existenial_deposit: T::Balance) -> DispatchResult {
+            let who: T::AccountId = ensure_signed(origin)?;
+            ensure!(!orml_tokens::TotalIssuance::<T>::contains_key(asset_id), Error::<T>::AssetIdAlreadyExists);
+            ensure!(!<InfoAsset<T>>::contains_key(&asset_id), Error::<T>::AssetIdAlreadyExists);
+            let tresury_account = T::TreasuryAccountId::get();
+            let amout_to_trasfer: T::Balance = FixedPDXAmount::<T>::get();
+//		    orml_currencies::NativeCurrencyOf::<T>::transfer(&who, &tresury_account, amout_to_trasfer);
+//		    orml_tokens::MultiCurrency::<T>::transfer();
+//			orml_tokens::CurrencyAdapter::<T, Get<Currency<T::AccountId>>>::transfer(&who, &tresury_account, amout_to_trasfer, ExistenceRequirement::AllowDeath)?;
+            let asset_info = AssetInfo::from(who.clone(), mint_account, burn_account, None, false);
+            <InfoAsset<T>>::insert(asset_id, asset_info);
+            orml_tokens::TotalIssuance::<T>::insert(asset_id, max_supply);
+            let account_data = orml_tokens::AccountData{free: max_supply, reserved: T::Balance::zero(), frozen: T::Balance::zero()};
+            orml_tokens::Accounts::<T>::insert(who.clone(), asset_id, account_data);
+            Self::deposit_event(RawEvent::TokenIssued(asset_id, who, max_supply));
+            Ok(())
+        }
+
+        /// Vesting
+        #[weight = 10000]
+        pub fn set_vesting_info(origin, amount: T::Balance, asset_id: T::CurrencyId, rate: T::Balance, account: T::AccountId) -> DispatchResult {
+            /// Who can use this function? :
+            /// From where balace is coming or is it minting
+            /// Private Token :- Give
+            ensure!(!<InfoVesting<T>>::contains_key(&account), <Error<T>>::VestingInfoExists);
+            let current_block_no = <system::Module<T>>::block_number();
+            let vesting_info = VestingInfo::from(amount, rate, current_block_no);
+            <InfoVesting<T>>::insert(account, vesting_info);
+            Ok(())
+        }
 
         /// Set Metadata
         #[weight = 10000]
-		pub fn set_metadata_fungible(origin, asset_id: T::CurrencyId, metadata: AssetMetadata) -> DispatchResult {
-		    let who: T::AccountId = ensure_signed(origin)?;
-		    ensure!(<InfoAsset<T>>::contains_key(&asset_id), <Error<T>>::AssetIdNotExists);
-		    let creator: AssetInfo<T> = Self::get_assetinfo(asset_id);
-		    ensure!(who == creator.creator, <Error<T>>::NotTheOwner);
-		    InfoAsset::<T>::try_mutate(&asset_id, |ref mut asset_info| {
-		        asset_info.metadata = Some(metadata);
-		        Ok(())
-		    })
-		}
-
-<<<<<<< HEAD
-		/// Minting
-		#[weight = 10000]
-		pub fn mint_fungible(origin,to: T::AccountId, asset_id: T::CurrencyId, amount: T::Balance) -> DispatchResult {
-		    let who: T::AccountId = ensure_signed(origin)?;
-		    Self::mint_token(&who, &to,asset_id, amount)?;
-		    Ok(())
-		}
-
-		/// Burn
-		#[weight = 10000]
-		pub fn burn_fungible(origin, asset_id: T::CurrencyId, amount: T::Balance) -> DispatchResult {
-		    let who: T::AccountId = ensure_signed(origin)?;
-		    Self::burn_token(&who,asset_id, amount)?;
-		    Ok(())
-		}
-
-	}
+        pub fn set_metadata_fungible(origin, asset_id: T::CurrencyId, metadata: AssetMetadata) -> DispatchResult {
+            let who: T::AccountId = ensure_signed(origin)?;
+            ensure!(<InfoAsset<T>>::contains_key(&asset_id), <Error<T>>::AssetIdNotExists);
+            let creator: AssetInfo<T> = Self::get_assetinfo(asset_id);
+            ensure!(who == creator.creator, <Error<T>>::NotTheOwner);
+            InfoAsset::<T>::try_mutate(&asset_id, |ref mut asset_info| {
+                asset_info.metadata = Some(metadata);
+                Self::deposit_event(RawEvent::MetadataAdded(asset_id, who));
+                Ok(())
+            })
+        }
+
+        /// Minting
+        #[weight = 10000]
+        pub fn mint_fungible(origin,to: T::AccountId, asset_id: T::CurrencyId, amount: T::Balance) -> DispatchResult {
+            let who: T::AccountId = ensure_signed(origin)?;
+            Self::mint_token(&who, &to,asset_id, amount)?;
+            Self::deposit_event(RawEvent::AmountMinted(asset_id, who, amount));
+            Ok(())
+        }
+
+        /// Burn
+        #[weight = 10000]
+        pub fn burn_fungible(origin, asset_id: T::CurrencyId, amount: T::Balance) -> DispatchResult {
+            let who: T::AccountId = ensure_signed(origin)?;
+            Self::burn_token(&who,asset_id, amount)?;
+            Self::deposit_event(RawEvent::AmountBurnt(asset_id, who, amount));
+            Ok(())
+        }
+
+        /// Attest Token
+        #[weight = 10000]
+        pub fn attest_token(origin, asset_id: T::CurrencyId) -> DispatchResult {
+            T::GovernanceOrigin::ensure_origin(origin)?;
+            ensure!(<InfoAsset<T>>::contains_key(&asset_id), <Error<T>>::AssetIdNotExists);
+            InfoAsset::<T>::try_mutate(&asset_id, |ref mut asset_info| {
+                asset_info.is_verified = true;
+                Self::deposit_event(RawEvent::TokenVerified(asset_id));
+                Ok(())
+            })
+        }
+
+        /// Modify Token Registration
+        #[weight = 10000]
+        pub fn modify_token_deposit_amount(origin, pdx_amount: T::Balance) -> DispatchResult {
+            T::GovernanceOrigin::ensure_origin(origin)?;
+            <FixedPDXAmount<T>>::put::<T::Balance>(pdx_amount);
+            Self::deposit_event(RawEvent::TokenDepositModified(pdx_amount));
+            Ok(())
+        }
+
+    }
 }
 
 impl<T: Config> Module<T> {
-    pub fn mint_token (who: &T::AccountId, to: &T::AccountId, asset_id: T::CurrencyId, amount: T::Balance) -> Result<(), Error<T>> {
+    pub fn mint_token(
+        who: &T::AccountId,
+        to: &T::AccountId,
+        asset_id: T::CurrencyId,
+        amount: T::Balance,
+    ) -> Result<(), Error<T>> {
         let asset_info: AssetInfo<T> = <InfoAsset<T>>::get(asset_id);
         match asset_info.is_mintable {
             Some(account) if account == *who => {
                 orml_tokens::TotalIssuance::<T>::try_mutate(&asset_id, |max_supply| {
-                    *max_supply = max_supply.checked_add(&amount).ok_or(<Error<T>>::Overflow)?;
-                    orml_tokens::Accounts::<T>::try_mutate(to, asset_id, |account|{
-                        account.free = account.free.checked_add(&amount).ok_or(<Error<T>>::Overflow)?;
+                    *max_supply = max_supply
+                        .checked_add(&amount)
+                        .ok_or(<Error<T>>::Overflow)?;
+                    orml_tokens::Accounts::<T>::try_mutate(to, asset_id, |account| {
+                        account.free = account
+                            .free
+                            .checked_add(&amount)
+                            .ok_or(<Error<T>>::Overflow)?;
                         Ok(())
                     })
                 })
@@ -224,14 +271,23 @@
         }
     }
 
-    pub fn burn_token (who: &T::AccountId, asset_id: T::CurrencyId, amount: T::Balance) -> Result<(), Error<T>> {
+    pub fn burn_token(
+        who: &T::AccountId,
+        asset_id: T::CurrencyId,
+        amount: T::Balance,
+    ) -> Result<(), Error<T>> {
         let asset_info: AssetInfo<T> = <InfoAsset<T>>::get(asset_id);
         match asset_info.is_burnable {
             Some(account) if account == *who => {
                 orml_tokens::TotalIssuance::<T>::try_mutate(&asset_id, |max_supply| {
-                    *max_supply = max_supply.checked_sub(&amount).ok_or(<Error<T>>::Underflow)?;
-                    orml_tokens::Accounts::<T>::try_mutate(who, asset_id, |account|{
-                        account.free = account.free.checked_sub(&amount).ok_or(<Error<T>>::Underflow)?;
+                    *max_supply = max_supply
+                        .checked_sub(&amount)
+                        .ok_or(<Error<T>>::Underflow)?;
+                    orml_tokens::Accounts::<T>::try_mutate(who, asset_id, |account| {
+                        account.free = account
+                            .free
+                            .checked_sub(&amount)
+                            .ok_or(<Error<T>>::Underflow)?;
                         Ok(())
                     })
                 })
@@ -240,27 +296,25 @@
             None => Err(<Error<T>>::AssetIdNotExists),
         }
     }
-}
-
-=======
-		 /// Attest Token
-        #[weight = 10000]
-        pub fn attest_token(origin, asset_id: T::CurrencyId) -> DispatchResult {
-		    let who = T::GovernanceOrigin::ensure_origin(origin)?;
-		    ensure!(<InfoAsset<T>>::contains_key(&asset_id), <Error<T>>::AssetIdNotExists);
-		    InfoAsset::<T>::try_mutate(&asset_id, |ref mut asset_info| {
-		        asset_info.is_verified = true;
-		        Ok(())
-		    })
-		}
->>>>>>> 06a58332
-
-		/// Modify Token Registration
-		#[weight = 10000]
-		pub fn modify_token_deposit_amount(origin, pdx_amount: T::Balance) -> DispatchResult {
-		    let who = T::GovernanceOrigin::ensure_origin(origin)?;
-            <FixedPDXAmount<T>>::put::<T::Balance>(pdx_amount);
-            Ok(())
-		}
-	}
+
+    pub fn transfer_native(
+        from: &T::AccountId,
+        to: &T::AccountId,
+        asset_id: T::CurrencyId,
+        amount: T::Balance,
+    ) -> DispatchResult {
+        orml_tokens::Accounts::<T>::try_mutate(from, asset_id, |account_from| {
+            orml_tokens::Accounts::<T>::try_mutate(to, asset_id, |account_to| {
+                account_from.free = account_from
+                    .free
+                    .checked_sub(&amount)
+                    .ok_or(<Error<T>>::Underflow)?;
+                account_to.free = account_to
+                    .free
+                    .checked_add(&amount)
+                    .ok_or(<Error<T>>::Overflow)?;
+                Ok(())
+            })
+        })
+    }
 }