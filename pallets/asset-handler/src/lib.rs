--- conflicted
+++ resolved
@@ -42,16 +42,11 @@
 		PalletId,
 	};
 	use frame_system::pallet_prelude::*;
-<<<<<<< HEAD
 	use sp_core::{H160, H256, U256};
-	use sp_runtime::{traits::{One, UniqueSaturatedInto}, SaturatedConversion, BoundedBTreeSet};
-=======
-	use sp_core::{H160, U256};
 	use sp_runtime::{
 		traits::{One, Saturating, UniqueSaturatedInto, Zero},
 		SaturatedConversion,
 	};
->>>>>>> ba0fa3fb
 	use sp_std::vec::Vec;
 
 	pub type BalanceOf<T> =
@@ -160,13 +155,10 @@
 		BlocksDelayUpdated(T::BlockNumber),
 		/// FungibleTransferFailed
 		FungibleTransferFailed,
-<<<<<<< HEAD
 		/// TokenWhitelisted
 		TokenWhitelisted(H160),
 		/// WhitelistedTokenRemoved
 		WhitelistedTokenRemoved(H160)
-=======
->>>>>>> ba0fa3fb
 	}
 
 	// Errors inform users that something went wrong.
@@ -190,15 +182,12 @@
 		ConversionIssue,
 		/// BridgeDeactivated
 		BridgeDeactivated,
-<<<<<<< HEAD
 		/// WhitelistedTokenLimitReached
 		WhitelistedTokenLimitReached,
 		/// TokenNotWhitelisted
 		TokenNotWhitelisted,
 		/// WhitelistedTokenRemoved
 		WhitelistedTokenRemoved
-=======
->>>>>>> ba0fa3fb
 	}
 
 	#[pallet::hooks]
