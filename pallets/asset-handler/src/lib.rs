// This file is part of Polkadex.

// Copyright (C) 2020-2022 Polkadex oü.
// SPDX-License-Identifier: GPL-3.0-or-later WITH Classpath-exception-2.0

// This program is free software: you can redistribute it and/or modify
// it under the terms of the GNU General Public License as published by
// the Free Software Foundation, either version 3 of the License, or
// (at your option) any later version.

// This program is distributed in the hope that it will be useful,
// but WITHOUT ANY WARRANTY; without even the implied warranty of
// MERCHANTABILITY or FITNESS FOR A PARTICULAR PURPOSE. See the
// GNU General Public License for more details.

#![cfg_attr(not(feature = "std"), no_std)]
#![allow(clippy::unused_unit)]

#[cfg(test)]
mod mock;

#[cfg(test)]
mod tests;

#[cfg(feature = "runtime-benchmarks")]
mod benchmarking;

pub mod weights;
pub use weights::*;

#[frame_support::pallet]
pub mod pallet {
	use chainbridge::{BridgeChainId, ResourceId};
	use frame_support::{
		dispatch::fmt::Debug,
		log,
		pallet_prelude::*,
		traits::{
			tokens::fungibles::{Create, Inspect, Mutate},
			Currency, ExistenceRequirement, ReservableCurrency,
		},
		PalletId,
	};
	use frame_system::pallet_prelude::*;
	use sp_core::{H160, U256};
	use sp_runtime::{
		traits::{One, Saturating, UniqueSaturatedInto},
		BoundedBTreeSet, SaturatedConversion,
	};
	use sp_std::vec::Vec;

	pub trait AssetHandlerWeightInfo {
		fn create_asset(b: u32) -> Weight;
		fn mint_asset(_b: u32) -> Weight;
		fn set_bridge_status() -> Weight;
		fn set_block_delay() -> Weight;
		fn update_fee(_m: u32, _f: u32) -> Weight;
		fn withdraw(_b: u32, _c: u32) -> Weight;
		fn allowlist_token(_b: u32) -> Weight;
		fn remove_allowlisted_token(b: u32) -> Weight;
	}

	pub type BalanceOf<T> =
		<<T as Config>::Currency as Currency<<T as frame_system::Config>::AccountId>>::Balance;

	#[derive(PartialEq, Eq, Clone, Encode, Decode, RuntimeDebug, TypeInfo, MaxEncodedLen)]
	pub struct PendingWithdrawal<
		Balance: Encode + Decode + MaxEncodedLen + Copy + Clone + Debug + Eq + PartialEq,
	> {
		pub chain_id: BridgeChainId,
		pub rid: ResourceId,
		pub amount: Balance,
		pub recipient: H160,
	}

	#[derive(Clone, Copy, PartialEq, Eq, Encode, Decode, TypeInfo, MaxEncodedLen, Debug)]
	pub enum PrecisionType {
		LowPrecision(u128),
		HighPrecision(u128),
		SamePrecision,
	}

	impl Default for PrecisionType {
		fn default() -> Self {
			Self::SamePrecision
		}
	}

	#[derive(Clone, Copy, PartialEq, Eq, Encode, Decode)]
	pub struct WithdrawalLimit;
	impl Get<u32> for WithdrawalLimit {
		fn get() -> u32 {
			5 // TODO: Arbitrary value
		}
	}
	#[derive(Clone, Copy, PartialEq, Eq, Encode, Decode)]
	pub struct AllowlistedTokenLimit;

	impl Get<u32> for AllowlistedTokenLimit {
		fn get() -> u32 {
			50 // TODO: Arbitrary value
		}
	}

	/// Configure the pallet by specifying the parameters and types on which it depends.
	#[pallet::config]
	/// Configure the pallet by specifying the parameters and types on which it depends.
	pub trait Config: frame_system::Config + chainbridge::Config {
		/// Because this pallet emits events, it depends on the runtime's definition of an event.
		type Event: From<Event<Self>> + IsType<<Self as frame_system::Config>::Event>;
		/// Balances Pallet
		type Currency: Currency<Self::AccountId> + ReservableCurrency<Self::AccountId>;
		/// Asset Manager
		type AssetManager: Create<<Self as frame_system::Config>::AccountId>
			+ Mutate<<Self as frame_system::Config>::AccountId, Balance = u128, AssetId = u128>
			+ Inspect<<Self as frame_system::Config>::AccountId>;

		/// Asset Create/ Update Origin
		type AssetCreateUpdateOrigin: EnsureOrigin<<Self as frame_system::Config>::Origin>;

		/// Treasury PalletId
		#[pallet::constant]
		type TreasuryPalletId: Get<PalletId>;

		type WeightInfo: AssetHandlerWeightInfo;
	}

	#[pallet::pallet]
	pub struct Pallet<T>(_);

	///Allowlisted tokens
	#[pallet::storage]
	#[pallet::getter(fn get_allowlisted_token)]
	pub(super) type AllowlistedToken<T: Config> =
		StorageValue<_, BoundedBTreeSet<H160, AllowlistedTokenLimit>, ValueQuery>;

	/// List of relayers who can relay data from Ethereum
	#[pallet::storage]
	#[pallet::getter(fn get_bridge_fee)]
	pub(super) type BridgeFee<T: Config> =
		StorageMap<_, Blake2_128Concat, BridgeChainId, (BalanceOf<T>, u32), ValueQuery>;

	///Block Difference required for Withdrawal Execution
	#[pallet::storage]
	#[pallet::getter(fn get_withdrawal_exc_block_diff)]
	pub(super) type WithdrawalExecutionBlockDiff<T: Config> =
		StorageValue<_, T::BlockNumber, ValueQuery>;

	///Block Difference required for Withdrawal Execution
	#[pallet::storage]
	#[pallet::getter(fn is_bridge_deactivated)]
	pub(super) type BridgeDeactivated<T: Config> = StorageValue<_, bool, ValueQuery>;

	/// Pending Withdrawals
	#[pallet::storage]
	#[pallet::getter(fn get_pending_withdrawls)]
	pub(super) type PendingWithdrawals<T: Config> = StorageMap<
		_,
		Blake2_128Concat,
		T::BlockNumber,
		BoundedVec<PendingWithdrawal<BalanceOf<T>>, WithdrawalLimit>,
		ValueQuery,
	>;

	/// AssetId Precision
	#[pallet::storage]
	#[pallet::getter(fn get_precision)]
	pub(super) type AssetPrecision<T: Config> =
		StorageMap<_, Blake2_128Concat, ResourceId, PrecisionType, ValueQuery>;

	// Pallets use events to inform users when important changes are made.
	// https://substrate.dev/docs/en/knowledgebase/runtime/events
	#[pallet::event]
	#[pallet::generate_deposit(pub (super) fn deposit_event)]
	pub enum Event<T: Config> {
		/// Asset Registered
		AssetRegistered(ResourceId),
		/// Asset Deposited (Recipient, ResourceId, Amount)
		AssetDeposited(T::AccountId, ResourceId, u128),
		/// Asset Withdrawn (Recipient, ResourceId, Amount)
		AssetWithdrawn(H160, ResourceId, BalanceOf<T>),
		FeeUpdated(BridgeChainId, BalanceOf<T>),
		/// NewBridgeStatus
		BridgeStatusUpdated(bool),
		/// BlocksDelayUpdated
		BlocksDelayUpdated(T::BlockNumber),
		/// FungibleTransferFailed
		FungibleTransferFailed(ResourceId),
		/// This token got allowlisted
		AllowlistedTokenAdded(H160),
		/// This token got removed from Allowlisted Tokens
		AllowlistedTokenRemoved(H160),
	}

	// Errors inform users that something went wrong.
	#[pallet::error]
	pub enum Error<T> {
		/// Migration is not operational yet
		NotOperational,
		/// MinterIsNotValid
		MinterIsNotValid,
		/// ChainIsNotAllowlisted
		ChainIsNotAllowlisted,
		/// NotEnoughBalance
		NotEnoughBalance,
		/// DestinationAddressNotValid
		DestinationAddressNotValid,
		/// DivisionUnderflow
		DivisionUnderflow,
		/// WithdrwalLimitReached
		WithdrawalLimitReached,
		/// ConversionIssue
		ConversionIssue,
		/// BridgeDeactivated
		BridgeDeactivated,
		/// Allowlisted token limit reached
		AllowlistedTokenLimitReached,
		/// This token is not Allowlisted
		TokenNotAllowlisted,
		/// This token was allowlisted but got removed and is not valid anymore
		AllowlistedTokenRemoved,
		/// Division Overflow
		DivisionOverflow,
	}

	#[pallet::hooks]
	impl<T: Config> Hooks<BlockNumberFor<T>> for Pallet<T> {
		/// On Initialize
		fn on_initialize(n: T::BlockNumber) -> Weight {
			let mut failed_withdrawal: BoundedVec<
				PendingWithdrawal<BalanceOf<T>>,
				WithdrawalLimit,
			> = BoundedVec::default();
			<PendingWithdrawals<T>>::mutate(n, |withdrawals| {
				while let Some(withdrawal) = withdrawals.pop() {
					if let Some(amount) =
						Self::convert_amount_for_foreign_chain(withdrawal.rid, withdrawal.amount)
					{
						if chainbridge::Pallet::<T>::transfer_fungible(
							withdrawal.chain_id,
							withdrawal.rid,
							withdrawal.recipient.0.to_vec(),
							amount,
						)
						.is_err()
						{
							if failed_withdrawal.try_push(withdrawal.clone()).is_err() {
								log::error!(target:"asset-handler", "Failed to push into Withdrawal");
							}
							Self::deposit_event(Event::<T>::FungibleTransferFailed(withdrawal.rid));
						}
					} else {
						log::error!(target:"asset-handler", "Division Overflow");
					}
				}
			});
			<PendingWithdrawals<T>>::insert(n, failed_withdrawal);
			// TODO: Benchmark on initialize
			(195_000_000 as Weight)
				.saturating_add(T::DbWeight::get().writes(5 as Weight))
				.saturating_add(T::DbWeight::get().reads(5 as Weight))
		}
	}

	#[pallet::call]
	impl<T: Config> Pallet<T> {
		/// Creates new Asset where AssetId is derived from chain_id and contract Address
		///
		/// # Parameters
		///
		/// * `origin`: `Asset` owner
		/// * `chain_id`: Asset's native chain
		/// * `contract_add`: Asset's actual address at native chain
		#[pallet::weight(T::WeightInfo::create_asset(1))]
		pub fn create_asset(
			origin: OriginFor<T>,
			chain_id: BridgeChainId,
			contract_add: H160,
			precision_type: PrecisionType,
		) -> DispatchResult {
			T::AssetCreateUpdateOrigin::ensure_origin(origin)?;
			let rid = chainbridge::derive_resource_id(chain_id, &contract_add.0);
			let asset_id = Self::convert_asset_id(rid);
			//check if rid already registered.
			if chainbridge::AssetIdToResourceMap::<T>::get(asset_id).is_some() {
				return Err(chainbridge::Error::<T>::ResourceAlreadyRegistered.into())
			}

			T::AssetManager::create(
				asset_id,
				chainbridge::Pallet::<T>::account_id(),
				true,
				BalanceOf::<T>::one().unique_saturated_into(),
			)?;
			<AssetPrecision<T>>::insert(rid, precision_type);
			chainbridge::AssetIdToResourceMap::<T>::insert(asset_id, rid);
			Self::deposit_event(Event::<T>::AssetRegistered(rid));
			Ok(())
		}

		/// Mints Asset into Recipient's Account
		/// Only Relayers can call it.
		///
		/// # Parameters
		///
		/// * `origin`: `Asset` owner
		/// * `destination_add`: Recipient's Account
		/// * `amount`: Amount to be minted in Recipient's Account
		/// * `rid`: Resource ID
		#[allow(clippy::unnecessary_lazy_evaluations)]
		#[pallet::weight(T::WeightInfo::mint_asset(1))]
		pub fn mint_asset(
			origin: OriginFor<T>,
			destination_add: Vec<u8>,
			amount: u128,
			rid: ResourceId,
		) -> DispatchResult {
			let sender = ensure_signed(origin)?;

			ensure!(chainbridge::Pallet::<T>::account_id() == sender, Error::<T>::MinterIsNotValid);

			let destination_acc = T::AccountId::decode(&mut &destination_add[..])
				.map_err(|_| Error::<T>::DestinationAddressNotValid)?;

			let amount = Self::convert_amount_for_native_chain(rid, amount)
				.ok_or_else(|| Error::<T>::DivisionUnderflow)?;

			let asset_id = Self::convert_asset_id(rid);
			if let Some(rid_present) = chainbridge::AssetIdToResourceMap::<T>::get(asset_id) {
				ensure!(rid_present == rid, chainbridge::Error::<T>::ResourceDoesNotExist)
			};
			//
			T::AssetManager::mint_into(
				asset_id,
				&destination_acc,
				amount.saturated_into::<u128>(),
			)?;
			Self::deposit_event(Event::<T>::AssetDeposited(destination_acc, rid, amount));
			Ok(())
		}

		/// Set Bridge Status
		#[pallet::weight(T::WeightInfo::set_bridge_status())]
		pub fn set_bridge_status(origin: OriginFor<T>, status: bool) -> DispatchResult {
			T::AssetCreateUpdateOrigin::ensure_origin(origin)?;
			<BridgeDeactivated<T>>::put(status);
			Self::deposit_event(Event::<T>::BridgeStatusUpdated(status));
			Ok(())
		}

		/// Set Block Delay
		#[pallet::weight(T::WeightInfo::set_block_delay())]
		pub fn set_block_delay(
			origin: OriginFor<T>,
			no_of_blocks: T::BlockNumber,
		) -> DispatchResult {
			T::AssetCreateUpdateOrigin::ensure_origin(origin)?;
			<WithdrawalExecutionBlockDiff<T>>::put(no_of_blocks);
			Self::deposit_event(Event::<T>::BlocksDelayUpdated(no_of_blocks));
			Ok(())
		}

		/// Transfers Asset to Destination Chain.
		///
		/// # Parameters
		///
		/// * `origin`: `Asset` owner
		/// * `chain_id`: Asset's native chain
		/// * `contract_add`: Asset's actual address at native chain
		/// * `amount`: Amount to be burned and transferred from Sender's Account
		/// * `recipient`: recipient
		#[pallet::weight(T::WeightInfo::withdraw(1, 1))]
		pub fn withdraw(
			origin: OriginFor<T>,
			chain_id: BridgeChainId,
			contract_add: H160,
			amount: BalanceOf<T>,
			recipient: H160,
		) -> DispatchResult {
			let sender = ensure_signed(origin)?;
			ensure!(
				<AllowlistedToken<T>>::get().contains(&contract_add),
				Error::<T>::TokenNotAllowlisted
			);
			ensure!(
				chainbridge::Pallet::<T>::chain_allowlisted(chain_id),
				Error::<T>::ChainIsNotAllowlisted
			);
			ensure!(!<BridgeDeactivated<T>>::get(), Error::<T>::BridgeDeactivated);
			let rid = chainbridge::derive_resource_id(chain_id, &contract_add.0);
			ensure!(
				T::AssetManager::reducible_balance(Self::convert_asset_id(rid), &sender, true) >=
					amount.saturated_into::<u128>(),
				Error::<T>::NotEnoughBalance
			);
			ensure!(
				<PendingWithdrawals<T>>::get(<frame_system::Pallet<T>>::block_number()).len() <
					WithdrawalLimit::get().try_into().map_err(|_| Error::<T>::ConversionIssue)?,
				Error::<T>::WithdrawalLimitReached
			);
			let fee = Self::fee_calculation(chain_id, amount)?;

			T::Currency::transfer(
				&sender,
				&chainbridge::Pallet::<T>::account_id(),
				fee,
				ExistenceRequirement::KeepAlive,
			)?;
			T::AssetManager::burn_from(
				Self::convert_asset_id(rid),
				&sender,
				amount.saturated_into::<u128>(),
			)?;

			let pending_withdrawal = PendingWithdrawal { chain_id, rid, recipient, amount };
			let withdrawal_execution_block = <frame_system::Pallet<T>>::block_number()
				.saturated_into::<u32>()
				.saturating_add(<WithdrawalExecutionBlockDiff<T>>::get().saturated_into::<u32>());
			<PendingWithdrawals<T>>::try_mutate(
				withdrawal_execution_block.saturated_into::<T::BlockNumber>(),
				|withdrawals| {
					withdrawals.try_push(pending_withdrawal)?;
					Ok(())
				},
			)
			.map_err(|()| Error::<T>::WithdrawalLimitReached)?;
			Self::deposit_event(Event::<T>::AssetWithdrawn(contract_add, rid, amount));
			Ok(())
		}

		/// Updates fee for given Chain id.
		///
		/// # Parameters
		///
		/// * `origin`: `Asset` owner
		/// * `chain_id`: Asset's native chain
		/// * `min_fee`: Minimum fee to be charged to transfer Asset to different.
		/// * `fee_scale`: Scale to find fee depending on amount.
		#[pallet::weight(T::WeightInfo::update_fee(1, 1))]
		pub fn update_fee(
			origin: OriginFor<T>,
			chain_id: BridgeChainId,
			min_fee: BalanceOf<T>,
			fee_scale: u32,
		) -> DispatchResult {
			T::AssetCreateUpdateOrigin::ensure_origin(origin)?;
			<BridgeFee<T>>::insert(chain_id, (min_fee, fee_scale));
			Self::deposit_event(Event::<T>::FeeUpdated(chain_id, min_fee));
			Ok(())
		}

		/// Allowlists Token
		#[pallet::weight(T::WeightInfo::allowlist_token(1))]
		pub fn allowlist_token(origin: OriginFor<T>, token_add: H160) -> DispatchResult {
			T::AssetCreateUpdateOrigin::ensure_origin(origin)?;
			<AllowlistedToken<T>>::try_mutate(|allowlisted_tokens| {
				allowlisted_tokens
					.try_insert(token_add)
					.map_err(|_| Error::<T>::AllowlistedTokenLimitReached)?;
				Self::deposit_event(Event::<T>::AllowlistedTokenAdded(token_add));
				Ok(())
			})
		}

		/// Remove allowlisted tokens
		#[pallet::weight(T::WeightInfo::remove_allowlisted_token(1))]
		pub fn remove_allowlisted_token(origin: OriginFor<T>, token_add: H160) -> DispatchResult {
			T::AssetCreateUpdateOrigin::ensure_origin(origin)?;
			<AllowlistedToken<T>>::try_mutate(|allowlisted_tokens| {
				allowlisted_tokens.remove(&token_add);
				Self::deposit_event(Event::<T>::AllowlistedTokenRemoved(token_add));
				Ok(())
			})
		}

		/// Remove allowlisted tokens
		#[pallet::weight((195_000_000).saturating_add(T::DbWeight::get().writes(1 as Weight)))]
		pub fn add_precision(
			origin: OriginFor<T>,
			rid: ResourceId,
			precision_type: PrecisionType,
		) -> DispatchResult {
			T::AssetCreateUpdateOrigin::ensure_origin(origin)?;
			<AssetPrecision<T>>::insert(rid, precision_type);
			Ok(())
		}
	}

	impl<T: Config> Pallet<T> {
		pub fn convert_amount_for_foreign_chain(
			rid: ResourceId,
			balance: BalanceOf<T>,
		) -> Option<U256> {
			let balance: u128 = balance.unique_saturated_into();
			match <AssetPrecision<T>>::get(rid) {
				PrecisionType::LowPrecision(precision) =>
					U256::from(balance).checked_div(U256::from(precision)),
				PrecisionType::HighPrecision(precision) =>
					Some(U256::from(balance).saturating_mul(U256::from(precision))),
				PrecisionType::SamePrecision => Some(U256::from(balance)),
			}
		}

		pub fn convert_amount_for_native_chain(rid: ResourceId, amount: u128) -> Option<u128> {
			match <AssetPrecision<T>>::get(rid) {
				PrecisionType::LowPrecision(precision) => Some(amount.saturating_mul(precision)),
				PrecisionType::HighPrecision(precision) => amount.checked_div(precision),
				PrecisionType::SamePrecision => Some(amount),
			}
		}

		fn fee_calculation(
			bridge_id: BridgeChainId,
			amount: BalanceOf<T>,
		) -> Result<BalanceOf<T>, DispatchError> {
			let (min_fee, fee_scale) = Self::get_bridge_fee(bridge_id);
			let fee_estimated: u128 =
				amount.saturating_mul(fee_scale.into()).unique_saturated_into();
			match fee_estimated.checked_div(1000_u128) {
				Some(fee_estimated) => {
					let fee_estimated = fee_estimated.saturated_into();
					if fee_estimated > min_fee {
						Ok(fee_estimated)
					} else {
						Ok(min_fee)
					}
				},
				None => Err(Error::<T>::DivisionOverflow.into()),
			}
		}

<<<<<<< HEAD
		pub(crate) fn convert_18dec_to_12dec(balance: u128) -> Option<u128> {
			balance.checked_div(1000000u128)
		}

=======
>>>>>>> 0c0dfc12
		pub fn convert_asset_id(token: ResourceId) -> u128 {
			let mut temp = [0u8; 16];
			temp.copy_from_slice(&token[0..16]);
			u128::from_le_bytes(temp)
		}

		pub fn account_balances(assets: Vec<u128>, account_id: T::AccountId) -> Vec<u128> {
			assets
				.iter()
				.map(|asset| {
					<T as Config>::AssetManager::balance(*asset, &account_id).saturated_into()
				})
				.collect()
		}

		#[cfg(feature = "runtime-benchmarks")]
		pub fn register_asset(rid: ResourceId) {
			T::AssetManager::create(
				Self::convert_asset_id(rid),
				chainbridge::Pallet::<T>::account_id(),
				true,
				BalanceOf::<T>::one().unique_saturated_into(),
			)
			.expect("Asset not Registered");
		}

		#[cfg(feature = "runtime-benchmarks")]
		pub fn mint_token(account: T::AccountId, rid: ResourceId, amount: u128) {
			T::AssetManager::mint_into(Pallet::<T>::convert_asset_id(rid), &account, amount)
				.unwrap();
		}
	}
}<|MERGE_RESOLUTION|>--- conflicted
+++ resolved
@@ -529,13 +529,10 @@
 			}
 		}
 
-<<<<<<< HEAD
 		pub(crate) fn convert_18dec_to_12dec(balance: u128) -> Option<u128> {
 			balance.checked_div(1000000u128)
 		}
 
-=======
->>>>>>> 0c0dfc12
 		pub fn convert_asset_id(token: ResourceId) -> u128 {
 			let mut temp = [0u8; 16];
 			temp.copy_from_slice(&token[0..16]);
