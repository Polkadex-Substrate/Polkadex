// This file is part of Polkadex.

// Copyright (C) 2020-2021 Polkadex oü.
// SPDX-License-Identifier: GPL-3.0-or-later WITH Classpath-exception-2.0

// This program is free software: you can redistribute it and/or modify
// it under the terms of the GNU General Public License as published by
// the Free Software Foundation, either version 3 of the License, or
// (at your option) any later version.

<<<<<<< HEAD
=======
// This program is distributed in the hope that it will be useful,
// but WITHOUT ANY WARRANTY; without even the implied warranty of
// MERCHANTABILITY or FITNESS FOR A PARTICULAR PURPOSE. See the
// GNU General Public License for more details.

// You should have received a copy of the GNU General Public License
// along with this program. If not, see <https://www.gnu.org/licenses/>.

//! Benchmarking setup for pallet-template

>>>>>>> 510725ce
use frame_benchmarking::{account, benchmarks, impl_benchmark_test_suite, whitelist_account};
use frame_support::traits::{EnsureOrigin, Get, UnfilteredDispatchable};
use frame_system::{self, EventRecord, RawOrigin};
use orml_tokens::{AccountData, Accounts};
use sp_runtime::traits::Bounded;
use sp_runtime::traits::One;

use crate::Pallet as PolkadexIdo;

use super::*;

const SEED: u32 = 0;

fn assert_last_event<T: Config>(generic_event: <T as Config>::Event) {
    let events = frame_system::Pallet::<T>::events();
    let system_event: <T as frame_system::Config>::Event = generic_event.into();
    // compare to the last event record
    let EventRecord { event, .. } = &events[events.len() - 1];
    assert_eq!(event, &system_event);
}

fn set_up<T: Config>(caller: T::AccountId) {
    let currency_id: T::CurrencyId = T::NativeCurrencyId::get();
    let account_data: AccountData<T::Balance> = AccountData {
        free: T::Balance::max_value(),
        reserved: T::Balance::zero(),
        frozen: T::Balance::zero(),
    };

    <Accounts<T>>::insert(caller, currency_id, account_data);
}

benchmarks! {
    register_investor {
        let caller: T::AccountId = account("origin", 0, SEED);
        set_up::<T>(caller.clone());
        whitelist_account!(caller);
    }: _(RawOrigin::Signed(caller.clone()))
    verify {
        assert_last_event::<T>(Event::<T>::InvestorRegistered(caller).into());
    }

    attest_investor {
        let caller: T::AccountId = account("origin", 0, SEED);
        set_up::<T>(caller.clone());
        whitelist_account!(caller);
        PolkadexIdo::<T>::register_investor(RawOrigin::Signed(caller.clone()).into());
        let call = Call::<T>::attest_investor(caller.clone(), KYCStatus::Tier0);
        let origin = T::GovernanceOrigin::successful_origin();
    }: {call.dispatch_bypass_filter(origin)?}
    verify {
        assert_last_event::<T>(Event::<T>::InvestorAttested(caller).into());
    }

    register_round {
        let caller: T::AccountId = account("origin", 0, SEED);
        whitelist_account!(caller);
        let balance = T::Balance::one();
        let block_num = T::BlockNumber::one();
    }: _(RawOrigin::Signed(caller.clone()),
                AssetId::POLKADEX,
                balance,
                AssetId::POLKADEX,
                balance,
                block_num,
                balance,
                balance,
                balance,
                balance,
                block_num)
    verify {
        ensure!(<InfoProjectTeam<T>>::contains_key(caller.clone()), "Register Funding Round didn't work");
        let round_id = <InfoProjectTeam<T>>::get(caller);
        assert_last_event::<T>(Event::<T>::FundingRoundRegistered(round_id).into());
    }

    whitelist_investor {
        let investor_address: T::AccountId = account("origin", 100, SEED);
        set_up::<T>(investor_address.clone());
        whitelist_account!(investor_address);
        PolkadexIdo::<T>::register_investor(RawOrigin::Signed(investor_address.clone()).into());
        let caller: T::AccountId = account("origin", 101, SEED);
        whitelist_account!(caller);
        let balance = T::Balance::one();
        let block_num = T::BlockNumber::one();
        PolkadexIdo::<T>::register_round(RawOrigin::Signed(caller.clone()).into(),
                AssetId::POLKADEX,
                balance,
                AssetId::POLKADEX,
                balance,
                T::BlockNumber::zero() ,
                balance,
                balance,
                balance,
                balance,
                <frame_system::Pallet<T>>::block_number() + T::BlockNumber::from(32u32));
        let round_id = <InfoProjectTeam<T>>::get(caller.clone());
    }: _(RawOrigin::Signed(caller.clone()), round_id.clone(), investor_address.clone(), T::Balance::max_value())
    verify {
        ensure!(<WhiteListInvestors<T>>::contains_key(&round_id.clone(), investor_address.clone()), "WhiteListInvestors didn't work");
        assert_last_event::<T>(Event::<T>::InvestorWhitelisted(round_id, investor_address).into());
    }

    participate_in_round {
        let investor_address: T::AccountId = account("origin", 102, SEED);
        set_up::<T>(investor_address.clone());
        whitelist_account!(investor_address);
        PolkadexIdo::<T>::register_investor(RawOrigin::Signed(investor_address.clone()).into());
        assert_eq!(<InfoInvestor<T>>::contains_key(investor_address.clone()), true);
        let caller: T::AccountId = account("origin", 103, SEED);
        whitelist_account!(caller);
        let balance = T::Balance::one();
        let block_num = T::BlockNumber::one();
        PolkadexIdo::<T>::register_round(RawOrigin::Signed(caller.clone()).into(),
                AssetId::POLKADEX,
                balance,
                AssetId::POLKADEX,
                balance,
                T::BlockNumber::zero() ,
                balance,
                balance,
                balance,
                balance,
                <frame_system::Pallet<T>>::block_number() + T::BlockNumber::from(32u32));
        let round_id = <InfoProjectTeam<T>>::get(caller.clone());
        assert_eq!(<InfoProjectTeam<T>>::contains_key(caller.clone()), true);
        assert_eq!(<InfoFundingRound<T>>::contains_key(round_id.clone()), true);
        PolkadexIdo::<T>::whitelist_investor(
            RawOrigin::Signed(caller.clone()).into(),
            round_id.clone(),
            investor_address.clone(),
            T::Balance::from(100u32)
        );
    }: _(RawOrigin::Signed(investor_address.clone()), round_id.clone(), T::Balance::from(1000u32))
    verify {
        ensure!(<InvestorShareInfo<T>>::contains_key(&round_id.clone(), investor_address.clone()), "ParticipatedInRound didn't work");
        assert_last_event::<T>(Event::<T>::ParticipatedInRound(round_id, investor_address).into());
    }

    claim_tokens {
        let investor_address: T::AccountId = account("origin", 104, SEED);
        set_up::<T>(investor_address.clone());
        whitelist_account!(investor_address);
        PolkadexIdo::<T>::register_investor(RawOrigin::Signed(investor_address.clone()).into());
        assert_eq!(<InfoInvestor<T>>::contains_key(investor_address.clone()), true);
        let caller: T::AccountId = account("origin", 105, SEED);
        whitelist_account!(caller);
        let balance = T::Balance::one();
        let block_num = T::BlockNumber::one();
        PolkadexIdo::<T>::register_round(RawOrigin::Signed(caller.clone()).into(),
                AssetId::POLKADEX,
                balance,
                AssetId::POLKADEX,
                balance,
                T::BlockNumber::zero() ,
                balance,
                balance,
                balance,
                balance,
                <frame_system::Pallet<T>>::block_number() + T::BlockNumber::from(32u32));
        let round_id = <InfoProjectTeam<T>>::get(caller.clone());
        assert_eq!(<InfoProjectTeam<T>>::contains_key(caller.clone()), true);
        assert_eq!(<InfoFundingRound<T>>::contains_key(round_id.clone()), true);
        PolkadexIdo::<T>::whitelist_investor(
            RawOrigin::Signed(caller.clone()).into(),
            round_id.clone(),
            investor_address.clone(),
            T::Balance::from(100u32)
        );
        PolkadexIdo::<T>::claim_tokens(
            RawOrigin::Signed(caller.clone()).into(),
            round_id.clone(),
        );
    }: _(RawOrigin::Signed(investor_address.clone()), round_id.clone())
    verify {
        ensure!(<LastClaimBlockInfo<T>>::contains_key(&round_id.clone(), investor_address.clone()), "Claim Token didn't work");
        assert_last_event::<T>(Event::<T>::TokenClaimed(round_id, investor_address).into());
    }

    show_interest_in_round {
        let investor_address: T::AccountId = account("origin", 105, SEED);
        set_up::<T>(investor_address.clone());
        whitelist_account!(investor_address);
        PolkadexIdo::<T>::register_investor(RawOrigin::Signed(investor_address.clone()).into());
        assert_eq!(<InfoInvestor<T>>::contains_key(investor_address.clone()), true);
        let caller: T::AccountId = account("origin", 106, SEED);
        whitelist_account!(caller);
        let balance = T::Balance::one();
        let block_num = T::BlockNumber::one();
        PolkadexIdo::<T>::register_round(RawOrigin::Signed(caller.clone()).into(),
                AssetId::POLKADEX,
                balance,
                AssetId::POLKADEX,
                balance,
                T::BlockNumber::zero() ,
                balance,
                balance,
                balance,
                balance,
                <frame_system::Pallet<T>>::block_number() + T::BlockNumber::from(32u32));
        let round_id = <InfoProjectTeam<T>>::get(caller.clone());
    }: _(RawOrigin::Signed(investor_address.clone()), round_id.clone())
    verify {
        ensure!(<InterestedParticipants<T>>::contains_key(&round_id.clone()), "ShowedInterest didn't work");
        assert_last_event::<T>(Event::<T>::ShowedInterest(round_id, investor_address).into());
    }

    withdraw_raise {
        let investor_address: T::AccountId = account("origin", 106, SEED);
        set_up::<T>(investor_address.clone());
        whitelist_account!(investor_address);
        PolkadexIdo::<T>::register_investor(RawOrigin::Signed(investor_address.clone()).into());
        assert_eq!(<InfoInvestor<T>>::contains_key(investor_address.clone()), true);
        let caller: T::AccountId = account("origin", 107, SEED);
        set_up::<T>(caller.clone());
        whitelist_account!(caller);
        let balance = T::Balance::one();
        let block_num = T::BlockNumber::one();
        PolkadexIdo::<T>::register_round(RawOrigin::Signed(caller.clone()).into(),
                AssetId::POLKADEX,
                balance,
                AssetId::POLKADEX,
                balance,
                T::BlockNumber::zero() ,
                balance,
                balance,
                balance,
                balance,
                <frame_system::Pallet<T>>::block_number() + T::BlockNumber::from(32u32));
        let round_id = <InfoProjectTeam<T>>::get(caller.clone());
    }: _(RawOrigin::Signed(caller.clone()), round_id.clone(), investor_address)
    verify {
        assert_last_event::<T>(Event::<T>::WithdrawRaised(round_id, caller).into());
    }

    withdraw_token {
        let investor_address: T::AccountId = account("origin", 106, SEED);
        set_up::<T>(investor_address.clone());
        whitelist_account!(investor_address);
        PolkadexIdo::<T>::register_investor(RawOrigin::Signed(investor_address.clone()).into());
        assert_eq!(<InfoInvestor<T>>::contains_key(investor_address.clone()), true);
        let caller: T::AccountId = account("origin", 107, SEED);
        set_up::<T>(caller.clone());
        whitelist_account!(caller);
        let balance = T::Balance::one();
        let block_num = T::BlockNumber::one();
        PolkadexIdo::<T>::register_round(RawOrigin::Signed(caller.clone()).into(),
                AssetId::POLKADEX,
                balance,
                AssetId::POLKADEX,
                balance,
                T::BlockNumber::zero() ,
                balance,
                balance,
                balance,
                balance,
                <frame_system::Pallet<T>>::block_number() + T::BlockNumber::from(32u32));
        let round_id = <InfoProjectTeam<T>>::get(caller.clone());
    }: _(RawOrigin::Signed(caller.clone()), round_id.clone(), investor_address)
    verify {
        assert_last_event::<T>(Event::<T>::WithdrawToken(round_id, caller).into());
    }
}

impl_benchmark_test_suite!(
    PolkadexIdo,
    crate::mock::ExtBuilder::default().build(),
    crate::mock::Test,
);<|MERGE_RESOLUTION|>--- conflicted
+++ resolved
@@ -8,19 +8,6 @@
 // the Free Software Foundation, either version 3 of the License, or
 // (at your option) any later version.
 
-<<<<<<< HEAD
-=======
-// This program is distributed in the hope that it will be useful,
-// but WITHOUT ANY WARRANTY; without even the implied warranty of
-// MERCHANTABILITY or FITNESS FOR A PARTICULAR PURPOSE. See the
-// GNU General Public License for more details.
-
-// You should have received a copy of the GNU General Public License
-// along with this program. If not, see <https://www.gnu.org/licenses/>.
-
-//! Benchmarking setup for pallet-template
-
->>>>>>> 510725ce
 use frame_benchmarking::{account, benchmarks, impl_benchmark_test_suite, whitelist_account};
 use frame_support::traits::{EnsureOrigin, Get, UnfilteredDispatchable};
 use frame_system::{self, EventRecord, RawOrigin};
