--- conflicted
+++ resolved
@@ -251,7 +251,6 @@
             })
         }
 
-<<<<<<< HEAD
 		/// Registers a funding round with the amount as the total allocation for this round and vesting period.
 		///
 		/// # Parameters
@@ -266,8 +265,6 @@
 		/// * `operator_commission`: Commission for operrator
 		/// * `token_a_priceper_token_b`: Priceper amount for project token
 		/// * `close_round_block`: Closing block of funding round
-=======
->>>>>>> bb889f7c
         #[weight = 10000]
         pub fn register_round(
             origin,
