--- conflicted
+++ resolved
@@ -311,10 +311,7 @@
             Ok(NegativeImbalance::new(value))
 
         })
-<<<<<<< HEAD
-=======
-
->>>>>>> 619e0985
+
     }
 // TODO look again later
     fn make_free_balance_be(who: &<T as frame_system::Config>::AccountId, balance: Self::Balance) -> SignedImbalance<Self::Balance, Self::PositiveImbalance> {
