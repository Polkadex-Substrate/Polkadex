--- conflicted
+++ resolved
@@ -161,7 +161,7 @@
 	// Simple declaration of the `Pallet` type. It is placeholder we use to implement traits and
 	// method.
 	#[pallet::pallet]
-	#[pallet::generate_store(pub (super) trait Store)]
+	#[pallet::generate_store(pub(super) trait Store)]
 	#[pallet::without_storage_info]
 	pub struct Pallet<T>(_);
 
@@ -271,7 +271,7 @@
 	#[pallet::call]
 	impl<T: Config> Pallet<T> {
 		/// Registers a new account in orderbook
-		#[pallet::weight(< T as Config >::WeightInfo::register_main_account())]
+		#[pallet::weight(<T as Config>::WeightInfo::register_main_account())]
 		pub fn register_main_account(origin: OriginFor<T>, proxy: T::AccountId) -> DispatchResult {
 			let main_account = ensure_signed(origin)?;
 			ensure!(
@@ -294,7 +294,7 @@
 		}
 
 		/// Adds a proxy account to a pre-registered main acocunt
-		#[pallet::weight(< T as Config >::WeightInfo::add_proxy_account())]
+		#[pallet::weight(<T as Config>::WeightInfo::add_proxy_account())]
 		pub fn add_proxy_account(origin: OriginFor<T>, proxy: T::AccountId) -> DispatchResult {
 			let main_account = ensure_signed(origin)?;
 			ensure!(<Accounts<T>>::contains_key(&main_account), Error::<T>::MainAccountNotFound);
@@ -630,21 +630,18 @@
 		}
 
 		/// Deposit Assets to Orderbook
-		#[pallet::weight(< T as Config >::WeightInfo::deposit())]
+		#[pallet::weight(<T as Config>::WeightInfo::deposit())]
 		pub fn deposit(
 			origin: OriginFor<T>,
 			asset: AssetId,
 			amount: BalanceOf<T>,
 		) -> DispatchResult {
 			let user = ensure_signed(origin)?;
-<<<<<<< HEAD
+			ensure!(<AllowlistedToken<T>>::get().contains(&asset), Error::<T>::TokenNotAllowlisted);
 			// Check if account is registered
 			ensure!(<Accounts<T>>::contains_key(&user), Error::<T>::AccountNotRegistered);
 			// TODO: Check if asset is enabled for deposit
 
-=======
-			ensure!(<AllowlistedToken<T>>::get().contains(&asset), Error::<T>::TokenNotAllowlisted);
->>>>>>> 4e1cd554
 			ensure!(amount.saturated_into::<u128>() <= DEPOSIT_MAX, Error::<T>::AmountOverflow);
 			let converted_amount = Decimal::from(amount.saturated_into::<u128>())
 				.checked_div(Decimal::from(UNIT_BALANCE))
@@ -781,24 +778,6 @@
 			// TODO: The caller should be of operational council
 			T::GovernanceOrigin::ensure_origin(origin)?;
 
-<<<<<<< HEAD
-			let fees: Vec<Fees> = <FeesCollected<T>>::get(snapshot_id).iter().cloned().collect();
-			for fee in fees {
-				if let Some(converted_fee) =
-					fee.amount.saturating_mul(Decimal::from(UNIT_BALANCE)).to_u128()
-				{
-					Self::transfer_asset(
-						&Self::get_pallet_account(),
-						&beneficiary,
-						converted_fee.saturated_into(),
-						fee.asset,
-					)?;
-				// TODO: Remove the fees from storage if successful
-				} else {
-					return Err(Error::<T>::FailedToConvertDecimaltoBalance.into())
-				}
-			}
-=======
 			ensure!(
 				<FeesCollected<T>>::mutate(snapshot_id, |internal_vector| {
 					while internal_vector.len() > 0 {
@@ -807,7 +786,7 @@
 								fees.amount.saturating_mul(Decimal::from(UNIT_BALANCE)).to_u128()
 							{
 								if Self::transfer_asset(
-									&Self::get_custodian_account(),
+									&Self::get_pallet_account(),
 									&beneficiary,
 									converted_fee.saturated_into(),
 									fees.asset,
@@ -832,7 +811,6 @@
 				.is_ok(),
 				Error::<T>::FeesNotCollectedFully
 			);
->>>>>>> 4e1cd554
 			Self::deposit_event(Event::FeesClaims { beneficiary, snapshot_id });
 			Ok(())
 		}
@@ -903,7 +881,7 @@
 		}
 
 		/// In order to register itself - enclave must send it's own report to this extrinsic
-		#[pallet::weight(< T as Config >::WeightInfo::register_enclave())]
+		#[pallet::weight(<T as Config>::WeightInfo::register_enclave())]
 		pub fn register_enclave(origin: OriginFor<T>, ias_report: Vec<u8>) -> DispatchResult {
 			let _ = ensure_signed(origin)?;
 
@@ -960,13 +938,8 @@
 
 		/// In order to register itself - enclave account id must be allowlisted and called by
 		/// Governance
-<<<<<<< HEAD
-		#[pallet::weight(< T as Config >::WeightInfo::register_enclave())]
-		pub fn whitelist_enclave(
-=======
 		#[pallet::weight(<T as Config>::WeightInfo::register_enclave())]
 		pub fn allowlist_enclave(
->>>>>>> 4e1cd554
 			origin: OriginFor<T>,
 			enclave_account_id: T::AccountId,
 		) -> DispatchResult {
@@ -1004,7 +977,7 @@
 	/// circumstances that have happened that users, Dapps and/or chain explorers would find
 	/// interesting and otherwise difficult to detect.
 	#[pallet::event]
-	#[pallet::generate_deposit(pub (super) fn deposit_event)]
+	#[pallet::generate_deposit(pub(super) fn deposit_event)]
 	pub enum Event<T: Config> {
 		FeesClaims {
 			beneficiary: T::AccountId,
