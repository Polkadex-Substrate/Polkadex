--- conflicted
+++ resolved
@@ -59,13 +59,6 @@
 	types::{AccountAsset, TradingPair},
 	SnapshotSummary, ValidatorSet, GENESIS_AUTHORITY_SET_ID,
 };
-<<<<<<< HEAD
-//pub use pallet::*;
-use polkadex_primitives::ocex::TradingPairConfig;
-use orderbook_primitives::types::LmpConfig;
-use sp_std::collections::btree_set::BTreeSet;
-=======
->>>>>>> 6eb3045e
 use sp_std::vec::Vec;
 
 #[cfg(test)]
@@ -965,15 +958,6 @@
 
 		#[pallet::call_index(20)]
 		#[pallet::weight(10_000)]
-<<<<<<< HEAD
-		pub fn set_lmp_epoch_config(origin: OriginFor<T>,
-									total_liquidity_mining_rewards: Option<Compact<u128>>,
-									total_trading_rewards: Option<Compact<u128>>,
-									lmp_config: Vec<LmpConfig>,
-									max_accounts_rewarded: Option<u16>,
-									claim_safety_period: Option<u32>,
-
-=======
 		pub fn set_lmp_epoch_config(
 			origin: OriginFor<T>,
 			total_liquidity_mining_rewards: Option<Compact<u128>>,
@@ -981,7 +965,6 @@
 			lmp_config: Vec<LMPMarketConfigWrapper>,
 			max_accounts_rewarded: Option<u16>,
 			claim_safety_period: Option<u32>,
->>>>>>> 6eb3045e
 		) -> DispatchResult {
 			T::GovernanceOrigin::ensure_origin(origin)?;
 			let mut config = if let Some(config) = <ExpectedLMPConfig<T>>::get() {
@@ -998,25 +981,6 @@
 				config.total_trading_rewards = Decimal::from(total_trading_rewards.0).div(unit);
 			}
 			let mut total_percent: u128 = 0u128;
-<<<<<<< HEAD
-			let mut weightage_map = BTreeMap::new();
-			let mut fees_map = BTreeMap::new();
-			let mut volume_map = BTreeMap::new();
-			for market_config in lmp_config {
-				ensure!(
-						<TradingPairs<T>>::get(market_config.trading_pair.base, market_config.trading_pair.quote).is_some(),
-						Error::<T>::TradingPairNotRegistered
-					);
-				total_percent = total_percent.saturating_add(market_config.market_weightage);
-				weightage_map.insert(market_config.trading_pair, Decimal::from(market_config.market_weightage).div(unit));
-				fees_map.insert(market_config.trading_pair, Decimal::from(market_config.min_fees_paid).div(unit));
-				volume_map.insert(market_config.trading_pair, Decimal::from(market_config.min_maker_volume).div(unit));
-			}
-			ensure!(total_percent == UNIT_BALANCE, Error::<T>::InvalidMarketWeightage);
-			config.market_weightage = weightage_map;
-			config.min_fees_paid = fees_map;
-			config.min_maker_volume = volume_map;
-=======
 			for market_config in lmp_config {
 				ensure!(
 					<TradingPairs<T>>::get(
@@ -1040,7 +1004,6 @@
 				);
 			}
 			ensure!(total_percent == UNIT_BALANCE, Error::<T>::InvalidMarketWeightage);
->>>>>>> 6eb3045e
 			if let Some(max_accounts_rewarded) = max_accounts_rewarded {
 				config.max_accounts_rewarded = max_accounts_rewarded;
 			}
