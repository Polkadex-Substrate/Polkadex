--- conflicted
+++ resolved
@@ -237,7 +237,6 @@
 
     // Note remove_proxy doesn't check if given main or proxy is already registered
     pub fn remove_proxy_(main: T::AccountId, proxy: T::AccountId) -> Result<(), Error<T>> {
-<<<<<<< HEAD
         <MainAccounts<T>>::try_mutate(
             main.clone(),
             |ref mut linked_account: &mut LinkedAccount| {
@@ -252,17 +251,6 @@
                 Ok(())
             },
         )
-=======
-        <MainAccounts<T>>::try_mutate(main, |ref mut linked_account: &mut LinkedAccount<T>| {
-            let index = linked_account
-                .proxies
-                .iter()
-                .position(|x| *x == proxy)
-                .unwrap();
-            linked_account.proxies.remove(index);
-            Ok(())
-        })
->>>>>>> e39eb473
     }
 
     pub fn get_account() -> T::AccountId {
