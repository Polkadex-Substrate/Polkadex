--- conflicted
+++ resolved
@@ -803,7 +803,6 @@
 			Ok(())
 		}
 
-<<<<<<< HEAD
 		/// Whitelist Token
 		#[pallet::weight((195_000_000 as Weight).saturating_add(T::DbWeight::get().writes(1 as Weight)))]
 		pub fn whitelist_token(origin: OriginFor<T>, token_add: AssetId) -> DispatchResult {
@@ -825,7 +824,9 @@
 			whitelisted_tokens.remove(&token);
 			<WhitelistedToken<T>>::put(whitelisted_tokens);
 			Self::deposit_event(Event::<T>::WhitelistedTokenRemoved(token));
-=======
+      Ok(())
+     }
+
 		/// In order to register itself - enclave account id must be whitelisted and called by
 		/// Governance
 		#[pallet::weight(<T as Config>::WeightInfo::register_enclave())]
@@ -837,7 +838,6 @@
 			// It will just overwrite if account_id is already whitelisted
 			<WhitelistedEnclaves<T>>::insert(&enclave_account_id, true);
 			Self::deposit_event(Event::EnclaveWhitelisted(enclave_account_id));
->>>>>>> 6b02d1ab
 			Ok(())
 		}
 	}
