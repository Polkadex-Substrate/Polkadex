--- conflicted
+++ resolved
@@ -217,15 +217,12 @@
 		AllowlistedTokenRemoved,
 		/// Trading Pair config value cannot be set to zero
 		TradingPairConfigUnderflow,
-<<<<<<< HEAD
 		/// Exchange is down
 		ExchangeNotOperational,
-=======
 		/// Unable to transfer fee
 		UnableToTransferFee,
 		/// Unable to execute collect fees fully
 		FeesNotCollectedFully,
->>>>>>> 4e1cd554
 	}
 
 	#[pallet::hooks]
@@ -440,6 +437,11 @@
 				qty_step_size.saturated_into::<u128>() <= DEPOSIT_MAX,
 				Error::<T>::AmountOverflow
 			);
+
+			let price_tick_size = Decimal::from(price_tick_size.saturated_into::<u128>())
+				.div(&Decimal::from(UNIT_BALANCE));
+			let qty_step_size = Decimal::from(qty_step_size.saturated_into::<u128>())
+				.div(&Decimal::from(UNIT_BALANCE));
 
 			//enclave will only support min volume of 10^-8
 			//if trading pairs volume falls below it will pass a UnderFlow Error
@@ -567,6 +569,11 @@
 				Error::<T>::AmountOverflow
 			);
 
+			let price_tick_size = Decimal::from(price_tick_size.saturated_into::<u128>())
+				.div(&Decimal::from(UNIT_BALANCE));
+			let qty_step_size = Decimal::from(qty_step_size.saturated_into::<u128>())
+				.div(&Decimal::from(UNIT_BALANCE));
+
 			//enclave will only support min volume of 10^-8
 			//if trading pairs volume falls below it will pass a UnderFlow Error
 			ensure!(
@@ -639,11 +646,8 @@
 			amount: BalanceOf<T>,
 		) -> DispatchResult {
 			let user = ensure_signed(origin)?;
-			// TODO: Check if asset is enabled for deposit
-
 			ensure!(Self::orderbook_operational_state(), Error::<T>::ExchangeNotOperational);
 			ensure!(<AllowlistedToken<T>>::get().contains(&asset), Error::<T>::TokenNotAllowlisted);
-
 			ensure!(amount.saturated_into::<u128>() <= DEPOSIT_MAX, Error::<T>::AmountOverflow);
 			let converted_amount = Decimal::from(amount.saturated_into::<u128>())
 				.checked_div(Decimal::from(UNIT_BALANCE))
