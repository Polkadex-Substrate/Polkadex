// This file is part of Polkadex.

// Copyright (C) 2020-2022 Polkadex oü.
// SPDX-License-Identifier: GPL-3.0-or-later WITH Classpath-exception-2.0

// This program is free software: you can redistribute it and/or modify
// it under the terms of the GNU General Public License as published by
// the Free Software Foundation, either version 3 of the License, or
// (at your option) any later version.

// This program is distributed in the hope that it will be useful,
// but WITHOUT ANY WARRANTY; without even the implied warranty of
// MERCHANTABILITY or FITNESS FOR A PARTICULAR PURPOSE. See the
// GNU General Public License for more details.

// Ensure we're `no_std` when compiling for Wasm.
#![cfg_attr(not(feature = "std"), no_std)]

use frame_support::{
	dispatch::DispatchResult,
	pallet_prelude::Get,
	traits::{fungibles::Mutate, Currency, ExistenceRequirement, OneSessionHandler},
	BoundedVec,
};
use frame_system::{ensure_signed, offchain::SubmitTransaction};
use polkadex_primitives::{assets::AssetId, AccountId, OnChainEventsLimit};
use sp_runtime::traits::Zero;

use pallet_timestamp::{self as timestamp};
use sp_core::H256;
use sp_runtime::traits::{AccountIdConversion, UniqueSaturatedInto};
use sp_std::prelude::*;
// Re-export pallet items so that they can be accessed from the crate namespace.
pub use pallet::*;

// ToDo: Issue 682
// #[cfg(test)]
// mod mock;
//
// #[cfg(test)]
// mod tests;

use orderbook_primitives::{crypto::AuthorityId, SnapshotSummary, ValidatorSet};
// ToDo: Issue 683
// #[cfg(feature = "runtime-benchmarks")]
// use sp_runtime::traits::One;
//
// #[cfg(feature = "runtime-benchmarks")]
// mod benchmarking;
pub mod weights;

pub use weights::*;

/// A type alias for the balance type from this pallet's point of view.
type BalanceOf<T> =
	<<T as Config>::NativeCurrency as Currency<<T as frame_system::Config>::AccountId>>::Balance;

const DEPOSIT_MAX: u128 = 1_000_000_000_000_000_000_000_000_000;
const WITHDRAWAL_MAX: u128 = 1_000_000_000_000_000_000_000_000_000;
const TRADE_OPERATION_MIN_VALUE: u128 = 10000;

// Definition of the pallet logic, to be aggregated at runtime definition through
// `construct_runtime`.
#[allow(clippy::too_many_arguments)]
#[frame_support::pallet]
pub mod pallet {
	use core::fmt::Debug;
	// Import various types used to declare pallet in scope.
	use super::*;
	use bls_primitives::Signature;
	use frame_support::{
		pallet_prelude::*,
		sp_tracing::debug,
		storage::bounded_btree_map::BoundedBTreeMap,
		traits::{
			fungibles::{Create, Inspect, Mutate},
			Currency, ReservableCurrency,
		},
		PalletId,
	};
	use frame_system::{offchain::SendTransactionTypes, pallet_prelude::*};
	use liquidity::LiquidityModifier;
	use orderbook_primitives::{crypto::AuthorityId, SnapshotSummary};
	use polkadex_primitives::{
		assets::AssetId,
		ocex::{AccountInfo, TradingPairConfig},
		snapshot::{EnclaveSnapshot, Fees},
		withdrawal::Withdrawal,
		AssetsLimit, ProxyLimit, SnapshotAccLimit, WithdrawalLimit, UNIT_BALANCE,
	};
	use rust_decimal::{prelude::ToPrimitive, Decimal};
	use sp_core::H256;
	use sp_runtime::{
		traits::{IdentifyAccount, Verify},
		BoundedBTreeSet, SaturatedConversion,
	};
	use sp_std::vec::Vec;

	pub trait OcexWeightInfo {
		fn register_main_account(_b: u32) -> Weight;
		fn add_proxy_account(x: u32) -> Weight;
		fn close_trading_pair(_x: u32) -> Weight;
		fn open_trading_pair(_x: u32) -> Weight;
		fn register_trading_pair(_x: u32) -> Weight;
		fn update_trading_pair(_x: u32) -> Weight;
		fn deposit(_x: u32) -> Weight;
		fn remove_proxy_account(x: u32) -> Weight;
		fn submit_snapshot() -> Weight;
		fn insert_enclave(_x: u32) -> Weight;
		fn collect_fees(_x: u32) -> Weight;
		fn shutdown() -> Weight;
		fn set_exchange_state(_x: u32) -> Weight;
		fn set_balances(_x: u32) -> Weight;
		fn claim_withdraw(_x: u32) -> Weight;
		fn register_enclave(_x: u32) -> Weight;
		fn allowlist_token(_x: u32) -> Weight;
		fn remove_allowlisted_token(_x: u32) -> Weight;
		fn allowlist_enclave(_x: u32) -> Weight;
		fn update_certificate(_x: u32) -> Weight;
	}

	type WithdrawalsMap<T> = BoundedBTreeMap<
		<T as frame_system::Config>::AccountId,
		BoundedVec<Withdrawal<<T as frame_system::Config>::AccountId>, WithdrawalLimit>,
		SnapshotAccLimit,
	>;

	type EnclaveSnapshotType<T> = EnclaveSnapshot<
		<T as frame_system::Config>::AccountId,
		WithdrawalLimit,
		AssetsLimit,
		SnapshotAccLimit,
	>;

	pub struct AllowlistedTokenLimit;
	impl Get<u32> for AllowlistedTokenLimit {
		fn get() -> u32 {
			50 // TODO: Arbitrary value
		}
	}

	#[pallet::validate_unsigned]
	impl<T: Config> frame_support::unsigned::ValidateUnsigned for Pallet<T> {
		type Call = Call<T>;

		fn validate_unsigned(source: TransactionSource, call: &Self::Call) -> TransactionValidity {
			sp_runtime::print("Entering validate unsigned....");
			let valid_tx = |provide| {
				ValidTransaction::with_tag_prefix("orderbook")
					.and_provides([&provide])
					.longevity(3)
					.propagate(true)
					.build()
			};

			let validate_snapshot = |snapshot_summary: &SnapshotSummary| -> TransactionValidity {
				// Verify Nonce/state_change_id
				let last_snapshot_serial_number = <SnapshotNonce<T>>::get();
				if !snapshot_summary.state_change_id.eq(&(last_snapshot_serial_number + 1)) {
					return InvalidTransaction::Custom(10).into()
				}

				// Get authority from active set
				// index is zero because we are signing only with one authority
				// when submitting snapshot
				let auth_idx = match snapshot_summary.signed_auth_indexes().get(0) {
					Some(idx) => *idx,
					None => return InvalidTransaction::BadSigner.into(),
				};
				let authority = match <Authorities<T>>::get().get(auth_idx as usize) {
					Some(auth) => auth,
					None => return InvalidTransaction::Custom(11).into(),
				}
				.clone();

				// Verify Signature
				match snapshot_summary.aggregate_signature {
					None => return InvalidTransaction::Custom(12).into(),
					Some(signature) => {
						// TODO: Ivan to fix this.
						// if !bls_primitives::crypto::bls_ext::verify(
						// 	&authority.into(),
						// 	&snapshot_summary.sign_data(),
						// 	&signature,
						// ) {
						// 	return InvalidTransaction::Custom(13).into()
						// }
					},
				}
				sp_runtime::print("Signature successfull");
				valid_tx(snapshot_summary.clone())
			};
			match call {
				Call::submit_snapshot { summary } => validate_snapshot(summary),
				_ => InvalidTransaction::Call.into(),
			}
		}
	}

	/// Our pallet's configuration trait. All our types and constants go in here. If the
	/// pallet is dependent on specific other pallets, then their configuration traits
	/// should be added to our implied traits list.
	///
	/// `frame_system::Config` should always be included.
	#[pallet::config]
	pub trait Config:
		frame_system::Config + timestamp::Config + SendTransactionTypes<Call<Self>>
	{
		/// The overarching event type.
		type Event: From<Event<Self>> + IsType<<Self as frame_system::Config>::Event>;

		/// Address which holds the customer funds.
		#[pallet::constant]
		type PalletId: Get<PalletId>;

		/// Balances Pallet
		type NativeCurrency: Currency<Self::AccountId> + ReservableCurrency<Self::AccountId>;

		/// Assets Pallet
		type OtherAssets: Mutate<
				<Self as frame_system::Config>::AccountId,
				Balance = BalanceOf<Self>,
				AssetId = u128,
			> + Inspect<<Self as frame_system::Config>::AccountId>
			+ Create<<Self as frame_system::Config>::AccountId>;

		/// Origin that can send orderbook snapshots and withdrawal requests
		type EnclaveOrigin: EnsureOrigin<<Self as frame_system::Config>::Origin>;
		type Public: Clone
			+ PartialEq
			+ IdentifyAccount<AccountId = Self::AccountId>
			+ Debug
			+ parity_scale_codec::Codec
			+ Ord
			+ scale_info::TypeInfo;

		/// A matching `Signature` type.
		type Signature: Verify<Signer = Self::Public>
			+ Clone
			+ PartialEq
			+ Debug
			+ parity_scale_codec::Codec
			+ scale_info::TypeInfo;

		/// Type representing the weight of this pallet
		type WeightInfo: OcexWeightInfo;

		// declared number of milliseconds per day and is used to determine
		// enclave's report validity time.
		// standard 24h in ms = 86_400_000
		type MsPerDay: Get<Self::Moment>;

		/// Governance Origin
		type GovernanceOrigin: EnsureOrigin<<Self as frame_system::Config>::Origin>;
	}

	// Simple declaration of the `Pallet` type. It is placeholder we use to implement traits and
	// method.
	#[pallet::pallet]
	#[pallet::generate_store(pub(super) trait Store)]
	#[pallet::without_storage_info]
	pub struct Pallet<T>(_);

	#[pallet::error]
	pub enum Error<T> {
		/// Unable to convert given balance to internal Decimal data type
		FailedToConvertDecimaltoBalance,
		RegisterationShouldBeSignedByMainAccount,
		/// Caller is not authorized to claim the withdrawal.
		/// Normally, when Sender != main_account.
		SenderNotAuthorizedToWithdraw,
		/// Account is not registered with the exchange
		AccountNotRegistered,
		InvalidWithdrawalIndex,
		/// Amount within withdrawal can not be converted to Decimal
		InvalidWithdrawalAmount,
		/// The trading pair is not currently Operational
		TradingPairIsNotOperational,
		/// the trading pair is currently in operation
		TradingPairIsNotClosed,
		MainAccountAlreadyRegistered,
		SnapshotNonceError,
		EnclaveSignatureVerificationFailed,
		MainAccountNotFound,
		ProxyLimitExceeded,
		TradingPairAlreadyRegistered,
		BothAssetsCannotBeSame,
		TradingPairNotFound,
		/// Provided Report Value is invalid
		InvalidReportValue,
		/// IAS attestation verification failed:
		/// a) certificate[s] outdated;
		/// b) enclave is not properly signed it's report with IAS service;
		RemoteAttestationVerificationFailed,
		/// Sender has not been attested
		SenderIsNotAttestedEnclave,
		/// RA status is insufficient
		InvalidSgxReportStatus,
		/// Storage overflow ocurred
		AmountOverflow,
		///ProxyNotFound
		ProxyNotFound,
		/// MinimumOneProxyRequried
		MinimumOneProxyRequired,
		/// Onchain Events vector is full
		OnchainEventsBoundedVecOverflow,
		/// Overflow of Deposit amount
		DepositOverflow,
		/// Enclave not allowlisted
		EnclaveNotAllowlisted,
		/// Trading Pair is not registed for updating
		TradingPairNotRegistered,
		/// Trading Pair config value cannot be set to zero
		TradingPairConfigCannotBeZero,
		/// Limit reached to add allowlisted token
		AllowlistedTokenLimitReached,
		/// Given token is not allowlisted
		TokenNotAllowlisted,
		/// Given allowlisted token is removed
		AllowlistedTokenRemoved,
		/// Trading Pair config value cannot be set to zero
		TradingPairConfigUnderflow,
		/// Exchange is down
		ExchangeNotOperational,
		/// Unable to transfer fee
		UnableToTransferFee,
		/// Unable to execute collect fees fully
		FeesNotCollectedFully,
		/// Exchange is up
		ExchangeOperational,
		/// Can not write into withdrawal bounded structure
		/// limit reached
		WithdrawalBoundOverflow,
		/// Unable to aggregrate the signature
		InvalidSignatureAggregation,
		/// Unable to get signer index
		SignerIndexNotFound,
		/// Snapshot in invalid state
		InvalidSnapshotState,
	}

	#[pallet::hooks]
	impl<T: Config> Hooks<BlockNumberFor<T>> for Pallet<T> {
		/// What to do at the end of each block.
		///
		/// Clean IngressMessages
		fn on_initialize(_n: T::BlockNumber) -> Weight {
			<IngressMessages<T>>::put(Vec::<
				polkadex_primitives::ingress::IngressMessages<T::AccountId>,
			>::new());

			<OnChainEvents<T>>::put(BoundedVec::<
				polkadex_primitives::ocex::OnChainEvents<T::AccountId>,
				OnChainEventsLimit,
			>::default());

			(1000000 as Weight)
				.saturating_add(T::DbWeight::get().reads(2 as Weight))
				.saturating_add(T::DbWeight::get().writes(2 as Weight))
		}
	}

	#[pallet::call]
	impl<T: Config> Pallet<T> {
		/// Registers a new account in orderbook
		#[pallet::weight(<T as Config>::WeightInfo::register_main_account(1))]
		pub fn register_main_account(origin: OriginFor<T>, proxy: T::AccountId) -> DispatchResult {
			let main_account = ensure_signed(origin)?;
			Self::register_user(main_account, proxy)?;
			Ok(())
		}

		/// Adds a proxy account to a pre-registered main acocunt
		#[pallet::weight(<T as Config>::WeightInfo::add_proxy_account(1))]
		pub fn add_proxy_account(origin: OriginFor<T>, proxy: T::AccountId) -> DispatchResult {
			let main_account = ensure_signed(origin)?;
			ensure!(Self::orderbook_operational_state(), Error::<T>::ExchangeNotOperational);
			ensure!(<Accounts<T>>::contains_key(&main_account), Error::<T>::MainAccountNotFound);
			if let Some(mut account_info) = <Accounts<T>>::get(&main_account) {
				ensure!(
					account_info.add_proxy(proxy.clone()).is_ok(),
					Error::<T>::ProxyLimitExceeded
				);

				<IngressMessages<T>>::mutate(|ingress_messages| {
					ingress_messages.push(polkadex_primitives::ingress::IngressMessages::AddProxy(
						main_account.clone(),
						proxy.clone(),
					));
				});
				<Accounts<T>>::insert(&main_account, account_info);
				Self::deposit_event(Event::MainAccountRegistered { main: main_account, proxy });
			}
			Ok(())
		}

		/// Registers a new trading pair
		#[pallet::weight(<T as Config>::WeightInfo::close_trading_pair(1))]
		pub fn close_trading_pair(
			origin: OriginFor<T>,
			base: AssetId,
			quote: AssetId,
		) -> DispatchResult {
			T::GovernanceOrigin::ensure_origin(origin)?;
			ensure!(Self::orderbook_operational_state(), Error::<T>::ExchangeNotOperational);
			ensure!(base != quote, Error::<T>::BothAssetsCannotBeSame);
			ensure!(<TradingPairs<T>>::contains_key(base, quote), Error::<T>::TradingPairNotFound);
			<TradingPairs<T>>::mutate(base, quote, |value| {
				if let Some(trading_pair) = value {
					trading_pair.operational_status = false;
					<IngressMessages<T>>::mutate(|ingress_messages| {
						ingress_messages.push(
							polkadex_primitives::ingress::IngressMessages::CloseTradingPair(
								trading_pair.clone(),
							),
						);
					});
					Self::deposit_event(Event::ShutdownTradingPair { pair: trading_pair.clone() });
				} else {
					//scope never executed, already ensured if trading pair exits above
				}
			});
			Ok(())
		}

		/// Registers a new trading pair
		#[pallet::weight(<T as Config>::WeightInfo::open_trading_pair(1))]
		pub fn open_trading_pair(
			origin: OriginFor<T>,
			base: AssetId,
			quote: AssetId,
		) -> DispatchResult {
			T::GovernanceOrigin::ensure_origin(origin)?;
			ensure!(Self::orderbook_operational_state(), Error::<T>::ExchangeNotOperational);
			ensure!(base != quote, Error::<T>::BothAssetsCannotBeSame);
			ensure!(<TradingPairs<T>>::contains_key(base, quote), Error::<T>::TradingPairNotFound);
			//update the operational status of the trading pair as true.
			<TradingPairs<T>>::mutate(base, quote, |value| {
				if let Some(trading_pair) = value {
					trading_pair.operational_status = true;
					<IngressMessages<T>>::mutate(|ingress_messages| {
						ingress_messages.push(
							polkadex_primitives::ingress::IngressMessages::OpenTradingPair(
								trading_pair.clone(),
							),
						);
					});
					Self::deposit_event(Event::OpenTradingPair { pair: trading_pair.clone() });
				} else {
					//scope never executed, already ensured if trading pair exits above
				}
			});
			Ok(())
		}

		/// Registers a new trading pair
		#[pallet::weight(<T as Config>::WeightInfo::register_trading_pair(1))]
		pub fn register_trading_pair(
			origin: OriginFor<T>,
			base: AssetId,
			quote: AssetId,
			min_order_price: BalanceOf<T>,
			max_order_price: BalanceOf<T>,
			min_order_qty: BalanceOf<T>,
			max_order_qty: BalanceOf<T>,
			price_tick_size: BalanceOf<T>,
			qty_step_size: BalanceOf<T>,
		) -> DispatchResult {
			T::GovernanceOrigin::ensure_origin(origin)?;
			ensure!(Self::orderbook_operational_state(), Error::<T>::ExchangeNotOperational);

			ensure!(base != quote, Error::<T>::BothAssetsCannotBeSame);
			ensure!(
				!<TradingPairs<T>>::contains_key(base, quote),
				Error::<T>::TradingPairAlreadyRegistered
			);
			ensure!(
				!<TradingPairs<T>>::contains_key(quote, base),
				Error::<T>::TradingPairAlreadyRegistered
			);

			// We need to also check if provided values are not zero
			ensure!(
				min_order_price.saturated_into::<u128>() > 0 &&
					max_order_price.saturated_into::<u128>() > 0 &&
					min_order_qty.saturated_into::<u128>() > 0 &&
					max_order_qty.saturated_into::<u128>() > 0 &&
					price_tick_size.saturated_into::<u128>() > 0 &&
					qty_step_size.saturated_into::<u128>() > 0,
				Error::<T>::TradingPairConfigCannotBeZero
			);

			// We need to check if the provided parameters are not exceeding 10^27 so that there
			// will not be an overflow upon performing calculations
			ensure!(
				min_order_price.saturated_into::<u128>() <= DEPOSIT_MAX,
				Error::<T>::AmountOverflow
			);
			ensure!(
				max_order_price.saturated_into::<u128>() <= DEPOSIT_MAX,
				Error::<T>::AmountOverflow
			);
			ensure!(
				min_order_qty.saturated_into::<u128>() <= DEPOSIT_MAX,
				Error::<T>::AmountOverflow
			);
			ensure!(
				max_order_qty.saturated_into::<u128>() <= DEPOSIT_MAX,
				Error::<T>::AmountOverflow
			);
			ensure!(
				price_tick_size.saturated_into::<u128>() <= DEPOSIT_MAX,
				Error::<T>::AmountOverflow
			);
			ensure!(
				qty_step_size.saturated_into::<u128>() <= DEPOSIT_MAX,
				Error::<T>::AmountOverflow
			);

			//enclave will only support min volume of 10^-8
			//if trading pairs volume falls below it will pass a UnderFlow Error
			ensure!(
				min_order_price.saturated_into::<u128>() > TRADE_OPERATION_MIN_VALUE &&
					min_order_qty.saturated_into::<u128>() > TRADE_OPERATION_MIN_VALUE &&
					min_order_price
						.saturated_into::<u128>()
						.saturating_mul(min_order_qty.saturated_into::<u128>()) >
						TRADE_OPERATION_MIN_VALUE,
				Error::<T>::TradingPairConfigUnderflow
			);

			// TODO: Check if base and quote assets are enabled for deposits
			// Decimal::from() here is infallable as we ensure provided parameters do not exceed
			// Decimal::MAX
			match (
				Decimal::from(min_order_price.saturated_into::<u128>())
					.checked_div(Decimal::from(UNIT_BALANCE)),
				Decimal::from(max_order_price.saturated_into::<u128>())
					.checked_div(Decimal::from(UNIT_BALANCE)),
				Decimal::from(price_tick_size.saturated_into::<u128>())
					.checked_div(Decimal::from(UNIT_BALANCE)),
				Decimal::from(min_order_qty.saturated_into::<u128>())
					.checked_div(Decimal::from(UNIT_BALANCE)),
				Decimal::from(max_order_qty.saturated_into::<u128>())
					.checked_div(Decimal::from(UNIT_BALANCE)),
				Decimal::from(qty_step_size.saturated_into::<u128>())
					.checked_div(Decimal::from(UNIT_BALANCE)),
			) {
				(
					Some(min_price),
					Some(max_price),
					Some(price_tick_size),
					Some(min_qty),
					Some(max_qty),
					Some(qty_step_size),
				) => {
					let trading_pair_info = TradingPairConfig {
						base_asset: base,
						quote_asset: quote,
						min_price,
						max_price,
						price_tick_size,
						min_qty,
						max_qty,
						qty_step_size,
						operational_status: true,
						base_asset_precision: qty_step_size.scale() as u8,
						quote_asset_precision: price_tick_size.scale() as u8,
					};

					<TradingPairs<T>>::insert(base, quote, trading_pair_info.clone());
					<IngressMessages<T>>::mutate(|ingress_messages| {
						ingress_messages.push(
							polkadex_primitives::ingress::IngressMessages::OpenTradingPair(
								trading_pair_info,
							),
						);
					});
					Self::deposit_event(Event::TradingPairRegistered { base, quote });
					Ok(())
				},
				//passing Underflow error if checked_div fails
				_ => Err(Error::<T>::TradingPairConfigUnderflow.into()),
			}
		}

		/// Updates the trading pair config
		#[pallet::weight(<T as Config>::WeightInfo::update_trading_pair(1))]
		pub fn update_trading_pair(
			origin: OriginFor<T>,
			base: AssetId,
			quote: AssetId,
			min_order_price: BalanceOf<T>,
			max_order_price: BalanceOf<T>,
			min_order_qty: BalanceOf<T>,
			max_order_qty: BalanceOf<T>,
			price_tick_size: BalanceOf<T>,
			qty_step_size: BalanceOf<T>,
		) -> DispatchResult {
			T::GovernanceOrigin::ensure_origin(origin)?;
			ensure!(Self::orderbook_operational_state(), Error::<T>::ExchangeNotOperational);
			ensure!(base != quote, Error::<T>::BothAssetsCannotBeSame);
			ensure!(
				<TradingPairs<T>>::contains_key(base, quote),
				Error::<T>::TradingPairNotRegistered
			);
			let is_pair_in_operation = match <TradingPairs<T>>::get(base, quote) {
				Some(config) => config.operational_status,
				None => false,
			};
			ensure!(!is_pair_in_operation, Error::<T>::TradingPairIsNotClosed);
			// We need to also check if provided values are not zero
			ensure!(
				min_order_price.saturated_into::<u128>() > 0 &&
					max_order_price.saturated_into::<u128>() > 0 &&
					min_order_qty.saturated_into::<u128>() > 0 &&
					max_order_qty.saturated_into::<u128>() > 0 &&
					price_tick_size.saturated_into::<u128>() > 0 &&
					qty_step_size.saturated_into::<u128>() > 0,
				Error::<T>::TradingPairConfigCannotBeZero
			);

			// We need to check if the provided parameters are not exceeding 10^27 so that there
			// will not be an overflow upon performing calculations
			ensure!(
				min_order_price.saturated_into::<u128>() <= DEPOSIT_MAX,
				Error::<T>::AmountOverflow
			);
			ensure!(
				max_order_price.saturated_into::<u128>() <= DEPOSIT_MAX,
				Error::<T>::AmountOverflow
			);
			ensure!(
				min_order_qty.saturated_into::<u128>() <= DEPOSIT_MAX,
				Error::<T>::AmountOverflow
			);
			ensure!(
				max_order_qty.saturated_into::<u128>() <= DEPOSIT_MAX,
				Error::<T>::AmountOverflow
			);
			ensure!(
				price_tick_size.saturated_into::<u128>() <= DEPOSIT_MAX,
				Error::<T>::AmountOverflow
			);
			ensure!(
				qty_step_size.saturated_into::<u128>() <= DEPOSIT_MAX,
				Error::<T>::AmountOverflow
			);

			//enclave will only support min volume of 10^-8
			//if trading pairs volume falls below it will pass a UnderFlow Error
			ensure!(
				min_order_price.saturated_into::<u128>() > TRADE_OPERATION_MIN_VALUE &&
					min_order_qty.saturated_into::<u128>() > TRADE_OPERATION_MIN_VALUE &&
					min_order_price
						.saturated_into::<u128>()
						.saturating_mul(min_order_qty.saturated_into::<u128>()) >
						TRADE_OPERATION_MIN_VALUE,
				Error::<T>::TradingPairConfigUnderflow
			);

			match (
				Decimal::from(min_order_price.saturated_into::<u128>())
					.checked_div(Decimal::from(UNIT_BALANCE)),
				Decimal::from(max_order_price.saturated_into::<u128>())
					.checked_div(Decimal::from(UNIT_BALANCE)),
				Decimal::from(price_tick_size.saturated_into::<u128>())
					.checked_div(Decimal::from(UNIT_BALANCE)),
				Decimal::from(min_order_qty.saturated_into::<u128>())
					.checked_div(Decimal::from(UNIT_BALANCE)),
				Decimal::from(max_order_qty.saturated_into::<u128>())
					.checked_div(Decimal::from(UNIT_BALANCE)),
				Decimal::from(qty_step_size.saturated_into::<u128>())
					.checked_div(Decimal::from(UNIT_BALANCE)),
			) {
				(
					Some(min_price),
					Some(max_price),
					Some(price_tick_size),
					Some(min_qty),
					Some(max_qty),
					Some(qty_step_size),
				) => {
					let trading_pair_info = TradingPairConfig {
						base_asset: base,
						quote_asset: quote,
						min_price,
						max_price,
						price_tick_size,
						min_qty,
						max_qty,
						qty_step_size,
						operational_status: true,
						base_asset_precision: price_tick_size.scale() as u8, /* scale() can never be                                                    * greater u8::MAX */
						quote_asset_precision: qty_step_size.scale() as u8, /* scale() can never be                                                    * greater than u8::MAX */
					};

					<TradingPairs<T>>::insert(base, quote, trading_pair_info.clone());
					<IngressMessages<T>>::mutate(|ingress_messages| {
						ingress_messages.push(
							polkadex_primitives::ingress::IngressMessages::UpdateTradingPair(
								trading_pair_info,
							),
						);
					});
					Self::deposit_event(Event::TradingPairUpdated { base, quote });

					Ok(())
				},
				_ => Err(Error::<T>::TradingPairConfigUnderflow.into()),
			}
		}

		/// Deposit Assets to Orderbook
		#[pallet::weight(<T as Config>::WeightInfo::deposit(1))]
		pub fn deposit(
			origin: OriginFor<T>,
			asset: AssetId,
			amount: BalanceOf<T>,
		) -> DispatchResult {
			let user = ensure_signed(origin)?;
			Self::do_deposit(user, asset, amount)?;
			Ok(())
		}

		/// Removes a proxy account from pre-registered main account
		#[pallet::weight(<T as Config>::WeightInfo::remove_proxy_account(1))]
		pub fn remove_proxy_account(origin: OriginFor<T>, proxy: T::AccountId) -> DispatchResult {
			let main_account = ensure_signed(origin)?;
			ensure!(Self::orderbook_operational_state(), Error::<T>::ExchangeNotOperational);
			ensure!(<Accounts<T>>::contains_key(&main_account), Error::<T>::MainAccountNotFound);
			<Accounts<T>>::try_mutate(&main_account, |account_info| {
				if let Some(account_info) = account_info {
					ensure!(account_info.proxies.len() > 1, Error::<T>::MinimumOneProxyRequired);
					let proxy_positon = account_info
						.proxies
						.iter()
						.position(|account| *account == proxy)
						.ok_or(Error::<T>::ProxyNotFound)?;
					account_info.proxies.remove(proxy_positon);
					<IngressMessages<T>>::mutate(|ingress_messages| {
						ingress_messages.push(
							polkadex_primitives::ingress::IngressMessages::RemoveProxy(
								main_account.clone(),
								proxy.clone(),
							),
						);
					});
				}
				Self::deposit_event(Event::ProxyRemoved { main: main_account.clone(), proxy });
				Ok(())
			})
		}

		//TODO: Benchmark set_snapshot
		#[pallet::weight(<T as Config>::WeightInfo::submit_snapshot())]
		pub fn set_snapshot(origin: OriginFor<T>, new_snapshot_id: u64) -> DispatchResult {
			T::GovernanceOrigin::ensure_origin(origin)?;
			<SnapshotNonce<T>>::put(new_snapshot_id);
			Ok(())
		}

		// TODO: Benchmark change_pending_withdrawal_limit (Issue number 683)
		/// The extrinsic will be used to change pending withdrawals limit
		///
		/// # Parameters
		/// * `origin`: Orderbook governance
		/// * `new_pending_withdrawals_limit`: The new pending withdrawals limit governance
		/// wants to set.
		#[pallet::weight(<T as Config>::WeightInfo::submit_snapshot())]
		pub fn change_pending_withdrawal_limit(
			origin: OriginFor<T>,
			new_pending_withdrawals_limit: u64,
		) -> DispatchResult {
			T::GovernanceOrigin::ensure_origin(origin)?;
			<PendingWithdrawalsAllowedPerSnapshot<T>>::put(new_pending_withdrawals_limit);
			Ok(())
		}

		// TODO: Benchmark change_snapshot_interval_block (Issue number 683)
		/// The extrinsic will be used to change snapshot interval based on block number
		///
		/// # Parameters
		/// * `origin`: Orderbook governance
		/// * `new_snapshot_interval_block`: The new block interval at which snapshot should  be
		/// generated.
		#[pallet::weight(<T as Config>::WeightInfo::submit_snapshot())]
		pub fn change_snapshot_interval_block(
			origin: OriginFor<T>,
			new_snapshot_interval_block: T::BlockNumber,
		) -> DispatchResult {
			T::GovernanceOrigin::ensure_origin(origin)?;
			<SnapshotIntervalBlock<T>>::put(new_snapshot_interval_block);
			Ok(())
		}

		/// Withdraws Fees Collected
		///
		/// params:  snapshot_number: u32
		#[pallet::weight(<T as Config>::WeightInfo::collect_fees(1))]
		pub fn collect_fees(
			origin: OriginFor<T>,
			snapshot_id: u32,
			beneficiary: T::AccountId,
		) -> DispatchResult {
			// TODO: The caller should be of operational council
			T::GovernanceOrigin::ensure_origin(origin)?;

			ensure!(
				<FeesCollected<T>>::mutate(snapshot_id, |internal_vector| {
					while internal_vector.len() > 0 {
						if let Some(fees) = internal_vector.pop() {
							if let Some(converted_fee) =
								fees.amount.saturating_mul(Decimal::from(UNIT_BALANCE)).to_u128()
							{
								if Self::transfer_asset(
									&Self::get_pallet_account(),
									&beneficiary,
									converted_fee.saturated_into(),
									fees.asset,
								)
								.is_err()
								{
									// Push it back inside the internal vector
									// The above function call will only fail if the beneficiary has
									// balance below existential deposit requirements
									internal_vector.try_push(fees).unwrap_or_default();
									return Err(Error::<T>::UnableToTransferFee)
								}
							} else {
								// Push it back inside the internal vector
								internal_vector.try_push(fees).unwrap_or_default();
								return Err(Error::<T>::FailedToConvertDecimaltoBalance)
							}
						}
					}
					Ok(())
				})
				.is_ok(),
				Error::<T>::FeesNotCollectedFully
			);
			Self::deposit_event(Event::FeesClaims { beneficiary, snapshot_id });
			Ok(())
		}

		/// Extrinsic used to shutdown the orderbook
		#[pallet::weight(<T as Config>::WeightInfo::shutdown())]
		pub fn shutdown(origin: OriginFor<T>) -> DispatchResult {
			T::GovernanceOrigin::ensure_origin(origin)?;
			<ExchangeState<T>>::put(false);
			<IngressMessages<T>>::mutate(|ingress_messages| {
				ingress_messages.push(polkadex_primitives::ingress::IngressMessages::Shutdown);
			});
			Ok(())
		}

		///This extrinsic will pause/resume the exchange according to flag
		/// If flag is set to false it will stop the exchange
		/// If flag is set to true it will resume the exchange
		#[pallet::weight(<T as Config>::WeightInfo::set_exchange_state(1))]
		pub fn set_exchange_state(origin: OriginFor<T>, state: bool) -> DispatchResult {
			T::GovernanceOrigin::ensure_origin(origin)?;
			<ExchangeState<T>>::put(state);

			//SetExchangeState Ingress message store in queue
			<IngressMessages<T>>::mutate(|ingress_messages| {
				ingress_messages
					.push(polkadex_primitives::ingress::IngressMessages::SetExchangeState(state))
			});

			Self::deposit_event(Event::ExchangeStateUpdated(state));
			Ok(())
		}

		/// Sends the changes required in balances for list of users with a particular asset
		#[pallet::weight(<T as Config>::WeightInfo::set_balances(change_in_balances.len().saturated_into()))]
		pub fn set_balances(
			origin: OriginFor<T>,
			change_in_balances: BoundedVec<
				polkadex_primitives::ingress::HandleBalance<T::AccountId>,
				polkadex_primitives::ingress::HandleBalanceLimit,
			>,
		) -> DispatchResult {
			// Check if governance called the extrinsic
			T::GovernanceOrigin::ensure_origin(origin)?;

			// Check if exchange is pause
			ensure!(!Self::orderbook_operational_state(), Error::<T>::ExchangeOperational);

			//Pass the vec as ingress message
			<IngressMessages<T>>::mutate(|ingress_messages| {
				ingress_messages.push(
					polkadex_primitives::ingress::IngressMessages::SetFreeReserveBalanceForAccounts(
						change_in_balances,
					),
				);
			});
			Ok(())
		}

		/// Withdraws user balance
		///
		/// params: snapshot_number: u32
		/// account: AccountId
		#[pallet::weight(<T as Config>::WeightInfo::claim_withdraw(1))]
		pub fn claim_withdraw(
			origin: OriginFor<T>,
			snapshot_id: u32,
			account: T::AccountId,
		) -> DispatchResultWithPostInfo {
			// Anyone can claim the withdrawal for any user
			// This is to build services that can enable free withdrawals similar to CEXes.
			let _ = ensure_signed(origin)?;
			// This vector will keep track of withdrawals processed already
			let mut processed_withdrawals = vec![];
			let mut failed_withdrawals = vec![];
			ensure!(
				<Withdrawals<T>>::contains_key(snapshot_id),
				Error::<T>::InvalidWithdrawalIndex
			);
			// This entire block of code is put inside ensure as some of the nested functions will
			// return Err
			<Withdrawals<T>>::mutate(snapshot_id, |btree_map| {
				// Get mutable reference to the withdrawals vector
				if let Some(withdrawal_vector) = btree_map.get_mut(&account) {
					while withdrawal_vector.len() > 0 {
						// Perform pop operation to ensure we do not leave any withdrawal left
						// for a double spend
						if let Some(withdrawal) = withdrawal_vector.pop() {
							if let Some(converted_withdrawal) = withdrawal
								.amount
								.saturating_mul(Decimal::from(UNIT_BALANCE))
								.to_u128()
							{
								if Self::transfer_asset(
									&Self::get_pallet_account(),
									&withdrawal.main_account,
									converted_withdrawal.saturated_into(),
									withdrawal.asset,
								)
								.is_ok()
								{
									processed_withdrawals.push(withdrawal.to_owned());
								} else {
									// Storing the failed withdrawals back into the storage item
									failed_withdrawals.push(withdrawal.to_owned());
									Self::deposit_event(Event::WithdrawalFailed(
										withdrawal.to_owned(),
									));
								}
							} else {
								return Err(Error::<T>::InvalidWithdrawalAmount)
							}
						}
					}
					// Not removing key from BtreeMap so that failed withdrawals can still be
					// tracked
					btree_map
						.try_insert(
							account.clone(),
							failed_withdrawals
								.try_into()
								.map_err(|_| Error::<T>::WithdrawalBoundOverflow)?,
						)
						.map_err(|_| Error::<T>::WithdrawalBoundOverflow)?;
					Ok(())
				} else {
					// This allows us to ensure we do not have someone with an invalid account
					Err(Error::<T>::InvalidWithdrawalIndex)
				}
			})?;
			if !processed_withdrawals.is_empty() {
				Self::deposit_event(Event::WithdrawalClaimed {
					main: account.clone(),
					withdrawals: processed_withdrawals.clone(),
				});
				<OnChainEvents<T>>::mutate(|onchain_events| {
					onchain_events
						.try_push(
							polkadex_primitives::ocex::OnChainEvents::OrderBookWithdrawalClaimed(
								snapshot_id,
								account.clone(),
								processed_withdrawals
									.clone()
									.try_into()
									.map_err(|_| Error::<T>::WithdrawalBoundOverflow)?,
							),
						)
						.map_err(|_| Error::<T>::WithdrawalBoundOverflow)?;
					Ok::<(), Error<T>>(())
				})?;
				Ok(Pays::No.into())
			} else {
				// If someone withdraws nothing successfully - should pay for such transaction
				Ok(Pays::Yes.into())
			}
		}

		/// Allowlist Token
		#[pallet::weight(<T as Config>::WeightInfo::allowlist_token(1))]
		pub fn allowlist_token(origin: OriginFor<T>, token: AssetId) -> DispatchResult {
			T::GovernanceOrigin::ensure_origin(origin)?;
			let mut allowlisted_tokens = <AllowlistedToken<T>>::get();
			allowlisted_tokens
				.try_insert(token)
				.map_err(|_| Error::<T>::AllowlistedTokenLimitReached)?;
			<AllowlistedToken<T>>::put(allowlisted_tokens);
			Self::deposit_event(Event::<T>::TokenAllowlisted(token));
			Ok(())
		}

		/// Remove Allowlisted Token
		#[pallet::weight(<T as Config>::WeightInfo::remove_allowlisted_token(1))]
		pub fn remove_allowlisted_token(origin: OriginFor<T>, token: AssetId) -> DispatchResult {
			T::GovernanceOrigin::ensure_origin(origin)?;
			let mut allowlisted_tokens = <AllowlistedToken<T>>::get();
			allowlisted_tokens.remove(&token);
			<AllowlistedToken<T>>::put(allowlisted_tokens);
			Self::deposit_event(Event::<T>::AllowlistedTokenRemoved(token));
			Ok(())
		}

		/// Submit Snapshot Summary
		#[pallet::weight(10000)]
		pub fn submit_snapshot(origin: OriginFor<T>, summary: SnapshotSummary) -> DispatchResult {
			ensure_none(origin)?;
			let last_snapshot_serial_number = <SnapshotNonce<T>>::get();
			ensure!(
				summary.state_change_id.eq(&(last_snapshot_serial_number + 1)),
				Error::<T>::SnapshotNonceError
			);
			let summary_hash = H256::from_slice(&summary.sign_data());
			let working_summary =
				match <UnprocessedSnapshots<T>>::get(summary.snapshot_id, summary_hash) {
					None => summary,
					Some(mut stored_summary) => {
						if let Some(signature) = summary.aggregate_signature {
							// Aggregrate the signature
							if let Err(_) = stored_summary.add_signature(signature) {
								return Err(Error::<T>::InvalidSignatureAggregation.into())
							}
							// update the bitfield
							let auth_index = match summary.signed_auth_indexes().get(0) {
								Some(index) => *index,
								None => return Err(Error::<T>::SignerIndexNotFound.into()),
							};
							stored_summary.add_auth_index(auth_index);
							stored_summary
						} else {
							return Err(Error::<T>::InvalidSnapshotState.into())
						}
					},
				};
			// Check if we have enough signatures
			let total_validators = <Authorities<T>>::get().len();
			if working_summary.signed_auth_indexes().len() >=
				total_validators.saturating_mul(2).saturating_div(3)
			{
				// TODO: Do we need to verify aggregrate signature once more???
				// Remove all the unprocessed snapshots with prefix snapshot_id
				let mut result = <UnprocessedSnapshots<T>>::clear_prefix(
					working_summary.snapshot_id,
					total_validators as u32,
					None,
				);
				while result.maybe_cursor.is_some() {
					result = <UnprocessedSnapshots<T>>::clear_prefix(
						working_summary.snapshot_id,
						total_validators as u32,
						Some(result.maybe_cursor.unwrap().as_ref()),
					);
				}
				// Update the snapshot nonce and move the summary to snapshots storage
				<SnapshotNonce<T>>::put(working_summary.snapshot_id);
				<Snapshots<T>>::insert(working_summary.snapshot_id, working_summary);
				// Clear PendingSnapshotFromPreviousSet storage if its present
				// because we are accepted this snapshot as there are not pending snapshots
				<PendingSnapshotFromPreviousSet<T>>::kill();
			}
			Ok(())
		}
	}

	impl<T: Config> LiquidityModifier for Pallet<T> {
		type AssetId = AssetId;
		type AccountId = T::AccountId;

		fn on_deposit(
			account: Self::AccountId,
			asset: Self::AssetId,
			balance: u128,
		) -> DispatchResult {
			Self::do_deposit(account, asset, balance.saturated_into())?;
			Ok(())
		}
		fn on_withdraw(
			account: Self::AccountId,
			proxy_account: Self::AccountId,
			asset: Self::AssetId,
			balance: u128,
			do_force_withdraw: bool,
		) -> DispatchResult {
			Self::withdrawal_from_orderbook(
				account,
				proxy_account,
				asset,
				balance.saturated_into(),
				do_force_withdraw,
			)?;
			Ok(())
		}
		fn on_register(main_account: Self::AccountId, proxy: Self::AccountId) -> DispatchResult {
			Self::register_user(main_account, proxy)?;
			Ok(())
		}

		#[cfg(feature = "runtime-benchmarks")]
		fn set_exchange_state_to_true() -> DispatchResult {
			<ExchangeState<T>>::put(true);
			Ok(())
		}

		#[cfg(feature = "runtime-benchmarks")]
		fn allowlist_and_create_token(account: Self::AccountId, token: u128) -> DispatchResult {
			let asset: AssetId = AssetId::asset(token);
			let mut allowlisted_tokens = <AllowlistedToken<T>>::get();
			allowlisted_tokens
				.try_insert(asset)
				.map_err(|_| Error::<T>::AllowlistedTokenLimitReached)?;
			<AllowlistedToken<T>>::put(allowlisted_tokens);
			let amount = BalanceOf::<T>::decode(&mut &(u128::MAX).to_le_bytes()[..])
				.map_err(|_| Error::<T>::FailedToConvertDecimaltoBalance)?;
			//create asset and mint into it.
			T::OtherAssets::create(
				token,
				Self::get_pallet_account(),
				true,
				BalanceOf::<T>::one().unique_saturated_into(),
			)?;
			T::OtherAssets::mint_into(token, &account.clone(), amount)?;
			Ok(())
		}
	}

	impl<T: Config> Pallet<T> {
		pub fn do_deposit(
			user: T::AccountId,
			asset: AssetId,
			amount: BalanceOf<T>,
		) -> DispatchResult {
			ensure!(Self::orderbook_operational_state(), Error::<T>::ExchangeNotOperational);
			ensure!(<AllowlistedToken<T>>::get().contains(&asset), Error::<T>::TokenNotAllowlisted);
			// Check if account is registered
			ensure!(<Accounts<T>>::contains_key(&user), Error::<T>::AccountNotRegistered);
			ensure!(amount.saturated_into::<u128>() <= DEPOSIT_MAX, Error::<T>::AmountOverflow);
			let converted_amount = Decimal::from(amount.saturated_into::<u128>())
				.checked_div(Decimal::from(UNIT_BALANCE))
				.ok_or(Error::<T>::FailedToConvertDecimaltoBalance)?;

			Self::transfer_asset(&user, &Self::get_pallet_account(), amount, asset)?;
			// Get Storage Map Value
			if let Some(expected_total_amount) =
				converted_amount.checked_add(Self::total_assets(asset))
			{
				<TotalAssets<T>>::insert(asset, expected_total_amount);
			} else {
				return Err(Error::<T>::AmountOverflow.into())
			}

			<IngressMessages<T>>::mutate(|ingress_messages| {
				ingress_messages.push(polkadex_primitives::ingress::IngressMessages::Deposit(
					user.clone(),
					asset,
					converted_amount,
				));
			});
			Self::deposit_event(Event::DepositSuccessful { user, asset, amount });
			Ok(())
		}

		pub fn register_user(main_account: T::AccountId, proxy: T::AccountId) -> DispatchResult {
			ensure!(Self::orderbook_operational_state(), Error::<T>::ExchangeNotOperational);
			ensure!(
				!<Accounts<T>>::contains_key(&main_account),
				Error::<T>::MainAccountAlreadyRegistered
			);

			let mut account_info = AccountInfo::new(main_account.clone());
			ensure!(account_info.add_proxy(proxy.clone()).is_ok(), Error::<T>::ProxyLimitExceeded);
			<Accounts<T>>::insert(&main_account, account_info);

			<IngressMessages<T>>::mutate(|ingress_messages| {
				ingress_messages.push(polkadex_primitives::ingress::IngressMessages::RegisterUser(
					main_account.clone(),
					proxy.clone(),
				));
			});
			Self::deposit_event(Event::MainAccountRegistered { main: main_account, proxy });
			Ok(())
		}

		pub fn withdrawal_from_orderbook(
			user: T::AccountId,
			proxy_account: T::AccountId,
			asset: AssetId,
			amount: BalanceOf<T>,
			do_force_withdraw: bool,
		) -> DispatchResult {
			ensure!(Self::orderbook_operational_state(), Error::<T>::ExchangeNotOperational);
			ensure!(<AllowlistedToken<T>>::get().contains(&asset), Error::<T>::TokenNotAllowlisted);
			// Check if account is registered
			ensure!(<Accounts<T>>::contains_key(&user), Error::<T>::AccountNotRegistered);
			ensure!(amount.saturated_into::<u128>() <= WITHDRAWAL_MAX, Error::<T>::AmountOverflow);
			let converted_amount = Decimal::from(amount.saturated_into::<u128>())
				.checked_div(Decimal::from(UNIT_BALANCE))
				.ok_or(Error::<T>::FailedToConvertDecimaltoBalance)?;
			<IngressMessages<T>>::mutate(|ingress_messages| {
				ingress_messages.push(
					polkadex_primitives::ingress::IngressMessages::DirectWithdrawal(
						proxy_account,
						asset,
						converted_amount,
						do_force_withdraw,
					),
				);
			});
			Self::deposit_event(Event::WithdrawFromOrderbook(user, asset, amount));
			Ok(())
		}
	}

	/// Events are a simple means of reporting specific conditions and
	/// circumstances that have happened that users, Dapps and/or chain explorers would find
	/// interesting and otherwise difficult to detect.
	#[pallet::event]
	#[pallet::generate_deposit(pub(super) fn deposit_event)]
	pub enum Event<T: Config> {
		FeesClaims {
			beneficiary: T::AccountId,
			snapshot_id: u32,
		},
		MainAccountRegistered {
			main: T::AccountId,
			proxy: T::AccountId,
		},
		TradingPairRegistered {
			base: AssetId,
			quote: AssetId,
		},
		TradingPairUpdated {
			base: AssetId,
			quote: AssetId,
		},
		DepositSuccessful {
			user: T::AccountId,
			asset: AssetId,
			amount: BalanceOf<T>,
		},
		ShutdownTradingPair {
			pair: TradingPairConfig,
		},
		OpenTradingPair {
			pair: TradingPairConfig,
		},
		EnclaveRegistered(T::AccountId),
		EnclaveAllowlisted(T::AccountId),
		EnclaveCleanup(Vec<T::AccountId>),
		TradingPairIsNotOperational,
		WithdrawalClaimed {
			main: T::AccountId,
			withdrawals: Vec<Withdrawal<T::AccountId>>,
		},
		NewProxyAdded {
			main: T::AccountId,
			proxy: T::AccountId,
		},
		ProxyRemoved {
			main: T::AccountId,
			proxy: T::AccountId,
		},
		/// TokenAllowlisted
		TokenAllowlisted(AssetId),
		/// AllowlistedTokenRemoved
		AllowlistedTokenRemoved(AssetId),
		/// Withdrawal failed
		WithdrawalFailed(Withdrawal<T::AccountId>),
		/// Exchange state has been updated
		ExchangeStateUpdated(bool),
		/// Withdraw Assets from Orderbook
		WithdrawFromOrderbook(T::AccountId, AssetId, BalanceOf<T>),
	}

	///Allowlisted tokens
	#[pallet::storage]
	#[pallet::getter(fn get_allowlisted_token)]
	pub(super) type AllowlistedToken<T: Config> =
		StorageValue<_, BoundedBTreeSet<AssetId, AllowlistedTokenLimit>, ValueQuery>;

	// A map that has enumerable entries.
	#[pallet::storage]
	#[pallet::getter(fn accounts)]
	pub(super) type Accounts<T: Config> = StorageMap<
		_,
		Blake2_128Concat,
		T::AccountId,
		AccountInfo<T::AccountId, ProxyLimit>,
		OptionQuery,
	>;

	// Trading pairs registered as Base, Quote => TradingPairInfo
	#[pallet::storage]
	#[pallet::getter(fn trading_pairs)]
	pub(super) type TradingPairs<T: Config> = StorageDoubleMap<
		_,
		Blake2_128Concat,
		AssetId,
		Blake2_128Concat,
		AssetId,
		TradingPairConfig,
		OptionQuery,
	>;

	// Unprocessed Snapshots storage ( snapshot id, summary_hash ) => SnapshotSummary
	#[pallet::storage]
	#[pallet::getter(fn unprocessed_snapshots)]
	pub(super) type UnprocessedSnapshots<T: Config> =
		StorageDoubleMap<_, Blake2_128Concat, u64, Identity, H256, SnapshotSummary, OptionQuery>;

	// Snapshots Storage
	#[pallet::storage]
	#[pallet::getter(fn snapshots)]
	pub(super) type Snapshots<T: Config> =
		StorageMap<_, Blake2_128Concat, u64, SnapshotSummary, ValueQuery>;

	// Snapshots Nonce
	#[pallet::storage]
	#[pallet::getter(fn snapshot_nonce)]
	pub(super) type SnapshotNonce<T: Config> = StorageValue<_, u64, ValueQuery>;

	// Snapshot will be produced after snapshot interval block
	#[pallet::storage]
	#[pallet::getter(fn snapshot_interval_block)]
	pub(super) type SnapshotIntervalBlock<T: Config> = StorageValue<_, T::BlockNumber, ValueQuery>;

	// Snapshot will be produced after reaching pending withdrawals limit
	#[pallet::storage]
	#[pallet::getter(fn pending_withdrawals_allowed_per_snapshot)]
	pub(super) type PendingWithdrawalsAllowedPerSnapshot<T: Config> =
		StorageValue<_, u64, ValueQuery>;

	// Exchange Operation State
	#[pallet::storage]
	#[pallet::getter(fn orderbook_operational_state)]
	pub(super) type ExchangeState<T: Config> = StorageValue<_, bool, ValueQuery>;

	// Unprocessed Snapshot from Previous set
	#[pallet::storage]
	#[pallet::getter(fn pending_snapshot_from_prev_set)]
	pub(super) type PendingSnapshotFromPreviousSet<T: Config> = StorageValue<_, u64, OptionQuery>;

	// Fees collected
	#[pallet::storage]
	#[pallet::getter(fn fees_collected)]
	pub(super) type FeesCollected<T: Config> =
		StorageMap<_, Blake2_128Concat, u32, BoundedVec<Fees, AssetsLimit>, ValueQuery>;

	// Withdrawals mapped by their trading pairs and snapshot numbers
	#[pallet::storage]
	#[pallet::getter(fn withdrawals)]
	pub(super) type Withdrawals<T: Config> =
		StorageMap<_, Blake2_128Concat, u32, WithdrawalsMap<T>, ValueQuery>;

	// Queue for enclave ingress messages
	#[pallet::storage]
	#[pallet::getter(fn ingress_messages)]
	pub(super) type IngressMessages<T: Config> = StorageValue<
		_,
		Vec<polkadex_primitives::ingress::IngressMessages<T::AccountId>>,
		ValueQuery,
	>;

	// Queue for onchain events
	#[pallet::storage]
	#[pallet::getter(fn onchain_events)]
	pub(super) type OnChainEvents<T: Config> = StorageValue<
		_,
		BoundedVec<polkadex_primitives::ocex::OnChainEvents<T::AccountId>, OnChainEventsLimit>,
		ValueQuery,
	>;

	// Total Assets present in orderbook
	#[pallet::storage]
	#[pallet::getter(fn total_assets)]
	pub(super) type TotalAssets<T: Config> =
		StorageMap<_, Blake2_128Concat, AssetId, Decimal, ValueQuery>;

	#[pallet::storage]
	#[pallet::getter(fn get_authorities)]
	pub(super) type Authorities<T: Config> =
		StorageValue<_, BoundedVec<AuthorityId, OnChainEventsLimit>, ValueQuery>;

	#[pallet::storage]
	#[pallet::getter(fn get_next_authorities)]
	pub(super) type NextAuthorities<T: Config> =
		StorageValue<_, BoundedVec<AuthorityId, OnChainEventsLimit>, ValueQuery>;
}

// The main implementation block for the pallet. Functions here fall into three broad
// categories:
// - Public interface. These are functions that are `pub` and generally fall into inspector
// functions that do not write to storage and operation functions that do.
// - Private functions. These are your usual private utilities unavailable to other pallets.
impl<T: Config + frame_system::offchain::SendTransactionTypes<Call<T>>> Pallet<T> {
	pub fn validator_set() -> ValidatorSet<AuthorityId> {
		ValidatorSet { validators: <Authorities<T>>::get().into_inner() }
	}

	pub fn get_ingress_messages() -> Vec<polkadex_primitives::ingress::IngressMessages<T::AccountId>>
	{
		<IngressMessages<T>>::get()
	}

	pub fn submit_snapshot_api(summary: SnapshotSummary) -> Result<(), ()> {
		let call = Call::<T>::submit_snapshot { summary };
		SubmitTransaction::<T, Call<T>>::submit_unsigned_transaction(call.into())
	}

	pub fn get_latest_snapshot() -> SnapshotSummary {
		let last_nonce = <SnapshotNonce<T>>::get();
		<Snapshots<T>>::get(last_nonce)
	}

	pub fn get_snapshot_by_id(nonce: u64) -> Option<SnapshotSummary> {
		let summary = <Snapshots<T>>::get(nonce);

		if summary == SnapshotSummary::default() {
			None
		} else {
			Some(summary)
		}
	}

	pub fn pending_snapshot() -> Option<u64> {
		<PendingSnapshotFromPreviousSet<T>>::get()
	}

	// Returns all main accounts and corresponding proxies for it at this point in time
	pub fn get_all_accounts_and_proxies() -> Vec<(T::AccountId, Vec<T::AccountId>)> {
		<Accounts<T>>::iter()
			.map(|(main, info)| (main, info.proxies.to_vec()))
			.collect::<Vec<(T::AccountId, Vec<T::AccountId>)>>()
	}

<<<<<<< HEAD
	// Returns allowlisted asset id's
	pub fn get_allowlisted_assets() -> Vec<AssetId> {
		<AllowlistedToken<T>>::get()
			.iter()
			.map(|asset_id| (asset_id.clone()))
			.collect::<Vec<AssetId>>()
=======
	pub fn get_snapshot_generation_intervals() -> (u64, T::BlockNumber) {
		let pending_withdrawals_interval = <PendingWithdrawalsAllowedPerSnapshot<T>>::get();
		let block_interval = <SnapshotIntervalBlock<T>>::get();
		(pending_withdrawals_interval, block_interval)
>>>>>>> e676d42d
	}

	/// Returns the AccountId to hold user funds, note this account has no private keys and
	/// can accessed using on-chain logic.
	fn get_pallet_account() -> T::AccountId {
		T::PalletId::get().into_account_truncating()
	}

	fn transfer_asset(
		payer: &T::AccountId,
		payee: &T::AccountId,
		amount: BalanceOf<T>,
		asset: AssetId,
	) -> DispatchResult {
		match asset {
			AssetId::polkadex => {
				T::NativeCurrency::transfer(
					payer,
					payee,
					amount.unique_saturated_into(),
					ExistenceRequirement::KeepAlive,
				)?;
			},
			AssetId::asset(id) => {
				T::OtherAssets::teleport(id, payer, payee, amount.unique_saturated_into())?;
			},
		}
		Ok(())
	}
}

impl<T: Config> sp_application_crypto::BoundToRuntimeAppPublic for Pallet<T> {
	type Public = orderbook_primitives::crypto::AuthorityId;
}

impl<T: Config> OneSessionHandler<T::AccountId> for Pallet<T> {
	type Key = orderbook_primitives::crypto::AuthorityId;

	fn on_genesis_session<'a, I: 'a>(authorities: I)
	where
		I: Iterator<Item = (&'a T::AccountId, Self::Key)>,
	{
		let authorities = authorities.map(|(_, k)| k).collect::<Vec<_>>();
		if let Ok(bounded_authorities) = BoundedVec::try_from(authorities) {
			<Authorities<T>>::put(bounded_authorities);
		};
	}

	fn on_new_session<'a, I: 'a>(changed: bool, authorities: I, queued_authorities: I)
	where
		I: Iterator<Item = (&'a T::AccountId, Self::Key)>,
	{
		let next_authorities = authorities.map(|(_, k)| k).collect::<Vec<_>>();
		let next_queued_authorities = queued_authorities.map(|(_, k)| k).collect::<Vec<_>>();
		if let (Ok(next_bounded_authorities), Ok(next_bounded_queued_authorities)) =
			(BoundedVec::try_from(next_authorities), BoundedVec::try_from(next_queued_authorities))
		{
			if next_bounded_authorities != next_bounded_queued_authorities {
				<NextAuthorities<T>>::put(next_bounded_queued_authorities);
			}
			if changed {
				<Authorities<T>>::put(next_bounded_authorities);
				// Check if there is a pending snapshot from outgoing authority set
				let next_snapshot_id = <SnapshotNonce<T>>::get().saturating_add(1);
				let unprocessed_snapshots_from_outgoing_set =
					<UnprocessedSnapshots<T>>::iter_prefix(next_snapshot_id)
						.collect::<Vec<(H256, SnapshotSummary)>>();
				if !unprocessed_snapshots_from_outgoing_set.len().is_zero() {
					// if yes, signal the new validators to process it again.
					<PendingSnapshotFromPreviousSet<T>>::put(next_snapshot_id);
				}
			}
		}
	}

	fn on_disabled(_i: u32) {}
}<|MERGE_RESOLUTION|>--- conflicted
+++ resolved
@@ -1451,19 +1451,18 @@
 			.collect::<Vec<(T::AccountId, Vec<T::AccountId>)>>()
 	}
 
-<<<<<<< HEAD
 	// Returns allowlisted asset id's
 	pub fn get_allowlisted_assets() -> Vec<AssetId> {
 		<AllowlistedToken<T>>::get()
 			.iter()
 			.map(|asset_id| (asset_id.clone()))
 			.collect::<Vec<AssetId>>()
-=======
+	}
+
 	pub fn get_snapshot_generation_intervals() -> (u64, T::BlockNumber) {
 		let pending_withdrawals_interval = <PendingWithdrawalsAllowedPerSnapshot<T>>::get();
 		let block_interval = <SnapshotIntervalBlock<T>>::get();
 		(pending_withdrawals_interval, block_interval)
->>>>>>> e676d42d
 	}
 
 	/// Returns the AccountId to hold user funds, note this account has no private keys and
