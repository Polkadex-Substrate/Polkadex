// This file is part of Polkadex.

// Copyright (C) 2020-2022 Polkadex oü.
// SPDX-License-Identifier: GPL-3.0-or-later WITH Classpath-exception-2.0

// This program is free software: you can redistribute it and/or modify
// it under the terms of the GNU General Public License as published by
// the Free Software Foundation, either version 3 of the License, or
// (at your option) any later version.

// This program is distributed in the hope that it will be useful,
// but WITHOUT ANY WARRANTY; without even the implied warranty of
// MERCHANTABILITY or FITNESS FOR A PARTICULAR PURPOSE. See the
// GNU General Public License for more details.

// Ensure we're `no_std` when compiling for Wasm.
#![cfg_attr(not(feature = "std"), no_std)]

use frame_support::{
	dispatch::DispatchResult,
	pallet_prelude::Get,
	traits::{fungibles::Mutate, Currency, ExistenceRequirement},
};

use frame_system::ensure_signed;
use polkadex_primitives::{assets::AssetId, OnChainEventsLimit};

use pallet_timestamp::{self as timestamp};
use sp_runtime::traits::{AccountIdConversion, UniqueSaturatedInto};
use sp_std::prelude::*;

// Re-export pallet items so that they can be accessed from the crate namespace.
pub use pallet::*;

#[cfg(test)]
mod mock;

#[cfg(test)]
mod tests;

#[cfg(feature = "runtime-benchmarks")]
mod benchmarking;
pub mod weights;

pub use weights::*;

/// A type alias for the balance type from this pallet's point of view.
type BalanceOf<T> =
	<<T as Config>::NativeCurrency as Currency<<T as frame_system::Config>::AccountId>>::Balance;

// Definition of the pallet logic, to be aggregated at runtime definition through
// `construct_runtime`.
#[allow(clippy::too_many_arguments)]
#[frame_support::pallet]
pub mod pallet {
	// Import various types used to declare pallet in scope.
	use super::*;
	use frame_support::{
		pallet_prelude::*,
		storage::bounded_btree_map::BoundedBTreeMap,
		traits::{
			fungibles::{Inspect, Mutate},
			Currency, ReservableCurrency,
		},
		PalletId,
	};
	use frame_system::pallet_prelude::*;
	use ias_verify::{verify_ias_report, SgxStatus};
	use polkadex_primitives::{
		assets::AssetId,
		ocex::{AccountInfo, TradingPairConfig},
		snapshot::{EnclaveSnapshot, Fees},
		withdrawal::Withdrawal,
		AssetsLimit, ProxyLimit, SnapshotAccLimit, WithdrawalLimit,
	};
	use sp_runtime::{
		traits::{IdentifyAccount, Verify},
		SaturatedConversion,
	};
	use sp_std::vec::Vec;

	type WithdrawalsMap<T> = BoundedBTreeMap<
		<T as frame_system::Config>::AccountId,
		BoundedVec<
			Withdrawal<<T as frame_system::Config>::AccountId, BalanceOf<T>>,
			WithdrawalLimit,
		>,
		SnapshotAccLimit,
	>;

	type EnclaveSnapshotType<T> = EnclaveSnapshot<
		<T as frame_system::Config>::AccountId,
		BalanceOf<T>,
		WithdrawalLimit,
		AssetsLimit,
		SnapshotAccLimit,
	>;

	/// Our pallet's configuration trait. All our types and constants go in here. If the
	/// pallet is dependent on specific other pallets, then their configuration traits
	/// should be added to our implied traits list.
	///
	/// `frame_system::Config` should always be included.
	#[pallet::config]
	pub trait Config: frame_system::Config + timestamp::Config {
		/// The overarching event type.
		type Event: From<Event<Self>> + IsType<<Self as frame_system::Config>::Event>;

		/// Address which holds the customer funds.
		#[pallet::constant]
		type PalletId: Get<PalletId>;

		/// Balances Pallet
		type NativeCurrency: Currency<Self::AccountId> + ReservableCurrency<Self::AccountId>;

		/// Assets Pallet
		type OtherAssets: Mutate<
				<Self as frame_system::Config>::AccountId,
				Balance = BalanceOf<Self>,
				AssetId = u128,
			> + Inspect<<Self as frame_system::Config>::AccountId>;

		/// Origin that can send orderbook snapshots and withdrawal requests
		type EnclaveOrigin: EnsureOrigin<<Self as frame_system::Config>::Origin>;
		type Public: Clone
			+ PartialEq
			+ IdentifyAccount<AccountId = Self::AccountId>
			+ core::fmt::Debug
			+ codec::Codec
			+ Ord
			+ scale_info::TypeInfo;

		/// A matching `Signature` type.
		type Signature: Verify<Signer = Self::Public>
			+ Clone
			+ PartialEq
			+ core::fmt::Debug
			+ codec::Codec
			+ scale_info::TypeInfo;

		/// Type representing the weight of this pallet
		type WeightInfo: WeightInfo;

		// declared number of milliseconds per day and is used to determine
		// enclave's report validity time.
		// standard 24h in ms = 86_400_000
		type MsPerDay: Get<Self::Moment>;

		/// Governance Origin
		type GovernanceOrigin: EnsureOrigin<<Self as frame_system::Config>::Origin>;
	}

	// Simple declaration of the `Pallet` type. It is placeholder we use to implement traits and
	// method.
	#[pallet::pallet]
	#[pallet::generate_store(pub(super) trait Store)]
	#[pallet::without_storage_info]
	pub struct Pallet<T>(_);

	#[pallet::error]
	pub enum Error<T> {
		RegisterationShouldBeSignedByMainAccount,
		/// Caller is not authorized to claim the withdrawal.
		/// Normally, when Sender != main_account.
		SenderNotAuthorizedToWithdraw,
		InvalidWithdrawalIndex,
		TradingPairIsNotOperational,
		MainAccountAlreadyRegistered,
		SnapshotNonceError,
		EnclaveSignatureVerificationFailed,
		MainAccountNotFound,
		ProxyLimitExceeded,
		TradingPairAlreadyRegistered,
		BothAssetsCannotBeSame,
		TradingPairNotFound,
		/// Provided Report Value is invalid
		InvalidReportValue,
		/// IAS attestation verification failed:
		/// a) certificate[s] outdated;
		/// b) enclave is not properly signed it's report with IAS service;
		RemoteAttestationVerificationFailed,
		/// Sender has not been attested
		SenderIsNotAttestedEnclave,
		/// RA status is insufficient
		InvalidSgxReportStatus,
		/// Storage overflow ocurred
		StorageOverflow,
		///ProxyNotFound
		ProxyNotFound,
		/// MinimumOneProxyRequried
		MinimumOneProxyRequired,
		/// Onchain Events vector is full
		OnchainEventsBoundedVecOverflow,
	}

	#[pallet::hooks]
	impl<T: Config> Hooks<BlockNumberFor<T>> for Pallet<T> {
		/// What to do at the end of each block.
		///
		/// Clean IngressMessages
		fn on_initialize(_n: T::BlockNumber) -> Weight {
			// When block's been initialized - clean up expired registrations of enclaves
			//Self::unregister_timed_out_enclaves(); FIXME: Commented out for testing. Should be
			// restored before mainnet launch
			if let Some(snapshot_nonce) = <SnapshotNonce<T>>::get() {
				if let Some(snapshot) = <Snapshots<T>>::get(snapshot_nonce.saturating_sub(1)) {
					<IngressMessages<T>>::put(Vec::<
						polkadex_primitives::ingress::IngressMessages<T::AccountId, BalanceOf<T>>,
					>::from([
						polkadex_primitives::ingress::IngressMessages::LastestSnapshot(
							snapshot.merkle_root,
							snapshot.snapshot_number,
						),
					]));
				} else {
					<IngressMessages<T>>::put(Vec::<
						polkadex_primitives::ingress::IngressMessages<T::AccountId, BalanceOf<T>>,
					>::new());
				}
			} else {
				<IngressMessages<T>>::put(Vec::<
					polkadex_primitives::ingress::IngressMessages<T::AccountId, BalanceOf<T>>,
				>::new());
			}

			<OnChainEvents<T>>::put(BoundedVec::<
				polkadex_primitives::ocex::OnChainEvents<T::AccountId, BalanceOf<T>>,
				OnChainEventsLimit,
			>::default());

			(1000000 as Weight)
				.saturating_add(T::DbWeight::get().reads(2 as Weight))
				.saturating_add(T::DbWeight::get().writes(2 as Weight))
		}
	}

	#[pallet::call]
	impl<T: Config> Pallet<T> {
		/// Registers a new account in orderbook
		#[pallet::weight(<T as Config>::WeightInfo::register_main_account())]
		pub fn register_main_account(origin: OriginFor<T>, proxy: T::AccountId) -> DispatchResult {
			let main_account = ensure_signed(origin)?;
			ensure!(
				!<Accounts<T>>::contains_key(&main_account),
				Error::<T>::MainAccountAlreadyRegistered
			);

			let mut account_info = AccountInfo::new(main_account.clone());
			ensure!(account_info.add_proxy(proxy.clone()).is_ok(), Error::<T>::ProxyLimitExceeded);
			<Accounts<T>>::insert(&main_account, account_info);

			<IngressMessages<T>>::mutate(|ingress_messages| {
				ingress_messages.push(polkadex_primitives::ingress::IngressMessages::RegisterUser(
					main_account.clone(),
					proxy.clone(),
				));
			});
			Self::deposit_event(Event::MainAccountRegistered { main: main_account, proxy });
			Ok(())
		}

		/// Adds a proxy account to a pre-registered main acocunt
		#[pallet::weight(<T as Config>::WeightInfo::add_proxy_account())]
		pub fn add_proxy_account(origin: OriginFor<T>, proxy: T::AccountId) -> DispatchResult {
			let main_account = ensure_signed(origin)?;
			ensure!(<Accounts<T>>::contains_key(&main_account), Error::<T>::MainAccountNotFound);
			if let Some(mut account_info) = <Accounts<T>>::get(&main_account) {
				ensure!(
					account_info.add_proxy(proxy.clone()).is_ok(),
					Error::<T>::ProxyLimitExceeded
				);

				<IngressMessages<T>>::mutate(|ingress_messages| {
					ingress_messages.push(polkadex_primitives::ingress::IngressMessages::AddProxy(
						main_account.clone(),
						proxy.clone(),
					));
				});
				<Accounts<T>>::insert(&main_account, account_info);
				Self::deposit_event(Event::MainAccountRegistered { main: main_account, proxy });
			}
			Ok(())
		}

		/// Registers a new trading pair
		#[pallet::weight(100000)]
		pub fn close_trading_pair(
			origin: OriginFor<T>,
			base: AssetId,
			quote: AssetId,
		) -> DispatchResult {
			T::GovernanceOrigin::ensure_origin(origin)?;
			ensure!(base != quote, Error::<T>::BothAssetsCannotBeSame);
<<<<<<< HEAD
			ensure!(
				<TradingPairs<T>>::contains_key(&base, &quote),
				Error::<T>::TradingPairNotFound
			);
			<TradingPairs<T>>::mutate(&base, &quote,|value| {
				if let Some(trading_pair)= value{
					trading_pair.operational_status=false;
					<IngressMessages<T>>::mutate(|ingress_messages| {
						ingress_messages.push(
							polkadex_primitives::ingress::IngressMessages::CloseTradingPair(
								trading_pair.clone(),
							),
						);
					});
					Self::deposit_event(Event::ShutdownTradingPair { pair: trading_pair.clone() });
				}
				else{
					//scope never executed, already ensured if trading pair exits above
				}
			});
=======
			ensure!(<TradingPairs<T>>::contains_key(base, quote), Error::<T>::TradingPairNotFound);

			if let Some(trading_pair) = <TradingPairs<T>>::get(base, quote) {
				<TradingPairsStatus<T>>::mutate(base, quote, |status| *status = false);
				<IngressMessages<T>>::mutate(|ingress_messages| {
					ingress_messages.push(
						polkadex_primitives::ingress::IngressMessages::CloseTradingPair(
							trading_pair.clone(),
						),
					);
				});
				Self::deposit_event(Event::ShutdownTradingPair { pair: trading_pair });
			}
>>>>>>> ba0fa3fb
			Ok(())
		}

		/// Registers a new trading pair
		#[pallet::weight(100000)]
		pub fn open_trading_pair(
			origin: OriginFor<T>,
			base: AssetId,
			quote: AssetId,
		) -> DispatchResult {
			T::GovernanceOrigin::ensure_origin(origin)?;
			ensure!(base != quote, Error::<T>::BothAssetsCannotBeSame);
<<<<<<< HEAD
			ensure!(
				<TradingPairs<T>>::contains_key(&base, &quote),
				Error::<T>::TradingPairNotFound
			);
			//update the operational status of the trading pair as true.
			<TradingPairs<T>>::mutate(&base, &quote, |value|{
				if let Some(trading_pair)= value{
					trading_pair.operational_status= true;
					<IngressMessages<T>>::mutate(|ingress_messages| {
						ingress_messages.push(
							polkadex_primitives::ingress::IngressMessages::OpenTradingPair(
								trading_pair.clone(),
							),
						);
					});
					Self::deposit_event(Event::OpenTradingPair { pair: trading_pair.clone() });
				}
				else{
					//scope never executed, already ensured if trading pair exits above
				}
			});
=======
			ensure!(<TradingPairs<T>>::contains_key(base, quote), Error::<T>::TradingPairNotFound);

			if let Some(trading_pair) = <TradingPairs<T>>::get(base, quote) {
				<TradingPairsStatus<T>>::mutate(base, quote, |status| *status = true);
				<IngressMessages<T>>::mutate(|ingress_messages| {
					ingress_messages.push(
						polkadex_primitives::ingress::IngressMessages::OpenTradingPair(
							trading_pair.clone(),
						),
					);
				});
				Self::deposit_event(Event::OpenTradingPair { pair: trading_pair });
			}
>>>>>>> ba0fa3fb
			Ok(())
		}

		/// Registers a new trading pair
		#[pallet::weight(100000)]
		pub fn register_trading_pair(
			origin: OriginFor<T>,
			base: AssetId,
			quote: AssetId,
			min_order_price: BalanceOf<T>,
			max_order_price: BalanceOf<T>,
			min_order_qty: BalanceOf<T>,
			max_order_qty: BalanceOf<T>,
			price_tick_size: BalanceOf<T>,
			qty_step_size: BalanceOf<T>,
		) -> DispatchResult {
			T::GovernanceOrigin::ensure_origin(origin)?;
			ensure!(base != quote, Error::<T>::BothAssetsCannotBeSame);
			ensure!(
				!<TradingPairs<T>>::contains_key(base, quote),
				Error::<T>::TradingPairAlreadyRegistered
			);
			ensure!(
				!<TradingPairs<T>>::contains_key(quote, base),
				Error::<T>::TradingPairAlreadyRegistered
			);

			// TODO: Check if base and quote assets are enabled for deposits
			let trading_pair_info = TradingPairConfig {
				base_asset: base,
				quote_asset: quote,
				min_price: min_order_price,
				max_price: max_order_price,
				price_tick_size,
				min_qty: min_order_qty,
				max_qty: max_order_qty,
				qty_step_size,
				operational_status:true,
			};
<<<<<<< HEAD
			<TradingPairs<T>>::insert(&base, &quote, trading_pair_info.clone());
=======
			<TradingPairs<T>>::insert(base, quote, trading_pair_info.clone());
			<TradingPairsStatus<T>>::insert(base, quote, true);
>>>>>>> ba0fa3fb
			<IngressMessages<T>>::mutate(|ingress_messages| {
				ingress_messages.push(
					polkadex_primitives::ingress::IngressMessages::OpenTradingPair(
						trading_pair_info,
					),
				);
			});
			Self::deposit_event(Event::TradingPairRegistered { base, quote });
			Ok(())
		}

		/// Deposit Assets to Orderbook
		#[pallet::weight(<T as Config>::WeightInfo::deposit())]
		pub fn deposit(
			origin: OriginFor<T>,
			asset: AssetId,
			amount: BalanceOf<T>,
		) -> DispatchResult {
			let user = ensure_signed(origin)?;
			// TODO: Check if asset is enabled for deposit
			Self::transfer_asset(&user, &Self::get_custodian_account(), amount, asset)?;
			<IngressMessages<T>>::mutate(|ingress_messages| {
				ingress_messages.push(polkadex_primitives::ingress::IngressMessages::Deposit(
					user.clone(),
					asset,
					amount,
				));
			});
			Self::deposit_event(Event::DepositSuccessful { user, asset, amount });
			Ok(())
		}

		/// Removes a proxy account from pre-registered main acocunt
		#[pallet::weight(100000)]
		pub fn remove_proxy_account(origin: OriginFor<T>, proxy: T::AccountId) -> DispatchResult {
			let main_account = ensure_signed(origin)?;
			ensure!(<Accounts<T>>::contains_key(&main_account), Error::<T>::MainAccountNotFound);
			<Accounts<T>>::try_mutate(&main_account, |account_info| {
				if let Some(account_info) = account_info {
					ensure!(account_info.proxies.len() > 1, Error::<T>::MinimumOneProxyRequired);
					let proxy_positon = account_info
						.proxies
						.iter()
						.position(|account| *account == proxy)
						.ok_or(Error::<T>::ProxyNotFound)?;
					account_info.proxies.remove(proxy_positon);
					<IngressMessages<T>>::mutate(|ingress_messages| {
						ingress_messages.push(
							polkadex_primitives::ingress::IngressMessages::RemoveProxy(
								main_account.clone(),
								proxy.clone(),
							),
						);
					});
				}
				Self::deposit_event(Event::ProxyRemoved { main: main_account.clone(), proxy });
				Ok(())
			})
		}

		/// Extrinsic used by enclave to submit balance snapshot and withdrawal requests
		#[pallet::weight((590_500_000 as Weight).saturating_add(T::DbWeight::get().reads(3 as Weight)).saturating_add(T::DbWeight::get().writes(5 as Weight)))]
		pub fn submit_snapshot(
			origin: OriginFor<T>,
			mut snapshot: EnclaveSnapshot<
				T::AccountId,
				BalanceOf<T>,
				WithdrawalLimit,
				AssetsLimit,
				SnapshotAccLimit,
			>,
			signature: T::Signature,
		) -> DispatchResult {
			let enclave = ensure_signed(origin)?;
			ensure!(
				<RegisteredEnclaves<T>>::contains_key(&enclave),
				Error::<T>::SenderIsNotAttestedEnclave
			);

			let last_snapshot_serial_number =
				if let Some(last_snapshot_number) = <SnapshotNonce<T>>::get() {
					last_snapshot_number
				} else {
					0
				};
			ensure!(
				snapshot.snapshot_number.eq(&(last_snapshot_serial_number + 1)),
				Error::<T>::SnapshotNonceError
			);
			let bytes = snapshot.encode();
			ensure!(
				signature.verify(bytes.as_slice(), &enclave),
				Error::<T>::EnclaveSignatureVerificationFailed
			);
			let current_snapshot_nonce = snapshot.snapshot_number;
			ensure!(
				<OnChainEvents<T>>::try_mutate(|onchain_events| {
					onchain_events.try_push(
						polkadex_primitives::ocex::OnChainEvents::GetStorage(
							polkadex_primitives::ocex::Pallet::OCEX,
							polkadex_primitives::ocex::StorageItem::Withdrawal,
							snapshot.snapshot_number,
						),
					)?;
					Ok::<(), ()>(())
				})
				.is_ok(),
				Error::<T>::OnchainEventsBoundedVecOverflow
			);
			<Withdrawals<T>>::insert(current_snapshot_nonce, snapshot.withdrawals.clone());
			<FeesCollected<T>>::insert(current_snapshot_nonce, snapshot.fees.clone());
			snapshot.withdrawals = Default::default();
			<Snapshots<T>>::insert(current_snapshot_nonce, snapshot.clone());
			<SnapshotNonce<T>>::put(current_snapshot_nonce);
			Ok(())
		}

		// FIXME Only for testing will be removed before mainnet launch
		/// Insert Enclave
		#[doc(hidden)]
		#[pallet::weight(10000 + T::DbWeight::get().writes(1))]
		pub fn insert_enclave(origin: OriginFor<T>, encalve: T::AccountId) -> DispatchResult {
			T::GovernanceOrigin::ensure_origin(origin)?;
			<RegisteredEnclaves<T>>::insert(
				encalve,
				T::MsPerDay::get() * T::Moment::from(10000u32),
			);
			Ok(())
		}

		/// Withdraws Fees Collected
		///
		/// params:  snapshot_number: u32
		#[pallet::weight(100000 + T::DbWeight::get().writes(1))]
		pub fn collect_fees(
			origin: OriginFor<T>,
			snapshot_id: u32,
			beneficiary: T::AccountId,
		) -> DispatchResult {
			// TODO: The caller should be of operational council
			let _sender = ensure_signed(origin)?;

			let fees: Vec<Fees<BalanceOf<T>>> =
				<FeesCollected<T>>::get(snapshot_id).iter().cloned().collect();
			for fee in fees {
				Self::transfer_asset(
					&Self::get_custodian_account(),
					&beneficiary,
					fee.amount,
					fee.asset,
				)?;
			}
			Self::deposit_event(Event::FeesClaims { beneficiary, snapshot_id });
			Ok(())
		}

		/// Extrinsic used to shutdown the orderbook
		#[pallet::weight(100000)]
		pub fn shutdown(origin: OriginFor<T>) -> DispatchResult {
			T::GovernanceOrigin::ensure_origin(origin)?;
			<ExchangeState<T>>::put(false);
			<IngressMessages<T>>::mutate(|ingress_messages| {
				ingress_messages.push(polkadex_primitives::ingress::IngressMessages::Shutdown);
			});
			Ok(())
		}

		/// Withdraws user balance
		///
		/// params: snapshot_number: u32
		#[pallet::weight((100000 as Weight).saturating_add(T::DbWeight::get().reads(2 as Weight)).saturating_add(T::DbWeight::get().writes(3 as Weight)))]
		pub fn withdraw(origin: OriginFor<T>, snapshot_id: u32) -> DispatchResult {
			// Anyone can claim the withdrawal for any user
			// This is to build services that can enable free withdrawals similar to CEXes.
			let sender = ensure_signed(origin)?;

			let mut withdrawals: WithdrawalsMap<T> = <Withdrawals<T>>::get(snapshot_id);
			ensure!(withdrawals.contains_key(&sender), Error::<T>::InvalidWithdrawalIndex);
			if let Some(withdrawal_vector) = withdrawals.get(&sender) {
				for x in withdrawal_vector.iter() {
					Self::transfer_asset(
						&Self::get_custodian_account(),
						&x.main_account,
						x.amount,
						x.asset,
					)?;
				}
				Self::deposit_event(Event::WithdrawalClaimed {
					main: sender.clone(),
					withdrawals: withdrawal_vector.to_owned(),
				});
				ensure!(
					<OnChainEvents<T>>::mutate(|onchain_events| {
						onchain_events.try_push(
							polkadex_primitives::ocex::OnChainEvents::OrderBookWithdrawalClaimed(
								snapshot_id,
								sender.clone(),
								withdrawal_vector.to_owned(),
							),
						)?;
						Ok::<(), ()>(())
					})
					.is_ok(),
					Error::<T>::OnchainEventsBoundedVecOverflow
				);
			}
			withdrawals.remove(&sender);
			<Withdrawals<T>>::insert(snapshot_id, withdrawals);
			Ok(())
		}

		/// In order to register itself - enclave must send it's own report to this extrinsic
		#[pallet::weight(<T as Config>::WeightInfo::register_enclave())]
		pub fn register_enclave(origin: OriginFor<T>, ias_report: Vec<u8>) -> DispatchResult {
			let _ = ensure_signed(origin)?;
			let report = verify_ias_report(&ias_report)
				.map_err(|_| <Error<T>>::RemoteAttestationVerificationFailed)?;

			// TODO: attested key verification enabled
			let enclave_signer = T::AccountId::decode(&mut &report.pubkey[..])
				.map_err(|_| <Error<T>>::SenderIsNotAttestedEnclave)?;

			// TODO: any other checks we want to run?
			ensure!(
				(report.status == SgxStatus::Ok) |
					(report.status == SgxStatus::ConfigurationNeeded),
				<Error<T>>::InvalidSgxReportStatus
			);
			<RegisteredEnclaves<T>>::mutate(&enclave_signer, |v| {
				*v = Some(T::Moment::saturated_from(report.timestamp));
			});
			Self::deposit_event(Event::EnclaveRegistered(enclave_signer));
			Ok(())
		}
	}

	impl<T: Config> Pallet<T> {
		// clean-up function - should be called on each block
		// TODO: Commented out for testing. Should be restored before mainnet launch
		/*fn unregister_timed_out_enclaves() {
			use sp_runtime::traits::CheckedSub;
			let mut enclave_to_remove = sp_std::vec![];
			let iter = <RegisteredEnclaves<T>>::iter();
			iter.for_each(|(enclave, attested_ts)| {
				if <timestamp::Pallet<T>>::get().checked_sub(&attested_ts).unwrap() >=
					T::MsPerDay::get()
				{
					enclave_to_remove.push(enclave);
				}
			});
			for enclave in &enclave_to_remove {
				<RegisteredEnclaves<T>>::remove(enclave);
			}
			Self::deposit_event(Event::EnclaveCleanup(enclave_to_remove));
		}*/
	}

	/// Events are a simple means of reporting specific conditions and
	/// circumstances that have happened that users, Dapps and/or chain explorers would find
	/// interesting and otherwise difficult to detect.
	#[pallet::event]
	#[pallet::generate_deposit(pub(super) fn deposit_event)]
	pub enum Event<T: Config> {
		FeesClaims {
			beneficiary: T::AccountId,
			snapshot_id: u32,
		},
		MainAccountRegistered {
			main: T::AccountId,
			proxy: T::AccountId,
		},
		TradingPairRegistered {
			base: AssetId,
			quote: AssetId,
		},
		DepositSuccessful {
			user: T::AccountId,
			asset: AssetId,
			amount: BalanceOf<T>,
		},
		ShutdownTradingPair {
			pair: TradingPairConfig<BalanceOf<T>>,
		},
		OpenTradingPair {
			pair: TradingPairConfig<BalanceOf<T>>,
		},
		EnclaveRegistered(T::AccountId),
		EnclaveCleanup(Vec<T::AccountId>),
		TradingPairIsNotOperational,
		WithdrawalClaimed {
			main: T::AccountId,
			withdrawals: BoundedVec<Withdrawal<T::AccountId, BalanceOf<T>>, WithdrawalLimit>,
		},
		NewProxyAdded {
			main: T::AccountId,
			proxy: T::AccountId,
		},
		ProxyRemoved {
			main: T::AccountId,
			proxy: T::AccountId,
		},
	}

	// A map that has enumerable entries.
	#[pallet::storage]
	#[pallet::getter(fn accounts)]
	pub(super) type Accounts<T: Config> = StorageMap<
		_,
		Blake2_128Concat,
		T::AccountId,
		AccountInfo<T::AccountId, BalanceOf<T>, ProxyLimit>,
		OptionQuery,
	>;

	// Trading pairs registered as Base, Quote => TradingPairInfo
	#[pallet::storage]
	#[pallet::getter(fn trading_pairs)]
	pub(super) type TradingPairs<T: Config> = StorageDoubleMap<
		_,
		Blake2_128Concat,
		AssetId,
		Blake2_128Concat,
		AssetId,
		TradingPairConfig<BalanceOf<T>>,
		OptionQuery,
	>;

	// Snapshots Storage
	#[pallet::storage]
	#[pallet::getter(fn snapshots)]
	pub(super) type Snapshots<T: Config> =
		StorageMap<_, Blake2_128Concat, u32, EnclaveSnapshotType<T>, OptionQuery>;

	// Snapshots Nonce
	#[pallet::storage]
	#[pallet::getter(fn snapshot_nonce)]
	pub(super) type SnapshotNonce<T: Config> = StorageValue<_, u32, OptionQuery>;

	// Exchange Operation State
	#[pallet::storage]
	#[pallet::getter(fn orderbook_operational_state)]
	pub(super) type ExchangeState<T: Config> = StorageValue<_, bool, ValueQuery>;

	// Fees collected
	#[pallet::storage]
	#[pallet::getter(fn fees_collected)]
	pub(super) type FeesCollected<T: Config> = StorageMap<
		_,
		Blake2_128Concat,
		u32,
		BoundedVec<Fees<BalanceOf<T>>, AssetsLimit>,
		ValueQuery,
	>;

	// Withdrawals mapped by their trading pairs and snapshot numbers
	#[pallet::storage]
	#[pallet::getter(fn withdrawals)]
	pub(super) type Withdrawals<T: Config> =
		StorageMap<_, Blake2_128Concat, u32, WithdrawalsMap<T>, ValueQuery>;

	// Queue for enclave ingress messages
	#[pallet::storage]
	#[pallet::getter(fn ingress_messages)]
	pub(super) type IngressMessages<T: Config> = StorageValue<
		_,
		Vec<polkadex_primitives::ingress::IngressMessages<T::AccountId, BalanceOf<T>>>,
		ValueQuery,
	>;

	// Queue for onchain events
	#[pallet::storage]
	#[pallet::getter(fn onchain_events)]
	pub(super) type OnChainEvents<T: Config> = StorageValue<
		_,
		BoundedVec<
			polkadex_primitives::ocex::OnChainEvents<T::AccountId, BalanceOf<T>>,
			OnChainEventsLimit,
		>,
		ValueQuery,
	>;

	// Vector of registered enclaves
	#[pallet::storage]
	#[pallet::getter(fn get_registered_enclaves)]
	pub(super) type RegisteredEnclaves<T: Config> =
		StorageMap<_, Blake2_128Concat, T::AccountId, T::Moment, OptionQuery>;
}

// The main implementation block for the pallet. Functions here fall into three broad
// categories:
// - Public interface. These are functions that are `pub` and generally fall into inspector
// functions that do not write to storage and operation functions that do.
// - Private functions. These are your usual private utilities unavailable to other pallets.
impl<T: Config> Pallet<T> {
	/// Returns the AccountId to hold user funds, note this account has no private keys and
	/// can accessed using on-chain logic.
	fn get_custodian_account() -> T::AccountId {
		T::PalletId::get().into_account_truncating()
	}

	fn transfer_asset(
		payer: &T::AccountId,
		payee: &T::AccountId,
		amount: BalanceOf<T>,
		asset: AssetId,
	) -> DispatchResult {
		match asset {
			AssetId::polkadex => {
				T::NativeCurrency::transfer(
					payer,
					payee,
					amount.unique_saturated_into(),
					ExistenceRequirement::KeepAlive,
				)?;
			},
			AssetId::asset(id) => {
				T::OtherAssets::teleport(id, payer, payee, amount.unique_saturated_into())?;
			},
		}
		Ok(())
	}
}<|MERGE_RESOLUTION|>--- conflicted
+++ resolved
@@ -291,7 +291,6 @@
 		) -> DispatchResult {
 			T::GovernanceOrigin::ensure_origin(origin)?;
 			ensure!(base != quote, Error::<T>::BothAssetsCannotBeSame);
-<<<<<<< HEAD
 			ensure!(
 				<TradingPairs<T>>::contains_key(&base, &quote),
 				Error::<T>::TradingPairNotFound
@@ -312,21 +311,6 @@
 					//scope never executed, already ensured if trading pair exits above
 				}
 			});
-=======
-			ensure!(<TradingPairs<T>>::contains_key(base, quote), Error::<T>::TradingPairNotFound);
-
-			if let Some(trading_pair) = <TradingPairs<T>>::get(base, quote) {
-				<TradingPairsStatus<T>>::mutate(base, quote, |status| *status = false);
-				<IngressMessages<T>>::mutate(|ingress_messages| {
-					ingress_messages.push(
-						polkadex_primitives::ingress::IngressMessages::CloseTradingPair(
-							trading_pair.clone(),
-						),
-					);
-				});
-				Self::deposit_event(Event::ShutdownTradingPair { pair: trading_pair });
-			}
->>>>>>> ba0fa3fb
 			Ok(())
 		}
 
@@ -339,7 +323,6 @@
 		) -> DispatchResult {
 			T::GovernanceOrigin::ensure_origin(origin)?;
 			ensure!(base != quote, Error::<T>::BothAssetsCannotBeSame);
-<<<<<<< HEAD
 			ensure!(
 				<TradingPairs<T>>::contains_key(&base, &quote),
 				Error::<T>::TradingPairNotFound
@@ -361,21 +344,6 @@
 					//scope never executed, already ensured if trading pair exits above
 				}
 			});
-=======
-			ensure!(<TradingPairs<T>>::contains_key(base, quote), Error::<T>::TradingPairNotFound);
-
-			if let Some(trading_pair) = <TradingPairs<T>>::get(base, quote) {
-				<TradingPairsStatus<T>>::mutate(base, quote, |status| *status = true);
-				<IngressMessages<T>>::mutate(|ingress_messages| {
-					ingress_messages.push(
-						polkadex_primitives::ingress::IngressMessages::OpenTradingPair(
-							trading_pair.clone(),
-						),
-					);
-				});
-				Self::deposit_event(Event::OpenTradingPair { pair: trading_pair });
-			}
->>>>>>> ba0fa3fb
 			Ok(())
 		}
 
@@ -415,12 +383,7 @@
 				qty_step_size,
 				operational_status:true,
 			};
-<<<<<<< HEAD
 			<TradingPairs<T>>::insert(&base, &quote, trading_pair_info.clone());
-=======
-			<TradingPairs<T>>::insert(base, quote, trading_pair_info.clone());
-			<TradingPairsStatus<T>>::insert(base, quote, true);
->>>>>>> ba0fa3fb
 			<IngressMessages<T>>::mutate(|ingress_messages| {
 				ingress_messages.push(
 					polkadex_primitives::ingress::IngressMessages::OpenTradingPair(
