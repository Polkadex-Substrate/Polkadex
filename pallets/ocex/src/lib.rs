// This file is part of Polkadex.

// Copyright (C) 2020-2022 Polkadex oü.
// SPDX-License-Identifier: GPL-3.0-or-later WITH Classpath-exception-2.0

// This program is free software: you can redistribute it and/or modify
// it under the terms of the GNU General Public License as published by
// the Free Software Foundation, either version 3 of the License, or
// (at your option) any later version.

// This program is distributed in the hope that it will be useful,
// but WITHOUT ANY WARRANTY; without even the implied warranty of
// MERCHANTABILITY or FITNESS FOR A PARTICULAR PURPOSE. See the
// GNU General Public License for more details.

// Ensure we're `no_std` when compiling for Wasm.
#![cfg_attr(not(feature = "std"), no_std)]

use frame_support::{
	dispatch::DispatchResult,
	pallet_prelude::Get,
	traits::{fungibles::Mutate, Currency, ExistenceRequirement},
};

use frame_system::ensure_signed;
use polkadex_primitives::{assets::AssetId, OnChainEventsLimit};

use pallet_timestamp::{self as timestamp};
use sp_runtime::traits::{AccountIdConversion, UniqueSaturatedInto};
use sp_std::prelude::*;

// Re-export pallet items so that they can be accessed from the crate namespace.
pub use pallet::*;

#[cfg(test)]
mod mock;

#[cfg(test)]
mod tests;

#[cfg(feature = "runtime-benchmarks")]
mod benchmarking;
pub mod weights;

pub use weights::*;

/// A type alias for the balance type from this pallet's point of view.
type BalanceOf<T> =
	<<T as Config>::NativeCurrency as Currency<<T as frame_system::Config>::AccountId>>::Balance;

const DEPOSIT_MAX: u128 = 1_000_000_000_000_000_000_000_000_000;

// Definition of the pallet logic, to be aggregated at runtime definition through
// `construct_runtime`.
#[allow(clippy::too_many_arguments)]
#[frame_support::pallet]
pub mod pallet {
	// Import various types used to declare pallet in scope.
	use super::*;
	use core::ops::Div;
	use frame_support::{
		pallet_prelude::*,
		sp_tracing::debug,
		storage::bounded_btree_map::BoundedBTreeMap,
		traits::{
			fungibles::{Inspect, Mutate},
			Currency, ReservableCurrency,
		},
		PalletId,
	};
	use frame_system::pallet_prelude::*;
	use ias_verify::{verify_ias_report, SgxStatus};
	use polkadex_primitives::{
		assets::AssetId,
		ocex::{AccountInfo, TradingPairConfig},
		snapshot::{EnclaveSnapshot, Fees},
		withdrawal::Withdrawal,
		AssetsLimit, ProxyLimit, SnapshotAccLimit, WithdrawalLimit, UNIT_BALANCE,
	};
	use rust_decimal::{prelude::ToPrimitive, Decimal};
	use sp_runtime::{
		traits::{IdentifyAccount, Verify},
		SaturatedConversion,
	};
	use sp_std::vec::Vec;

	type WithdrawalsMap<T> = BoundedBTreeMap<
		<T as frame_system::Config>::AccountId,
		BoundedVec<Withdrawal<<T as frame_system::Config>::AccountId>, WithdrawalLimit>,
		SnapshotAccLimit,
	>;

	type EnclaveSnapshotType<T> = EnclaveSnapshot<
		<T as frame_system::Config>::AccountId,
		WithdrawalLimit,
		AssetsLimit,
		SnapshotAccLimit,
	>;

	/// Our pallet's configuration trait. All our types and constants go in here. If the
	/// pallet is dependent on specific other pallets, then their configuration traits
	/// should be added to our implied traits list.
	///
	/// `frame_system::Config` should always be included.
	#[pallet::config]
	pub trait Config: frame_system::Config + timestamp::Config {
		/// The overarching event type.
		type Event: From<Event<Self>> + IsType<<Self as frame_system::Config>::Event>;

		/// Address which holds the customer funds.
		#[pallet::constant]
		type PalletId: Get<PalletId>;

		/// Balances Pallet
		type NativeCurrency: Currency<Self::AccountId> + ReservableCurrency<Self::AccountId>;

		/// Assets Pallet
		type OtherAssets: Mutate<
				<Self as frame_system::Config>::AccountId,
				Balance = BalanceOf<Self>,
				AssetId = u128,
			> + Inspect<<Self as frame_system::Config>::AccountId>;

		/// Origin that can send orderbook snapshots and withdrawal requests
		type EnclaveOrigin: EnsureOrigin<<Self as frame_system::Config>::Origin>;
		type Public: Clone
			+ PartialEq
			+ IdentifyAccount<AccountId = Self::AccountId>
			+ core::fmt::Debug
			+ codec::Codec
			+ Ord
			+ scale_info::TypeInfo;

		/// A matching `Signature` type.
		type Signature: Verify<Signer = Self::Public>
			+ Clone
			+ PartialEq
			+ core::fmt::Debug
			+ codec::Codec
			+ scale_info::TypeInfo;

		/// Type representing the weight of this pallet
		type WeightInfo: WeightInfo;

		// declared number of milliseconds per day and is used to determine
		// enclave's report validity time.
		// standard 24h in ms = 86_400_000
		type MsPerDay: Get<Self::Moment>;

		/// Governance Origin
		type GovernanceOrigin: EnsureOrigin<<Self as frame_system::Config>::Origin>;
	}

	// Simple declaration of the `Pallet` type. It is placeholder we use to implement traits and
	// method.
	#[pallet::pallet]
	#[pallet::generate_store(pub(super) trait Store)]
	#[pallet::without_storage_info]
	pub struct Pallet<T>(_);

	#[pallet::error]
	pub enum Error<T> {
		/// Unable to convert given balance to internal Decimal data type
		FailedToConvertDecimaltoBalance,
		RegisterationShouldBeSignedByMainAccount,
		/// Caller is not authorized to claim the withdrawal.
		/// Normally, when Sender != main_account.
		SenderNotAuthorizedToWithdraw,
		InvalidWithdrawalIndex,
		TradingPairIsNotOperational,
		MainAccountAlreadyRegistered,
		SnapshotNonceError,
		EnclaveSignatureVerificationFailed,
		MainAccountNotFound,
		ProxyLimitExceeded,
		TradingPairAlreadyRegistered,
		BothAssetsCannotBeSame,
		TradingPairNotFound,
		/// Provided Report Value is invalid
		InvalidReportValue,
		/// IAS attestation verification failed:
		/// a) certificate[s] outdated;
		/// b) enclave is not properly signed it's report with IAS service;
		RemoteAttestationVerificationFailed,
		/// Sender has not been attested
		SenderIsNotAttestedEnclave,
		/// RA status is insufficient
		InvalidSgxReportStatus,
		/// Storage overflow ocurred
		StorageOverflow,
		///ProxyNotFound
		ProxyNotFound,
		/// MinimumOneProxyRequried
		MinimumOneProxyRequired,
		/// Onchain Events vector is full
		OnchainEventsBoundedVecOverflow,
		/// Overflow of Deposit amount
		DepositOverflow,
	}

	#[pallet::hooks]
	impl<T: Config> Hooks<BlockNumberFor<T>> for Pallet<T> {
		/// What to do at the end of each block.
		///
		/// Clean IngressMessages
		fn on_initialize(_n: T::BlockNumber) -> Weight {
			// When block's been initialized - clean up expired registrations of enclaves
			Self::unregister_timed_out_enclaves();
			if let Some(snapshot_nonce) = <SnapshotNonce<T>>::get() {
				if let Some(snapshot) = <Snapshots<T>>::get(snapshot_nonce.saturating_sub(1)) {
					<IngressMessages<T>>::put(Vec::<
						polkadex_primitives::ingress::IngressMessages<T::AccountId>,
					>::from([
						polkadex_primitives::ingress::IngressMessages::LastestSnapshot(
							snapshot.merkle_root,
							snapshot.snapshot_number,
						),
					]));
				} else {
					<IngressMessages<T>>::put(Vec::<
						polkadex_primitives::ingress::IngressMessages<T::AccountId>,
					>::new());
				}
			} else {
				<IngressMessages<T>>::put(Vec::<
					polkadex_primitives::ingress::IngressMessages<T::AccountId>,
				>::new());
			}

			<OnChainEvents<T>>::put(BoundedVec::<
				polkadex_primitives::ocex::OnChainEvents<T::AccountId>,
				OnChainEventsLimit,
			>::default());

			(1000000 as Weight)
				.saturating_add(T::DbWeight::get().reads(2 as Weight))
				.saturating_add(T::DbWeight::get().writes(2 as Weight))
		}
	}

	#[pallet::call]
	impl<T: Config> Pallet<T> {
		/// Registers a new account in orderbook
		#[pallet::weight(<T as Config>::WeightInfo::register_main_account())]
		pub fn register_main_account(origin: OriginFor<T>, proxy: T::AccountId) -> DispatchResult {
			let main_account = ensure_signed(origin)?;
			ensure!(
				!<Accounts<T>>::contains_key(&main_account),
				Error::<T>::MainAccountAlreadyRegistered
			);

			let mut account_info = AccountInfo::new(main_account.clone());
			ensure!(account_info.add_proxy(proxy.clone()).is_ok(), Error::<T>::ProxyLimitExceeded);
			<Accounts<T>>::insert(&main_account, account_info);

			<IngressMessages<T>>::mutate(|ingress_messages| {
				ingress_messages.push(polkadex_primitives::ingress::IngressMessages::RegisterUser(
					main_account.clone(),
					proxy.clone(),
				));
			});
			Self::deposit_event(Event::MainAccountRegistered { main: main_account, proxy });
			Ok(())
		}

		/// Adds a proxy account to a pre-registered main acocunt
		#[pallet::weight(<T as Config>::WeightInfo::add_proxy_account())]
		pub fn add_proxy_account(origin: OriginFor<T>, proxy: T::AccountId) -> DispatchResult {
			let main_account = ensure_signed(origin)?;
			ensure!(<Accounts<T>>::contains_key(&main_account), Error::<T>::MainAccountNotFound);
			if let Some(mut account_info) = <Accounts<T>>::get(&main_account) {
				ensure!(
					account_info.add_proxy(proxy.clone()).is_ok(),
					Error::<T>::ProxyLimitExceeded
				);

				<IngressMessages<T>>::mutate(|ingress_messages| {
					ingress_messages.push(polkadex_primitives::ingress::IngressMessages::AddProxy(
						main_account.clone(),
						proxy.clone(),
					));
				});
				<Accounts<T>>::insert(&main_account, account_info);
				Self::deposit_event(Event::MainAccountRegistered { main: main_account, proxy });
			}
			Ok(())
		}

		/// Registers a new trading pair
		#[pallet::weight(100000)]
		pub fn close_trading_pair(
			origin: OriginFor<T>,
			base: AssetId,
			quote: AssetId,
		) -> DispatchResult {
			T::GovernanceOrigin::ensure_origin(origin)?;
			ensure!(base != quote, Error::<T>::BothAssetsCannotBeSame);
			ensure!(<TradingPairs<T>>::contains_key(base, quote), Error::<T>::TradingPairNotFound);

			if let Some(trading_pair) = <TradingPairs<T>>::get(base, quote) {
				<TradingPairsStatus<T>>::mutate(base, quote, |status| *status = false);
				<IngressMessages<T>>::mutate(|ingress_messages| {
					ingress_messages.push(
						polkadex_primitives::ingress::IngressMessages::CloseTradingPair(
							trading_pair.clone(),
						),
					);
				});
				Self::deposit_event(Event::ShutdownTradingPair { pair: trading_pair });
			}
			Ok(())
		}

		/// Registers a new trading pair
		#[pallet::weight(100000)]
		pub fn open_trading_pair(
			origin: OriginFor<T>,
			base: AssetId,
			quote: AssetId,
		) -> DispatchResult {
			T::GovernanceOrigin::ensure_origin(origin)?;
			ensure!(base != quote, Error::<T>::BothAssetsCannotBeSame);
			ensure!(<TradingPairs<T>>::contains_key(base, quote), Error::<T>::TradingPairNotFound);

			if let Some(trading_pair) = <TradingPairs<T>>::get(base, quote) {
				<TradingPairsStatus<T>>::mutate(base, quote, |status| *status = true);
				<IngressMessages<T>>::mutate(|ingress_messages| {
					ingress_messages.push(
						polkadex_primitives::ingress::IngressMessages::OpenTradingPair(
							trading_pair.clone(),
						),
					);
				});
				Self::deposit_event(Event::OpenTradingPair { pair: trading_pair });
			}
			Ok(())
		}

		/// Registers a new trading pair
		#[pallet::weight(100000)]
		pub fn register_trading_pair(
			origin: OriginFor<T>,
			base: AssetId,
			quote: AssetId,
			min_order_price: BalanceOf<T>,
			max_order_price: BalanceOf<T>,
			min_order_qty: BalanceOf<T>,
			max_order_qty: BalanceOf<T>,
			price_tick_size: BalanceOf<T>,
			qty_step_size: BalanceOf<T>,
		) -> DispatchResult {
			T::GovernanceOrigin::ensure_origin(origin)?;
			ensure!(base != quote, Error::<T>::BothAssetsCannotBeSame);
			ensure!(
				!<TradingPairs<T>>::contains_key(base, quote),
				Error::<T>::TradingPairAlreadyRegistered
			);
			ensure!(
				!<TradingPairs<T>>::contains_key(quote, base),
				Error::<T>::TradingPairAlreadyRegistered
			);

			// TODO: Check if base and quote assets are enabled for deposits
			let trading_pair_info = TradingPairConfig {
				base_asset: base,
				quote_asset: quote,
				min_price: Decimal::from(min_order_price.saturated_into::<u128>())
					.div(&Decimal::from(UNIT_BALANCE)),
				max_price: Decimal::from(max_order_price.saturated_into::<u128>())
					.div(&Decimal::from(UNIT_BALANCE)),
				price_tick_size: Decimal::from(price_tick_size.saturated_into::<u128>())
					.div(&Decimal::from(UNIT_BALANCE)),
				min_qty: Decimal::from(min_order_qty.saturated_into::<u128>())
					.div(&Decimal::from(UNIT_BALANCE)),
				max_qty: Decimal::from(max_order_qty.saturated_into::<u128>())
					.div(&Decimal::from(UNIT_BALANCE)),
				qty_step_size: Decimal::from(qty_step_size.saturated_into::<u128>())
					.div(&Decimal::from(UNIT_BALANCE)),
				operational_status: true,
			};
			<TradingPairs<T>>::insert(base, quote, trading_pair_info.clone());
			<TradingPairsStatus<T>>::insert(base, quote, true);
			<IngressMessages<T>>::mutate(|ingress_messages| {
				ingress_messages.push(
					polkadex_primitives::ingress::IngressMessages::OpenTradingPair(
						trading_pair_info,
					),
				);
			});
			Self::deposit_event(Event::TradingPairRegistered { base, quote });
			Ok(())
		}

		/// Deposit Assets to Orderbook
		#[pallet::weight(<T as Config>::WeightInfo::deposit())]
		pub fn deposit(
			origin: OriginFor<T>,
			asset: AssetId,
			amount: BalanceOf<T>,
		) -> DispatchResult {
			let user = ensure_signed(origin)?;
			// TODO: Check if asset is enabled for deposit

			ensure!(amount.saturated_into::<u128>() <= DEPOSIT_MAX, Error::<T>::DepositOverflow);
			let converted_amount =
				Decimal::from(amount.saturated_into::<u128>()).div(Decimal::from(UNIT_BALANCE));

			// Get Storage Map Value
			if let Some(expected_total_amount) =
				converted_amount.checked_add(Self::total_assets(asset))
			{
				<TotalAssets<T>>::insert(asset, expected_total_amount);
			} else {
				return Err(Error::<T>::DepositOverflow.into())
			}

			Self::transfer_asset(&user, &Self::get_custodian_account(), amount, asset)?;
			<IngressMessages<T>>::mutate(|ingress_messages| {
				ingress_messages.push(polkadex_primitives::ingress::IngressMessages::Deposit(
					user.clone(),
					asset,
					converted_amount,
				));
			});
			Self::deposit_event(Event::DepositSuccessful { user, asset, amount });
			Ok(())
		}

		/// Removes a proxy account from pre-registered main acocunt
		#[pallet::weight(100000)]
		pub fn remove_proxy_account(origin: OriginFor<T>, proxy: T::AccountId) -> DispatchResult {
			let main_account = ensure_signed(origin)?;
			ensure!(<Accounts<T>>::contains_key(&main_account), Error::<T>::MainAccountNotFound);
			<Accounts<T>>::try_mutate(&main_account, |account_info| {
				if let Some(account_info) = account_info {
					ensure!(account_info.proxies.len() > 1, Error::<T>::MinimumOneProxyRequired);
					let proxy_positon = account_info
						.proxies
						.iter()
						.position(|account| *account == proxy)
						.ok_or(Error::<T>::ProxyNotFound)?;
					account_info.proxies.remove(proxy_positon);
					<IngressMessages<T>>::mutate(|ingress_messages| {
						ingress_messages.push(
							polkadex_primitives::ingress::IngressMessages::RemoveProxy(
								main_account.clone(),
								proxy.clone(),
							),
						);
					});
				}
				Self::deposit_event(Event::ProxyRemoved { main: main_account.clone(), proxy });
				Ok(())
			})
		}

		/// Extrinsic used by enclave to submit balance snapshot and withdrawal requests
		#[pallet::weight((590_500_000 as Weight).saturating_add(T::DbWeight::get().reads(3 as Weight)).saturating_add(T::DbWeight::get().writes(5 as Weight)))]
		pub fn submit_snapshot(
			origin: OriginFor<T>,
			mut snapshot: EnclaveSnapshot<
				T::AccountId,
				WithdrawalLimit,
				AssetsLimit,
				SnapshotAccLimit,
			>,
			signature: T::Signature,
		) -> DispatchResult {
			let enclave = ensure_signed(origin)?;
			ensure!(
				<RegisteredEnclaves<T>>::contains_key(&enclave),
				Error::<T>::SenderIsNotAttestedEnclave
			);

			let last_snapshot_serial_number =
				if let Some(last_snapshot_number) = <SnapshotNonce<T>>::get() {
					last_snapshot_number
				} else {
					0
				};
			ensure!(
				snapshot.snapshot_number.eq(&(last_snapshot_serial_number + 1)),
				Error::<T>::SnapshotNonceError
			);
			let bytes = snapshot.encode();
			ensure!(
				signature.verify(bytes.as_slice(), &enclave),
				Error::<T>::EnclaveSignatureVerificationFailed
			);
			let current_snapshot_nonce = snapshot.snapshot_number;
<<<<<<< HEAD
            if snapshot.withdrawals.keys().len() > 0{
                ensure!(<OnChainEvents<T>>::try_mutate(|onchain_events| {
				    onchain_events.try_push(
					    polkadex_primitives::ocex::OnChainEvents::GetStorage(polkadex_primitives::ocex::Pallet::OCEX, polkadex_primitives::ocex::StorageItem::Withdrawal, snapshot.snapshot_number)
				)?;
				Ok::<(), ()>(())
			    }).is_ok(), Error::<T>::OnchainEventsBoundedVecOverflow);
            }
			<Withdrawals<T>>::insert(current_snapshot_nonce, snapshot.withdrawals.clone()); 
			<FeesCollected<T>>::insert(current_snapshot_nonce,snapshot.fees.clone()); 
=======
			ensure!(
				<OnChainEvents<T>>::try_mutate(|onchain_events| {
					onchain_events.try_push(
						polkadex_primitives::ocex::OnChainEvents::GetStorage(
							polkadex_primitives::ocex::Pallet::OCEX,
							polkadex_primitives::ocex::StorageItem::Withdrawal,
							snapshot.snapshot_number,
						),
					)?;
					Ok::<(), ()>(())
				})
				.is_ok(),
				Error::<T>::OnchainEventsBoundedVecOverflow
			);
			<Withdrawals<T>>::insert(current_snapshot_nonce, snapshot.withdrawals.clone());
			<FeesCollected<T>>::insert(current_snapshot_nonce, snapshot.fees.clone());
>>>>>>> a8d9c832
			snapshot.withdrawals = Default::default();
			<Snapshots<T>>::insert(current_snapshot_nonce, snapshot.clone());
			<SnapshotNonce<T>>::put(current_snapshot_nonce);
			Ok(())
		}

		// FIXME Only for testing will be removed before mainnet launch
		/// Insert Enclave
		#[doc(hidden)]
		#[pallet::weight(10000 + T::DbWeight::get().writes(1))]
		pub fn insert_enclave(origin: OriginFor<T>, encalve: T::AccountId) -> DispatchResult {
			T::GovernanceOrigin::ensure_origin(origin)?;
			let timestamp = <timestamp::Pallet<T>>::get();
			<RegisteredEnclaves<T>>::insert(encalve, timestamp);
			Ok(())
		}

		/// Withdraws Fees Collected
		///
		/// params:  snapshot_number: u32
		#[pallet::weight(100000 + T::DbWeight::get().writes(1))]
		pub fn collect_fees(
			origin: OriginFor<T>,
			snapshot_id: u32,
			beneficiary: T::AccountId,
		) -> DispatchResult {
			// TODO: The caller should be of operational council
			T::GovernanceOrigin::ensure_origin(origin)?;

			let fees: Vec<Fees> = <FeesCollected<T>>::get(snapshot_id).iter().cloned().collect();
			for fee in fees {
				if let Some(converted_fee) =
					fee.amount.saturating_mul(Decimal::from(UNIT_BALANCE)).to_u128()
				{
					Self::transfer_asset(
						&Self::get_custodian_account(),
						&beneficiary,
						converted_fee.saturated_into(),
						fee.asset,
					)?;
				// TODO: Remove the fees from storage if successful
				} else {
					return Err(Error::<T>::FailedToConvertDecimaltoBalance.into())
				}
			}
			Self::deposit_event(Event::FeesClaims { beneficiary, snapshot_id });
			Ok(())
		}

		/// Extrinsic used to shutdown the orderbook
		#[pallet::weight(100000)]
		pub fn shutdown(origin: OriginFor<T>) -> DispatchResult {
			T::GovernanceOrigin::ensure_origin(origin)?;
			<ExchangeState<T>>::put(false);
			<IngressMessages<T>>::mutate(|ingress_messages| {
				ingress_messages.push(polkadex_primitives::ingress::IngressMessages::Shutdown);
			});
			Ok(())
		}

		/// Withdraws user balance
		///
		/// params: snapshot_number: u32
		#[pallet::weight((100000 as Weight).saturating_add(T::DbWeight::get().reads(2 as Weight)).saturating_add(T::DbWeight::get().writes(3 as Weight)))]
		pub fn claim_withdraw(
			origin: OriginFor<T>,
			snapshot_id: u32,
			account: T::AccountId,
		) -> DispatchResult {
			// Anyone can claim the withdrawal for any user
			// This is to build services that can enable free withdrawals similar to CEXes.
			let _ = ensure_signed(origin)?;

			let mut withdrawals: WithdrawalsMap<T> = <Withdrawals<T>>::get(snapshot_id);
			ensure!(withdrawals.contains_key(&account), Error::<T>::InvalidWithdrawalIndex);
			if let Some(withdrawal_vector) = withdrawals.get(&account) {
				for x in withdrawal_vector.iter() {
					// TODO: Security: if this fails for a withdrawal in between the iteration, it
					// will double spend.
					if let Some(converted_withdrawal) =
						x.amount.saturating_mul(Decimal::from(UNIT_BALANCE)).to_u128()
					{
						Self::transfer_asset(
							&Self::get_custodian_account(),
							&x.main_account,
							converted_withdrawal.saturated_into(),
							x.asset,
						)?;
					}
				}
				Self::deposit_event(Event::WithdrawalClaimed {
					main: account.clone(),
					withdrawals: withdrawal_vector.to_owned(),
				});
				ensure!(
					<OnChainEvents<T>>::mutate(|onchain_events| {
						onchain_events.try_push(
							polkadex_primitives::ocex::OnChainEvents::OrderBookWithdrawalClaimed(
								snapshot_id,
								account.clone(),
								withdrawal_vector.to_owned(),
							),
						)?;
						Ok::<(), ()>(())
					})
					.is_ok(),
					Error::<T>::OnchainEventsBoundedVecOverflow
				);
			}
			withdrawals.remove(&account);
			<Withdrawals<T>>::insert(snapshot_id, withdrawals);
			Ok(())
		}

		/// In order to register itself - enclave must send it's own report to this extrinsic
		#[pallet::weight(<T as Config>::WeightInfo::register_enclave())]
		pub fn register_enclave(origin: OriginFor<T>, ias_report: Vec<u8>) -> DispatchResult {
			let _ = ensure_signed(origin)?;
			let report = verify_ias_report(&ias_report)
				.map_err(|_| <Error<T>>::RemoteAttestationVerificationFailed)?;

			// TODO: attested key verification enabled
			let enclave_signer = T::AccountId::decode(&mut &report.pubkey[..])
				.map_err(|_| <Error<T>>::SenderIsNotAttestedEnclave)?;

			// TODO: any other checks we want to run?
			ensure!(
				(report.status == SgxStatus::Ok) |
					(report.status == SgxStatus::ConfigurationNeeded),
				<Error<T>>::InvalidSgxReportStatus
			);
			<RegisteredEnclaves<T>>::mutate(&enclave_signer, |v| {
				*v = Some(T::Moment::saturated_from(report.timestamp));
			});
			Self::deposit_event(Event::EnclaveRegistered(enclave_signer));
			debug!("registered enclave at time =>{:?}", report.timestamp);
			Ok(())
		}
	}

	impl<T: Config> Pallet<T> {
		// clean-up function - should be called on each block
		fn unregister_timed_out_enclaves() {
			use sp_runtime::traits::CheckedSub;
			let mut enclaves_to_remove = sp_std::vec![];
			let iter = <RegisteredEnclaves<T>>::iter();
			iter.for_each(|(enclave, attested_ts)| {
				let current_timestamp = <timestamp::Pallet<T>>::get();
				// enclave will be removed even if something happens with substraction
				if current_timestamp.checked_sub(&attested_ts).unwrap_or(current_timestamp) >=
					T::MsPerDay::get()
				{
					enclaves_to_remove.push(enclave);
				}
			});
			for enclave in &enclaves_to_remove {
				<RegisteredEnclaves<T>>::remove(enclave);
			}
			Self::deposit_event(Event::EnclaveCleanup(enclaves_to_remove));
		}
	}

	/// Events are a simple means of reporting specific conditions and
	/// circumstances that have happened that users, Dapps and/or chain explorers would find
	/// interesting and otherwise difficult to detect.
	#[pallet::event]
	#[pallet::generate_deposit(pub(super) fn deposit_event)]
	pub enum Event<T: Config> {
		FeesClaims {
			beneficiary: T::AccountId,
			snapshot_id: u32,
		},
		MainAccountRegistered {
			main: T::AccountId,
			proxy: T::AccountId,
		},
		TradingPairRegistered {
			base: AssetId,
			quote: AssetId,
		},
		DepositSuccessful {
			user: T::AccountId,
			asset: AssetId,
			amount: BalanceOf<T>,
		},
		ShutdownTradingPair {
			pair: TradingPairConfig,
		},
		OpenTradingPair {
			pair: TradingPairConfig,
		},
		EnclaveRegistered(T::AccountId),
		EnclaveCleanup(Vec<T::AccountId>),
		TradingPairIsNotOperational,
		WithdrawalClaimed {
			main: T::AccountId,
			withdrawals: BoundedVec<Withdrawal<T::AccountId>, WithdrawalLimit>,
		},
		NewProxyAdded {
			main: T::AccountId,
			proxy: T::AccountId,
		},
		ProxyRemoved {
			main: T::AccountId,
			proxy: T::AccountId,
		},
	}

	// A map that has enumerable entries.
	#[pallet::storage]
	#[pallet::getter(fn accounts)]
	pub(super) type Accounts<T: Config> = StorageMap<
		_,
		Blake2_128Concat,
		T::AccountId,
		AccountInfo<T::AccountId, ProxyLimit>,
		OptionQuery,
	>;

	// Trading pairs registered as Base, Quote => TradingPairInfo
	#[pallet::storage]
	#[pallet::getter(fn trading_pairs)]
	pub(super) type TradingPairs<T: Config> = StorageDoubleMap<
		_,
		Blake2_128Concat,
		AssetId,
		Blake2_128Concat,
		AssetId,
		TradingPairConfig,
		OptionQuery,
	>;

	// Operational Status of registered trading pairs
	#[pallet::storage]
	#[pallet::getter(fn trading_pairs_status)]
	pub(super) type TradingPairsStatus<T: Config> =
		StorageDoubleMap<_, Blake2_128Concat, AssetId, Blake2_128Concat, AssetId, bool, ValueQuery>;

	// Snapshots Storage
	#[pallet::storage]
	#[pallet::getter(fn snapshots)]
	pub(super) type Snapshots<T: Config> =
		StorageMap<_, Blake2_128Concat, u32, EnclaveSnapshotType<T>, OptionQuery>;

	// Snapshots Nonce
	#[pallet::storage]
	#[pallet::getter(fn snapshot_nonce)]
	pub(super) type SnapshotNonce<T: Config> = StorageValue<_, u32, OptionQuery>;

	// Exchange Operation State
	#[pallet::storage]
	#[pallet::getter(fn orderbook_operational_state)]
	pub(super) type ExchangeState<T: Config> = StorageValue<_, bool, ValueQuery>;

	// Fees collected
	#[pallet::storage]
	#[pallet::getter(fn fees_collected)]
	pub(super) type FeesCollected<T: Config> =
		StorageMap<_, Blake2_128Concat, u32, BoundedVec<Fees, AssetsLimit>, ValueQuery>;

	// Withdrawals mapped by their trading pairs and snapshot numbers
	#[pallet::storage]
	#[pallet::getter(fn withdrawals)]
	pub(super) type Withdrawals<T: Config> =
		StorageMap<_, Blake2_128Concat, u32, WithdrawalsMap<T>, ValueQuery>;

	// Queue for enclave ingress messages
	#[pallet::storage]
	#[pallet::getter(fn ingress_messages)]
	pub(super) type IngressMessages<T: Config> = StorageValue<
		_,
		Vec<polkadex_primitives::ingress::IngressMessages<T::AccountId>>,
		ValueQuery,
	>;

	// Queue for onchain events
	#[pallet::storage]
	#[pallet::getter(fn onchain_events)]
	pub(super) type OnChainEvents<T: Config> = StorageValue<
		_,
		BoundedVec<polkadex_primitives::ocex::OnChainEvents<T::AccountId>, OnChainEventsLimit>,
		ValueQuery,
	>;

	// Total Assets present in orderbook
	#[pallet::storage]
	#[pallet::getter(fn total_assets)]
	pub(super) type TotalAssets<T: Config> =
		StorageMap<_, Blake2_128Concat, AssetId, Decimal, ValueQuery>;

	// Vector of registered enclaves
	#[pallet::storage]
	#[pallet::getter(fn get_registered_enclaves)]
	pub(super) type RegisteredEnclaves<T: Config> =
		StorageMap<_, Blake2_128Concat, T::AccountId, T::Moment, OptionQuery>;
}

// The main implementation block for the pallet. Functions here fall into three broad
// categories:
// - Public interface. These are functions that are `pub` and generally fall into inspector
// functions that do not write to storage and operation functions that do.
// - Private functions. These are your usual private utilities unavailable to other pallets.
impl<T: Config> Pallet<T> {
	/// Returns the AccountId to hold user funds, note this account has no private keys and
	/// can accessed using on-chain logic.
	fn get_custodian_account() -> T::AccountId {
		T::PalletId::get().into_account_truncating()
	}

	fn transfer_asset(
		payer: &T::AccountId,
		payee: &T::AccountId,
		amount: BalanceOf<T>,
		asset: AssetId,
	) -> DispatchResult {
		match asset {
			AssetId::polkadex => {
				T::NativeCurrency::transfer(
					payer,
					payee,
					amount.unique_saturated_into(),
					ExistenceRequirement::KeepAlive,
				)?;
			},
			AssetId::asset(id) => {
				T::OtherAssets::teleport(id, payer, payee, amount.unique_saturated_into())?;
			},
		}
		Ok(())
	}
}<|MERGE_RESOLUTION|>--- conflicted
+++ resolved
@@ -212,7 +212,7 @@
 						polkadex_primitives::ingress::IngressMessages<T::AccountId>,
 					>::from([
 						polkadex_primitives::ingress::IngressMessages::LastestSnapshot(
-							snapshot.merkle_root,
+							snapshot.snapshot_hash,
 							snapshot.snapshot_number,
 						),
 					]));
@@ -488,35 +488,24 @@
 				Error::<T>::EnclaveSignatureVerificationFailed
 			);
 			let current_snapshot_nonce = snapshot.snapshot_number;
-<<<<<<< HEAD
-            if snapshot.withdrawals.keys().len() > 0{
-                ensure!(<OnChainEvents<T>>::try_mutate(|onchain_events| {
-				    onchain_events.try_push(
-					    polkadex_primitives::ocex::OnChainEvents::GetStorage(polkadex_primitives::ocex::Pallet::OCEX, polkadex_primitives::ocex::StorageItem::Withdrawal, snapshot.snapshot_number)
-				)?;
-				Ok::<(), ()>(())
-			    }).is_ok(), Error::<T>::OnchainEventsBoundedVecOverflow);
-            }
-			<Withdrawals<T>>::insert(current_snapshot_nonce, snapshot.withdrawals.clone()); 
-			<FeesCollected<T>>::insert(current_snapshot_nonce,snapshot.fees.clone()); 
-=======
-			ensure!(
-				<OnChainEvents<T>>::try_mutate(|onchain_events| {
-					onchain_events.try_push(
-						polkadex_primitives::ocex::OnChainEvents::GetStorage(
-							polkadex_primitives::ocex::Pallet::OCEX,
-							polkadex_primitives::ocex::StorageItem::Withdrawal,
-							snapshot.snapshot_number,
-						),
-					)?;
-					Ok::<(), ()>(())
-				})
-				.is_ok(),
-				Error::<T>::OnchainEventsBoundedVecOverflow
-			);
+			if snapshot.withdrawals.keys().len() > 0 {
+				ensure!(
+					<OnChainEvents<T>>::try_mutate(|onchain_events| {
+						onchain_events.try_push(
+							polkadex_primitives::ocex::OnChainEvents::GetStorage(
+								polkadex_primitives::ocex::Pallet::OCEX,
+								polkadex_primitives::ocex::StorageItem::Withdrawal,
+								snapshot.snapshot_number,
+							),
+						)?;
+						Ok::<(), ()>(())
+					})
+					.is_ok(),
+					Error::<T>::OnchainEventsBoundedVecOverflow
+				);
+			}
 			<Withdrawals<T>>::insert(current_snapshot_nonce, snapshot.withdrawals.clone());
 			<FeesCollected<T>>::insert(current_snapshot_nonce, snapshot.fees.clone());
->>>>>>> a8d9c832
 			snapshot.withdrawals = Default::default();
 			<Snapshots<T>>::insert(current_snapshot_nonce, snapshot.clone());
 			<SnapshotNonce<T>>::put(current_snapshot_nonce);
