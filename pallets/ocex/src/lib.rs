// This file is part of Polkadex.

// Copyright (C) 2020-2022 Polkadex oü.
// SPDX-License-Identifier: GPL-3.0-or-later WITH Classpath-exception-2.0

// This program is free software: you can redistribute it and/or modify
// it under the terms of the GNU General Public License as published by
// the Free Software Foundation, either version 3 of the License, or
// (at your option) any later version.

// This program is distributed in the hope that it will be useful,
// but WITHOUT ANY WARRANTY; without even the implied warranty of
// MERCHANTABILITY or FITNESS FOR A PARTICULAR PURPOSE. See the
// GNU General Public License for more details.

// Ensure we're `no_std` when compiling for Wasm.
#![cfg_attr(not(feature = "std"), no_std)]

use frame_support::{
	dispatch::DispatchResult,
	pallet_prelude::Get,
	traits::{fungibles::Mutate, Currency, ExistenceRequirement},
};

use frame_system::ensure_signed;
use pallet_ocex_primitives::{WithdrawalWithPrimitives, StringAssetId};
use sp_runtime::SaturatedConversion;
use polkadex_primitives::assets::AssetId;

use pallet_timestamp::{self as timestamp};
use sp_runtime::traits::{AccountIdConversion, UniqueSaturatedInto};
use sp_std::prelude::*;

// Re-export pallet items so that they can be accessed from the crate namespace.
pub use pallet::*;

#[cfg(test)]
mod mock;

#[cfg(test)]
mod tests;

#[cfg(feature = "runtime-benchmarks")]
mod benchmarking;
pub mod weights;

pub use weights::*;

/// A type alias for the balance type from this pallet's point of view.
type BalanceOf<T> =
	<<T as Config>::NativeCurrency as Currency<<T as frame_system::Config>::AccountId>>::Balance;

// Definition of the pallet logic, to be aggregated at runtime definition through
// `construct_runtime`.
#[frame_support::pallet]
pub mod pallet {
	// Import various types used to declare pallet in scope.
	use super::*;
	use frame_support::{
		pallet_prelude::*,
		storage::bounded_btree_map::BoundedBTreeMap,
		traits::{
			fungibles::{Inspect, Mutate},
			Currency, ReservableCurrency,
		},
		PalletId,
	};
	use frame_system::pallet_prelude::*;
	use ias_verify::{verify_ias_report, SgxStatus};
	use polkadex_primitives::{
		assets::AssetId,
		ocex::{AccountInfo, TradingPairConfig},
		snapshot::{EnclaveSnapshot, Fees},
		withdrawal::Withdrawal,
		AccountId, AssetsLimit, ProxyLimit, SnapshotAccLimit, WithdrawalLimit,
	};
	use sp_runtime::{
		traits::{IdentifyAccount, Verify},
		SaturatedConversion,
	};
	use sp_std::vec::Vec;
	// use polkadex_primitives::SnapshotAccLimit;

	/// Our pallet's configuration trait. All our types and constants go in here. If the
	/// pallet is dependent on specific other pallets, then their configuration traits
	/// should be added to our implied traits list.
	///
	/// `frame_system::Config` should always be included.
	#[pallet::config]
	pub trait Config: frame_system::Config + timestamp::Config {
		/// The overarching event type.
		type Event: From<Event<Self>> + IsType<<Self as frame_system::Config>::Event>;

		/// Address which holds the customer funds.
		#[pallet::constant]
		type PalletId: Get<PalletId>;

		/// Balances Pallet
		type NativeCurrency: Currency<Self::AccountId> + ReservableCurrency<Self::AccountId>;

		/// Assets Pallet
		type OtherAssets: Mutate<
				<Self as frame_system::Config>::AccountId,
				Balance = BalanceOf<Self>,
				AssetId = u128,
			> + Inspect<<Self as frame_system::Config>::AccountId>;

		/// Origin that can send orderbook snapshots and withdrawal requests
		type EnclaveOrigin: EnsureOrigin<<Self as frame_system::Config>::Origin>;
		type Public: Clone
			+ PartialEq
			+ IdentifyAccount<AccountId = Self::AccountId>
			+ core::fmt::Debug
			+ codec::Codec
			+ Ord
			+ scale_info::TypeInfo;

		/// A matching `Signature` type.
		type Signature: Verify<Signer = Self::Public>
			+ Clone
			+ PartialEq
			+ core::fmt::Debug
			+ codec::Codec
			+ scale_info::TypeInfo;

		/// Type representing the weight of this pallet
		type WeightInfo: WeightInfo;

		// declared number of milliseconds per day and is used to determine
		// enclave's report validity time.
		// standard 24h in ms = 86_400_000
		type MsPerDay: Get<Self::Moment>;

		/// Governance Origin
		type GovernanceOrigin: EnsureOrigin<<Self as frame_system::Config>::Origin>;
	}

	// Simple declaration of the `Pallet` type. It is placeholder we use to implement traits and
	// method.
	#[pallet::pallet]
	#[pallet::generate_store(pub(super) trait Store)]
	#[pallet::without_storage_info]
	pub struct Pallet<T>(_);

	#[pallet::error]
	pub enum Error<T> {
		RegisterationShouldBeSignedByMainAccount,
		/// Caller is not authorized to claim the withdrawal.
		/// Normally, when Sender != main_account.
		SenderNotAuthorizedToWithdraw,
		InvalidWithdrawalIndex,
		TradingPairIsNotOperational,
		MainAccountAlreadyRegistered,
		SnapshotNonceError,
		EnclaveSignatureVerificationFailed,
		MainAccountNotFound,
		ProxyLimitExceeded,
		TradingPairAlreadyRegistered,
		BothAssetsCannotBeSame,
		TradingPairNotFound,
		/// Provided Report Value is invalid
		InvalidReportValue,
		/// IAS attestation verification failed:
		/// a) certificate[s] outdated;
		/// b) enclave is not properly signed it's report with IAS service;
		RemoteAttestationVerificationFailed,
		/// Sender has not been attested
		SenderIsNotAttestedEnclave,
		/// RA status is insufficient
		InvalidSgxReportStatus,
		/// Storage overflow ocurred
		StorageOverflow,
		/// ProxyNotFound
		ProxyNotFound,
		/// MinimumOneProxyRequried
		MinimumOneProxyRequired
	}

	#[pallet::hooks]
	impl<T: Config> Hooks<BlockNumberFor<T>> for Pallet<T> {
		/// What to do at the end of each block.
		///
		/// Clean IngressMessages
		fn on_initialize(_n: T::BlockNumber) -> Weight {
			// When block's been initialized - clean up expired registrations of enclaves
			//Self::unregister_timed_out_enclaves(); FIXME: Commented out for testing. Should be
			// restored before mainnet launch
			if let Some(snapshot_nonce) = <SnapshotNonce<T>>::get() {
				if let Some(snapshot) = <Snapshots<T>>::get(snapshot_nonce.saturating_sub(1)) {
					<IngressMessages<T>>::put(Vec::<
						polkadex_primitives::ingress::IngressMessages<T::AccountId, BalanceOf<T>>,
					>::from([
						polkadex_primitives::ingress::IngressMessages::LastestSnapshot(
							snapshot.merkle_root,
							snapshot.snapshot_number,
						),
					]));
				} else {
					<IngressMessages<T>>::put(Vec::<
						polkadex_primitives::ingress::IngressMessages<T::AccountId, BalanceOf<T>>,
					>::new());
				}
			} else {
				<IngressMessages<T>>::put(Vec::<
					polkadex_primitives::ingress::IngressMessages<T::AccountId, BalanceOf<T>>,
				>::new());
			}
			// TODO: Benchmark on initialize
			0
		}
	}

	#[pallet::call]
	impl<T: Config> Pallet<T> {
		/// Registers a new account in orderbook
		#[pallet::weight(<T as Config>::WeightInfo::register_main_account())]
		pub fn register_main_account(origin: OriginFor<T>, proxy: T::AccountId) -> DispatchResult {
			let main_account = ensure_signed(origin)?;
			ensure!(
				!<Accounts<T>>::contains_key(&main_account),
				Error::<T>::MainAccountAlreadyRegistered
			);

			let mut account_info = AccountInfo::new(main_account.clone());
			ensure!(account_info.add_proxy(proxy.clone()).is_ok(), Error::<T>::ProxyLimitExceeded);
			<Accounts<T>>::insert(&main_account, account_info);

			<IngressMessages<T>>::mutate(|ingress_messages| {
				ingress_messages.push(polkadex_primitives::ingress::IngressMessages::RegisterUser(
					main_account.clone(),
					proxy.clone(),
				));
			});
			Self::deposit_event(Event::MainAccountRegistered { main: main_account, proxy });
			Ok(())
		}

		/// Adds a proxy account to a pre-registered main acocunt
		#[pallet::weight(<T as Config>::WeightInfo::add_proxy_account())]
		pub fn add_proxy_account(origin: OriginFor<T>, proxy: T::AccountId) -> DispatchResult {
			let main_account = ensure_signed(origin)?;
			ensure!(<Accounts<T>>::contains_key(&main_account), Error::<T>::MainAccountNotFound);
			if let Some(mut account_info) = <Accounts<T>>::get(&main_account) {
				ensure!(
					account_info.add_proxy(proxy.clone()).is_ok(),
					Error::<T>::ProxyLimitExceeded
				);

				<IngressMessages<T>>::mutate(|ingress_messages| {
					ingress_messages.push(polkadex_primitives::ingress::IngressMessages::AddProxy(
						main_account.clone(),
						proxy.clone(),
					));
				});
				<Accounts<T>>::insert(&main_account, account_info);
				Self::deposit_event(Event::NewProxyAdded { main: main_account, proxy });
			}
			Ok(())
		}

		/// Removes a proxy account from pre-registered main acocunt
		#[pallet::weight(10000)]
		pub fn remove_proxy_account(origin: OriginFor<T>, proxy: T::AccountId) -> DispatchResult {
			let main_account = ensure_signed(origin)?;
			ensure!(<Accounts<T>>::contains_key(&main_account), Error::<T>::MainAccountNotFound);
			<Accounts<T>>::try_mutate(&main_account, |account_info| {
				if let Some(account_info) = account_info {
					let proxy_positon = account_info.proxies.iter().position(|account| *account == proxy).ok_or(Error::<T>::ProxyNotFound)?;
					ensure!(account_info.proxies.len() > 1, Error::<T>::MinimumOneProxyRequired);
					account_info.proxies.remove(proxy_positon);
					<IngressMessages<T>>::mutate(|ingress_messages| {
						ingress_messages.push(polkadex_primitives::ocex::IngressMessages::RemoveProxy(
							main_account.clone(),
							proxy.clone(),
						));
					});
				}
				Self::deposit_event(Event::ProxyRemoved { main: main_account.clone(), proxy });
				Ok(())
			})
		}

		/// Registers a new trading pair
		#[pallet::weight(10000)]
		pub fn close_trading_pair(
			origin: OriginFor<T>,
			base: AssetId,
			quote: AssetId,
		) -> DispatchResult {
			T::GovernanceOrigin::ensure_origin(origin)?;
			ensure!(base != quote, Error::<T>::BothAssetsCannotBeSame);
			ensure!(
				<TradingPairs<T>>::contains_key(&base, &quote),
				Error::<T>::TradingPairNotFound
			);

			if let Some(trading_pair) = <TradingPairs<T>>::get(&base, &quote) {
				<TradingPairsStatus<T>>::mutate(&base, &quote, |status| *status = false);
				<IngressMessages<T>>::mutate(|ingress_messages| {
					ingress_messages.push(
						polkadex_primitives::ingress::IngressMessages::CloseTradingPair(
							trading_pair.clone(),
						),
					);
				});
				Self::deposit_event(Event::ShutdownTradingPair { pair: trading_pair });
			}
			Ok(())
		}

		/// Registers a new trading pair
		#[pallet::weight(10000)]
		pub fn open_trading_pair(
			origin: OriginFor<T>,
			base: AssetId,
			quote: AssetId,
		) -> DispatchResult {
			T::GovernanceOrigin::ensure_origin(origin)?;
			ensure!(base != quote, Error::<T>::BothAssetsCannotBeSame);
			ensure!(
				<TradingPairs<T>>::contains_key(&base, &quote),
				Error::<T>::TradingPairNotFound
			);

			if let Some(trading_pair) = <TradingPairs<T>>::get(&base, &quote) {
				<TradingPairsStatus<T>>::mutate(&base, &quote, |status| *status = true);
				<IngressMessages<T>>::mutate(|ingress_messages| {
					ingress_messages.push(
						polkadex_primitives::ingress::IngressMessages::OpenTradingPair(
							trading_pair.clone(),
						),
					);
				});
				Self::deposit_event(Event::OpenTradingPair { pair: trading_pair });
			}
			Ok(())
		}

		/// Registers a new trading pair
		#[pallet::weight(10000)]
		pub fn register_trading_pair(
			origin: OriginFor<T>,
			base: AssetId,
			quote: AssetId,
			min_trade_amount: BalanceOf<T>,
			max_trade_amount: BalanceOf<T>,
			min_order_qty: BalanceOf<T>,
			max_order_qty: BalanceOf<T>,
			max_spread: BalanceOf<T>,
			min_depth: BalanceOf<T>,
		) -> DispatchResult {
			T::GovernanceOrigin::ensure_origin(origin)?;
			ensure!(base != quote, Error::<T>::BothAssetsCannotBeSame);
			ensure!(
				!<TradingPairs<T>>::contains_key(&base, &quote),
				Error::<T>::TradingPairAlreadyRegistered
			);
			ensure!(
				!<TradingPairs<T>>::contains_key(&quote, &base),
				Error::<T>::TradingPairAlreadyRegistered
			);

			// TODO: Check if base and quote assets are enabled for deposits
			let trading_pair_info = TradingPairConfig {
				base_asset: base,
				quote_asset: quote,
				min_trade_amount,
				max_trade_amount,
				min_order_qty,
				max_order_qty,
				max_spread,
				min_depth,
			};
			<TradingPairs<T>>::insert(&base, &quote, trading_pair_info.clone());
			<TradingPairsStatus<T>>::insert(&base, &quote, true);
			<IngressMessages<T>>::mutate(|ingress_messages| {
				ingress_messages.push(
					polkadex_primitives::ingress::IngressMessages::OpenTradingPair(
						trading_pair_info,
					),
				);
			});
			Self::deposit_event(Event::TradingPairRegistered { base, quote });
			Ok(())
		}

		/// Deposit Assets to Orderbook
		#[pallet::weight(<T as Config>::WeightInfo::deposit())]
		pub fn deposit(
			origin: OriginFor<T>,
			asset: AssetId,
			amount: BalanceOf<T>,
		) -> DispatchResult {
			let user = ensure_signed(origin)?;
			// TODO: Check if asset is enabled for deposit
			Self::transfer_asset(&user, &Self::get_custodian_account(), amount, asset)?;
			<IngressMessages<T>>::mutate(|ingress_messages| {
				ingress_messages.push(polkadex_primitives::ingress::IngressMessages::Deposit(
					user.clone(),
					asset,
					amount,
				));
			});
			Self::deposit_event(Event::DepositSuccessful { user, asset, amount });
			Ok(())
		}

		/// Extrinsic used by enclave to submit balance snapshot and withdrawal requests
		#[pallet::weight(<T as Config>::WeightInfo::submit_snapshot())]
		pub fn submit_snapshot(
			origin: OriginFor<T>,
			mut snapshot: EnclaveSnapshot<
				T::AccountId,
				BalanceOf<T>,
				WithdrawalLimit,
				AssetsLimit,
				SnapshotAccLimit,
			>,
			signature: T::Signature,
		) -> DispatchResult {
			let enclave = ensure_signed(origin)?;
			ensure!(
				<RegisteredEnclaves<T>>::contains_key(&enclave),
				Error::<T>::SenderIsNotAttestedEnclave
			);

			let last_snapshot_serial_number =
				if let Some(last_snapshot_number) = <SnapshotNonce<T>>::get() {
					last_snapshot_number
				} else {
					0
				};
			ensure!(
				snapshot.snapshot_number.eq(&(last_snapshot_serial_number+1)),
				Error::<T>::SnapshotNonceError
			);
			let bytes = snapshot.encode();
			ensure!(
				signature.verify(bytes.as_slice(), &enclave),
				Error::<T>::EnclaveSignatureVerificationFailed
			);
			let current_snapshot_nonce = snapshot.snapshot_number;
			<Withdrawals<T>>::insert(current_snapshot_nonce, snapshot.withdrawals);
			<FeesCollected<T>>::insert(current_snapshot_nonce,snapshot.fees.clone());
			snapshot.withdrawals = Default::default();
			<Snapshots<T>>::insert(current_snapshot_nonce, snapshot);
			<SnapshotNonce<T>>::put(current_snapshot_nonce);
			Ok(())
		}

		// FIXME Only for testing will be removed before mainnet launch
		/// Insert Enclave
		#[doc(hidden)]
		#[pallet::weight(10000 + T::DbWeight::get().writes(1))]
		pub fn insert_enclave(origin: OriginFor<T>, encalve: T::AccountId) -> DispatchResult {
			T::GovernanceOrigin::ensure_origin(origin)?;
			<RegisteredEnclaves<T>>::insert(
				encalve,
				T::Moment::from(T::MsPerDay::get() * T::Moment::from(10000u32)),
			);
			Ok(())
		}

		/// Withdraws Fees Collected
		///
		/// params:  snapshot_number: u32
		#[pallet::weight(10000 + T::DbWeight::get().writes(1))]
		pub fn collect_fees(
			origin: OriginFor<T>,
			snapshot_id: u32,
			beneficiary: T::AccountId,
		) -> DispatchResult {
			// TODO: The caller should be of operational council
			let _sender = ensure_signed(origin)?;

			let fees: Vec<Fees<BalanceOf<T>>> =
				<FeesCollected<T>>::get(snapshot_id).iter().cloned().collect();
			for fee in fees {
				Self::transfer_asset(
					&Self::get_custodian_account(),
					&beneficiary,
					fee.amount,
					fee.asset,
				)?;
			}
			Self::deposit_event(Event::FeesClaims { beneficiary, snapshot_id });
			Ok(())
		}

		/// Extrinsic used to shutdown the orderbook
		#[pallet::weight(10000)]
		pub fn shutdown(origin: OriginFor<T>) -> DispatchResult {
			T::GovernanceOrigin::ensure_origin(origin)?;
			<ExchangeState<T>>::put(false);
			<IngressMessages<T>>::mutate(|ingress_messages| {
				ingress_messages.push(polkadex_primitives::ingress::IngressMessages::Shutdown);
			});
			Ok(())
		}

		/// Withdraws user balance
		///
		/// params: pair: (base,quote), snapshot_number: u32
		#[pallet::weight(10000 + T::DbWeight::get().writes(1))]
		pub fn withdraw(origin: OriginFor<T>, snapshot_id: u32) -> DispatchResult {
			// Anyone can claim the withdrawal for any user
			// This is to build services that can enable free withdrawals similar to CEXes.
			let sender = ensure_signed(origin)?;

			let mut withdrawals: BoundedBTreeMap<
				T::AccountId,
				BoundedVec<Withdrawal<T::AccountId, BalanceOf<T>>, WithdrawalLimit>,
				SnapshotAccLimit,
			> = <Withdrawals<T>>::get(snapshot_id);
			ensure!(withdrawals.contains_key(&sender), Error::<T>::InvalidWithdrawalIndex);
			if let Some(withdrawal_vector) = withdrawals.get(&sender) {
				for x in withdrawal_vector.iter() {
					Self::transfer_asset(
						&Self::get_custodian_account(),
						&x.main_account,
						x.amount,
						x.asset,
					)?;
				}
				Self::deposit_event(Event::WithdrawalClaimed {
					main: sender.clone(),
					withdrawals: withdrawal_vector.to_owned(),
				});
			}
			withdrawals.remove(&sender);
			<Withdrawals<T>>::insert(snapshot_id, withdrawals);
			Ok(())
		}

		/// In order to register itself - enclave must send it's own report to this extrinsic
		#[pallet::weight(<T as Config>::WeightInfo::register_enclave())]
		pub fn register_enclave(origin: OriginFor<T>, ias_report: Vec<u8>) -> DispatchResult {
			let relayer = ensure_signed(origin)?;
			let report = verify_ias_report(&ias_report)
				.map_err(|_| <Error<T>>::RemoteAttestationVerificationFailed)?;

			// TODO: attested key verification enabled
			let enclave_signer = T::AccountId::decode(&mut &report.pubkey[..])
				.map_err(|_| <Error<T>>::SenderIsNotAttestedEnclave)?;

			// TODO: any other checks we want to run?
			ensure!(
				(report.status == SgxStatus::Ok) |
				(report.status == SgxStatus::ConfigurationNeeded),
				<Error<T>>::InvalidSgxReportStatus
			);
			<RegisteredEnclaves<T>>::mutate(&enclave_signer, |v| {
				*v = Some(T::Moment::saturated_from(report.timestamp));
			});
			Self::deposit_event(Event::EnclaveRegistered(enclave_signer));
			Ok(())
		}
	}

	impl<T: Config> Pallet<T> {
		// clean-up function - should be called on each block
		fn unregister_timed_out_enclaves() {
			use sp_runtime::traits::CheckedSub;
			let mut enclave_to_remove = sp_std::vec![];
			let iter = <RegisteredEnclaves<T>>::iter();
			iter.for_each(|(enclave, attested_ts)| {
				if <timestamp::Pallet<T>>::get().checked_sub(&attested_ts).unwrap() >=
					T::MsPerDay::get()
				{
					enclave_to_remove.push(enclave);
				}
			});
			for enclave in &enclave_to_remove {
				<RegisteredEnclaves<T>>::remove(enclave);
			}
			Self::deposit_event(Event::EnclaveCleanup(enclave_to_remove));
		}
	}

	/// Events are a simple means of reporting specific conditions and
	/// circumstances that have happened that users, Dapps and/or chain explorers would find
	/// interesting and otherwise difficult to detect.
	#[pallet::event]
	#[pallet::generate_deposit(pub(super) fn deposit_event)]
	pub enum Event<T: Config> {
<<<<<<< HEAD
		MainAccountRegistered { main: T::AccountId, proxy: T::AccountId },
		NewProxyAdded { main: T::AccountId, proxy: T::AccountId },
		ProxyRemoved { main: T::AccountId, proxy: T::AccountId },
		TradingPairRegistered { base: AssetId, quote: AssetId },
		DepositSuccessful { pair: (AssetId, AssetId), asset: AssetId, amount: BalanceOf<T> },
		EnclaveShutdownRequest { id: T::AccountId },
=======
		FeesClaims {
			beneficiary: T::AccountId,
			snapshot_id: u32,
		},
		MainAccountRegistered {
			main: T::AccountId,
			proxy: T::AccountId,
		},
		TradingPairRegistered {
			base: AssetId,
			quote: AssetId,
		},
		DepositSuccessful {
			user: T::AccountId,
			asset: AssetId,
			amount: BalanceOf<T>,
		},
		ShutdownTradingPair {
			pair: TradingPairConfig<BalanceOf<T>>,
		},
		OpenTradingPair {
			pair: TradingPairConfig<BalanceOf<T>>,
		},
>>>>>>> d78535ff
		EnclaveRegistered(T::AccountId),
		EnclaveCleanup(Vec<T::AccountId>),
		TradingPairIsNotOperational,
		WithdrawalClaimed {
			main: T::AccountId,
			withdrawals: BoundedVec<Withdrawal<T::AccountId, BalanceOf<T>>, WithdrawalLimit>,
		},
	}

	// A map that has enumerable entries.
	#[pallet::storage]
	#[pallet::getter(fn accounts)]
	pub(super) type Accounts<T: Config> = StorageMap<
		_,
		Blake2_128Concat,
		T::AccountId,
		AccountInfo<T::AccountId, BalanceOf<T>, ProxyLimit>,
		OptionQuery,
	>;

	// Trading pairs registered as Base, Quote => TradingPairInfo
	#[pallet::storage]
	#[pallet::getter(fn trading_pairs)]
	pub(super) type TradingPairs<T: Config> = StorageDoubleMap<
		_,
		Blake2_128Concat,
		AssetId,
		Blake2_128Concat,
		AssetId,
		TradingPairConfig<BalanceOf<T>>,
		OptionQuery,
	>;

	// Operational Status of registered trading pairs
	#[pallet::storage]
	#[pallet::getter(fn trading_pairs_status)]
	pub(super) type TradingPairsStatus<T: Config> =
		StorageDoubleMap<_, Blake2_128Concat, AssetId, Blake2_128Concat, AssetId, bool, ValueQuery>;

	// Snapshots Storage
	#[pallet::storage]
	#[pallet::getter(fn snapshots)]
	pub(super) type Snapshots<T: Config> = StorageMap<
		_,
		Blake2_128Concat,
		u32,
		EnclaveSnapshot<T::AccountId, BalanceOf<T>, WithdrawalLimit, AssetsLimit, SnapshotAccLimit>,
		OptionQuery,
	>;

	// Snapshots Nonce
	#[pallet::storage]
	#[pallet::getter(fn snapshot_nonce)]
	pub(super) type SnapshotNonce<T: Config> = StorageValue<_, u32, OptionQuery>;

	// Exchange Operation State
	#[pallet::storage]
	#[pallet::getter(fn orderbook_operational_state)]
	pub(super) type ExchangeState<T: Config> = StorageValue<_, bool, ValueQuery>;

	// Fees collected
	#[pallet::storage]
	#[pallet::getter(fn fees_collected)]
	pub(super) type FeesCollected<T: Config> = StorageMap<
		_,
		Blake2_128Concat,
		u32,
		BoundedVec<Fees<BalanceOf<T>>, AssetsLimit>,
		ValueQuery,
	>;

	// Withdrawals mapped by their trading pairs and snapshot numbers
	#[pallet::storage]
	#[pallet::getter(fn withdrawals)]
	pub(super) type Withdrawals<T: Config> = StorageMap<
		_,
		Blake2_128Concat,
		u32,
		BoundedBTreeMap<
			T::AccountId,
			BoundedVec<Withdrawal<T::AccountId, BalanceOf<T>>, WithdrawalLimit>,
			SnapshotAccLimit,
		>,
		ValueQuery,
	>;

	// Queue for enclave ingress messages
	#[pallet::storage]
	#[pallet::getter(fn ingress_messages)]
	pub(super) type IngressMessages<T: Config> = StorageValue<
		_,
		Vec<polkadex_primitives::ingress::IngressMessages<T::AccountId, BalanceOf<T>>>,
		ValueQuery,
	>;

	// Vector of registered enclaves
	#[pallet::storage]
	#[pallet::getter(fn get_registered_enclaves)]
	pub(super) type RegisteredEnclaves<T: Config> =
		StorageMap<_, Blake2_128Concat, T::AccountId, T::Moment, OptionQuery>;
}

// The main implementation block for the pallet. Functions here fall into three broad
// categories:
// - Public interface. These are functions that are `pub` and generally fall into inspector
// functions that do not write to storage and operation functions that do.
// - Private functions. These are your usual private utilities unavailable to other pallets.
impl<T: Config> Pallet<T> {
	/// Returns the AccountId to hold user funds, note this account has no private keys and
	/// can accessed using on-chain logic.
	fn get_custodian_account() -> T::AccountId {
		T::PalletId::get().into_account_truncating()
	}

	fn transfer_asset(
		payer: &T::AccountId,
		payee: &T::AccountId,
		amount: BalanceOf<T>,
		asset: AssetId,
	) -> DispatchResult {
		match asset {
			AssetId::polkadex => {
				T::NativeCurrency::transfer(
					payer,
					payee,
					amount.unique_saturated_into(),
					ExistenceRequirement::KeepAlive,
				)?;
			},
			AssetId::asset(id) => {
				T::OtherAssets::teleport(id, payer, payee, amount.unique_saturated_into())?;
			},
		}
		Ok(())
	}

	pub fn return_withdrawals(
		snapshot_ids: Vec<u32>,
		account: T::AccountId
	) -> Vec<WithdrawalWithPrimitives<T::AccountId>>{
		let mut withdrawals_vector: Vec<WithdrawalWithPrimitives<T::AccountId>> = vec![];
		for x in snapshot_ids{
			if let Some(withdrawals) = <Withdrawals<T>>::get(x).get(&account){
				let mut snapshot_withdrawals: Vec<WithdrawalWithPrimitives<T::AccountId>> = vec![];
				for y in withdrawals.iter(){
					snapshot_withdrawals.push(
						WithdrawalWithPrimitives{
							main_account: y.main_account.clone(), 
							amount: y.amount.saturated_into(), 
							asset:  StringAssetId::from(y.asset)
						}
					);
				}
				withdrawals_vector.append(&mut snapshot_withdrawals.clone())
			}
		}
		withdrawals_vector
	}
}<|MERGE_RESOLUTION|>--- conflicted
+++ resolved
@@ -48,7 +48,7 @@
 
 /// A type alias for the balance type from this pallet's point of view.
 type BalanceOf<T> =
-	<<T as Config>::NativeCurrency as Currency<<T as frame_system::Config>::AccountId>>::Balance;
+<<T as Config>::NativeCurrency as Currency<<T as frame_system::Config>::AccountId>>::Balance;
 
 // Definition of the pallet logic, to be aggregated at runtime definition through
 // `construct_runtime`.
@@ -100,28 +100,28 @@
 
 		/// Assets Pallet
 		type OtherAssets: Mutate<
-				<Self as frame_system::Config>::AccountId,
-				Balance = BalanceOf<Self>,
-				AssetId = u128,
-			> + Inspect<<Self as frame_system::Config>::AccountId>;
+			<Self as frame_system::Config>::AccountId,
+			Balance = BalanceOf<Self>,
+			AssetId = u128,
+		> + Inspect<<Self as frame_system::Config>::AccountId>;
 
 		/// Origin that can send orderbook snapshots and withdrawal requests
 		type EnclaveOrigin: EnsureOrigin<<Self as frame_system::Config>::Origin>;
 		type Public: Clone
-			+ PartialEq
-			+ IdentifyAccount<AccountId = Self::AccountId>
-			+ core::fmt::Debug
-			+ codec::Codec
-			+ Ord
-			+ scale_info::TypeInfo;
+		+ PartialEq
+		+ IdentifyAccount<AccountId = Self::AccountId>
+		+ core::fmt::Debug
+		+ codec::Codec
+		+ Ord
+		+ scale_info::TypeInfo;
 
 		/// A matching `Signature` type.
 		type Signature: Verify<Signer = Self::Public>
-			+ Clone
-			+ PartialEq
-			+ core::fmt::Debug
-			+ codec::Codec
-			+ scale_info::TypeInfo;
+		+ Clone
+		+ PartialEq
+		+ core::fmt::Debug
+		+ codec::Codec
+		+ scale_info::TypeInfo;
 
 		/// Type representing the weight of this pallet
 		type WeightInfo: WeightInfo;
@@ -170,7 +170,7 @@
 		InvalidSgxReportStatus,
 		/// Storage overflow ocurred
 		StorageOverflow,
-		/// ProxyNotFound
+		///ProxyNotFound
 		ProxyNotFound,
 		/// MinimumOneProxyRequried
 		MinimumOneProxyRequired
@@ -253,31 +253,9 @@
 					));
 				});
 				<Accounts<T>>::insert(&main_account, account_info);
-				Self::deposit_event(Event::NewProxyAdded { main: main_account, proxy });
+				Self::deposit_event(Event::MainAccountRegistered { main: main_account, proxy });
 			}
 			Ok(())
-		}
-
-		/// Removes a proxy account from pre-registered main acocunt
-		#[pallet::weight(10000)]
-		pub fn remove_proxy_account(origin: OriginFor<T>, proxy: T::AccountId) -> DispatchResult {
-			let main_account = ensure_signed(origin)?;
-			ensure!(<Accounts<T>>::contains_key(&main_account), Error::<T>::MainAccountNotFound);
-			<Accounts<T>>::try_mutate(&main_account, |account_info| {
-				if let Some(account_info) = account_info {
-					let proxy_positon = account_info.proxies.iter().position(|account| *account == proxy).ok_or(Error::<T>::ProxyNotFound)?;
-					ensure!(account_info.proxies.len() > 1, Error::<T>::MinimumOneProxyRequired);
-					account_info.proxies.remove(proxy_positon);
-					<IngressMessages<T>>::mutate(|ingress_messages| {
-						ingress_messages.push(polkadex_primitives::ocex::IngressMessages::RemoveProxy(
-							main_account.clone(),
-							proxy.clone(),
-						));
-					});
-				}
-				Self::deposit_event(Event::ProxyRemoved { main: main_account.clone(), proxy });
-				Ok(())
-			})
 		}
 
 		/// Registers a new trading pair
@@ -403,6 +381,28 @@
 			});
 			Self::deposit_event(Event::DepositSuccessful { user, asset, amount });
 			Ok(())
+		}
+
+		/// Removes a proxy account from pre-registered main acocunt
+		#[pallet::weight(10000)]
+		pub fn remove_proxy_account(origin: OriginFor<T>, proxy: T::AccountId) -> DispatchResult {
+			let main_account = ensure_signed(origin)?;
+			ensure!(<Accounts<T>>::contains_key(&main_account), Error::<T>::MainAccountNotFound);
+			<Accounts<T>>::try_mutate(&main_account, |account_info| {
+				if let Some(account_info) = account_info {
+					ensure!(account_info.proxies.len() > 1, Error::<T>::MinimumOneProxyRequired);
+					let proxy_positon = account_info.proxies.iter().position(|account| *account == proxy).ok_or(Error::<T>::ProxyNotFound)?;
+					account_info.proxies.remove(proxy_positon);
+					<IngressMessages<T>>::mutate(|ingress_messages| {
+						ingress_messages.push(polkadex_primitives::ingress::IngressMessages::RemoveProxy(
+							main_account.clone(),
+							proxy.clone(),
+						));
+					});
+				}
+				Self::deposit_event(Event::ProxyRemoved { main: main_account.clone(), proxy });
+				Ok(())
+			})
 		}
 
 		/// Extrinsic used by enclave to submit balance snapshot and withdrawal requests
@@ -583,14 +583,6 @@
 	#[pallet::event]
 	#[pallet::generate_deposit(pub(super) fn deposit_event)]
 	pub enum Event<T: Config> {
-<<<<<<< HEAD
-		MainAccountRegistered { main: T::AccountId, proxy: T::AccountId },
-		NewProxyAdded { main: T::AccountId, proxy: T::AccountId },
-		ProxyRemoved { main: T::AccountId, proxy: T::AccountId },
-		TradingPairRegistered { base: AssetId, quote: AssetId },
-		DepositSuccessful { pair: (AssetId, AssetId), asset: AssetId, amount: BalanceOf<T> },
-		EnclaveShutdownRequest { id: T::AccountId },
-=======
 		FeesClaims {
 			beneficiary: T::AccountId,
 			snapshot_id: u32,
@@ -614,7 +606,6 @@
 		OpenTradingPair {
 			pair: TradingPairConfig<BalanceOf<T>>,
 		},
->>>>>>> d78535ff
 		EnclaveRegistered(T::AccountId),
 		EnclaveCleanup(Vec<T::AccountId>),
 		TradingPairIsNotOperational,
@@ -622,6 +613,8 @@
 			main: T::AccountId,
 			withdrawals: BoundedVec<Withdrawal<T::AccountId, BalanceOf<T>>, WithdrawalLimit>,
 		},
+		NewProxyAdded { main: T::AccountId, proxy: T::AccountId },
+		ProxyRemoved { main: T::AccountId, proxy: T::AccountId },
 	}
 
 	// A map that has enumerable entries.
@@ -652,7 +645,7 @@
 	#[pallet::storage]
 	#[pallet::getter(fn trading_pairs_status)]
 	pub(super) type TradingPairsStatus<T: Config> =
-		StorageDoubleMap<_, Blake2_128Concat, AssetId, Blake2_128Concat, AssetId, bool, ValueQuery>;
+	StorageDoubleMap<_, Blake2_128Concat, AssetId, Blake2_128Concat, AssetId, bool, ValueQuery>;
 
 	// Snapshots Storage
 	#[pallet::storage]
@@ -714,7 +707,7 @@
 	#[pallet::storage]
 	#[pallet::getter(fn get_registered_enclaves)]
 	pub(super) type RegisteredEnclaves<T: Config> =
-		StorageMap<_, Blake2_128Concat, T::AccountId, T::Moment, OptionQuery>;
+	StorageMap<_, Blake2_128Concat, T::AccountId, T::Moment, OptionQuery>;
 }
 
 // The main implementation block for the pallet. Functions here fall into three broad
@@ -762,8 +755,8 @@
 				for y in withdrawals.iter(){
 					snapshot_withdrawals.push(
 						WithdrawalWithPrimitives{
-							main_account: y.main_account.clone(), 
-							amount: y.amount.saturated_into(), 
+							main_account: y.main_account.clone(),
+							amount: y.amount.saturated_into(),
 							asset:  StringAssetId::from(y.asset)
 						}
 					);
