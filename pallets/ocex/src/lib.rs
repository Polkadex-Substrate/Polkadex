// This file is part of Polkadex.

// Copyright (C) 2020-2022 Polkadex oü.
// SPDX-License-Identifier: GPL-3.0-or-later WITH Classpath-exception-2.0

// This program is free software: you can redistribute it and/or modify
// it under the terms of the GNU General Public License as published by
// the Free Software Foundation, either version 3 of the License, or
// (at your option) any later version.

// This program is distributed in the hope that it will be useful,
// but WITHOUT ANY WARRANTY; without even the implied warranty of
// MERCHANTABILITY or FITNESS FOR A PARTICULAR PURPOSE. See the
// GNU General Public License for more details.

// Ensure we're `no_std` when compiling for Wasm.
#![cfg_attr(not(feature = "std"), no_std)]

use frame_support::{
	dispatch::DispatchResult,
	pallet_prelude::Get,
	traits::{fungibles::Mutate, Currency, ExistenceRequirement},
};
use frame_support::traits::fungibles::Transfer;

use frame_system::ensure_signed;
use pallet_ocex_primitives::{WithdrawalWithPrimitives, StringAssetId};
use sp_runtime::SaturatedConversion;
use polkadex_primitives::assets::AssetId;
use polkadex_primitives::OnChainEventsLimit;

use pallet_timestamp::{self as timestamp};
use sp_runtime::traits::{AccountIdConversion, UniqueSaturatedInto};
use sp_std::prelude::*;

// Re-export pallet items so that they can be accessed from the crate namespace.
pub use pallet::*;

#[cfg(test)]
mod mock;

#[cfg(test)]
mod tests;

#[cfg(feature = "runtime-benchmarks")]
mod benchmarking;
pub mod weights;

pub use weights::*;

/// A type alias for the balance type from this pallet's point of view.
type BalanceOf<T> =
	<<T as Config>::NativeCurrency as Currency<<T as frame_system::Config>::AccountId>>::Balance;

// Definition of the pallet logic, to be aggregated at runtime definition through
// `construct_runtime`.
#[frame_support::pallet]
pub mod pallet {
	// Import various types used to declare pallet in scope.
	use super::*;
	use frame_support::{
		pallet_prelude::*,
		storage::bounded_btree_map::BoundedBTreeMap,
		traits::{
			fungibles::{Inspect, Mutate},
			Currency, ReservableCurrency,
		},
		PalletId,
	};
	use frame_support::traits::fungibles::Transfer;
	use frame_system::pallet_prelude::*;
	use ias_verify::{verify_ias_report, SgxStatus};
	use polkadex_primitives::{
		assets::AssetId,
		ocex::{AccountInfo, TradingPairConfig},
		snapshot::{EnclaveSnapshot, Fees},
		withdrawal::Withdrawal,
		AccountId, AssetsLimit, ProxyLimit, SnapshotAccLimit, WithdrawalLimit,
	};
	use sp_runtime::{
		traits::{IdentifyAccount, Verify},
		SaturatedConversion,
	};
	use sp_std::vec::Vec;
	// use polkadex_primitives::SnapshotAccLimit;

	/// Our pallet's configuration trait. All our types and constants go in here. If the
	/// pallet is dependent on specific other pallets, then their configuration traits
	/// should be added to our implied traits list.
	///
	/// `frame_system::Config` should always be included.
	#[pallet::config]
	pub trait Config: frame_system::Config + timestamp::Config {
		/// The overarching event type.
		type Event: From<Event<Self>> + IsType<<Self as frame_system::Config>::Event>;

		/// Address which holds the customer funds.
		#[pallet::constant]
		type PalletId: Get<PalletId>;

		/// Balances Pallet
		type NativeCurrency: Currency<Self::AccountId> + ReservableCurrency<Self::AccountId>;

		/// Assets Pallet
		type OtherAssets: Mutate<
<<<<<<< HEAD
			<Self as frame_system::Config>::AccountId,
			Balance = BalanceOf<Self>,
			AssetId = u128,
		> + Inspect<<Self as frame_system::Config>::AccountId> + Transfer<<Self as frame_system::Config>::AccountId>;
=======
				<Self as frame_system::Config>::AccountId,
				Balance = BalanceOf<Self>,
				AssetId = u128,
			> + Inspect<<Self as frame_system::Config>::AccountId>;
>>>>>>> 01852b8f

		/// Origin that can send orderbook snapshots and withdrawal requests
		type EnclaveOrigin: EnsureOrigin<<Self as frame_system::Config>::Origin>;
		type Public: Clone
			+ PartialEq
			+ IdentifyAccount<AccountId = Self::AccountId>
			+ core::fmt::Debug
			+ codec::Codec
			+ Ord
			+ scale_info::TypeInfo;

		/// A matching `Signature` type.
		type Signature: Verify<Signer = Self::Public>
			+ Clone
			+ PartialEq
			+ core::fmt::Debug
			+ codec::Codec
			+ scale_info::TypeInfo;

		/// Type representing the weight of this pallet
		type WeightInfo: WeightInfo;

		// declared number of milliseconds per day and is used to determine
		// enclave's report validity time.
		// standard 24h in ms = 86_400_000
		type MsPerDay: Get<Self::Moment>;

		/// Max Snapshot Fee Claim allowed
		type SnapshotFeeClaim: Get<usize>;

		/// Governance Origin
		type GovernanceOrigin: EnsureOrigin<<Self as frame_system::Config>::Origin>;
	}

	// Simple declaration of the `Pallet` type. It is placeholder we use to implement traits and
	// method.
	#[pallet::pallet]
	#[pallet::generate_store(pub(super) trait Store)]
	#[pallet::without_storage_info]
	pub struct Pallet<T>(_);

	#[pallet::error]
	pub enum Error<T> {
		///RegisterationShouldBeSignedByMainAccount
		RegisterationShouldBeSignedByMainAccount,
		///SenderNotAuthorizedToWithdraw
		SenderNotAuthorizedToWithdraw,
		///InvalidWithdrawalIndex
		InvalidWithdrawalIndex,
		///TradingPairIsNotOperational
		TradingPairIsNotOperational,
		///MainAccountAlreadyRegistered
		MainAccountAlreadyRegistered,
		///SnapshotNonceError
		SnapshotNonceError,
		///EnclaveSignatureVerificationFailed
		EnclaveSignatureVerificationFailed,
		///MainAccountNotFound
		MainAccountNotFound,
		///ProxyLimitExceeded
		ProxyLimitExceeded,
		///TradingPairAlreadyRegistered
		TradingPairAlreadyRegistered,
		///BothAssetsCannotBeSame
		BothAssetsCannotBeSame,
		///TradingPairNotFound
		TradingPairNotFound,
		/// Provided Report Value is invalid
		InvalidReportValue,
		/// IAS attestation verification failed:
		/// a) certificate[s] outdated;
		/// b) enclave is not properly signed it's report with IAS service;
		RemoteAttestationVerificationFailed,
		/// Sender has not been attested
		SenderIsNotAttestedEnclave,
		/// RA status is insufficient
		InvalidSgxReportStatus,
		/// Storage overflow ocurred
		StorageOverflow,
		///ProxyNotFound
		ProxyNotFound,
		/// MinimumOneProxyRequried
		MinimumOneProxyRequired,
		/// Onchain Events vector is full
		OnchainEventsBoundedVecOverflow,
	}

	#[pallet::hooks]
	impl<T: Config> Hooks<BlockNumberFor<T>> for Pallet<T> {
		/// What to do at the end of each block.
		///
		/// Clean IngressMessages
		fn on_initialize(_n: T::BlockNumber) -> Weight {
			// When block's been initialized - clean up expired registrations of enclaves
			//Self::unregister_timed_out_enclaves(); FIXME: Commented out for testing. Should be
			// restored before mainnet launch
			if let Some(snapshot_nonce) = <SnapshotNonce<T>>::get() {
				if let Some(snapshot) = <Snapshots<T>>::get(snapshot_nonce.saturating_sub(1)) {
					<IngressMessages<T>>::put(Vec::<
						polkadex_primitives::ingress::IngressMessages<T::AccountId, BalanceOf<T>>,
					>::from([
						polkadex_primitives::ingress::IngressMessages::LastestSnapshot(
							snapshot.merkle_root,
							snapshot.snapshot_number,
						),
					]));
				} else {
					<IngressMessages<T>>::put(Vec::<
						polkadex_primitives::ingress::IngressMessages<T::AccountId, BalanceOf<T>>,
					>::new());
				}
			} else {
				<IngressMessages<T>>::put(Vec::<
					polkadex_primitives::ingress::IngressMessages<T::AccountId, BalanceOf<T>>,
				>::new());
			}

			<OnChainEvents<T>>::put(
				BoundedVec::<polkadex_primitives::ocex::OnChainEvents<T::AccountId, BalanceOf<T>>, OnChainEventsLimit>::default()
			);
	
			(1000000 as Weight).saturating_add(T::DbWeight::get().reads(2 as Weight)).saturating_add(T::DbWeight::get().writes(2 as Weight))
		}
	}

	#[pallet::call]
	impl<T: Config> Pallet<T> {
		/// Registers a new account in orderbook
		#[pallet::weight(<T as Config>::WeightInfo::register_main_account())]
		pub fn register_main_account(origin: OriginFor<T>, proxy: T::AccountId) -> DispatchResult {
			let main_account = ensure_signed(origin)?;
			ensure!(
				!<Accounts<T>>::contains_key(&main_account),
				Error::<T>::MainAccountAlreadyRegistered
			);

			let mut account_info = AccountInfo::new(main_account.clone());
			ensure!(account_info.add_proxy(proxy.clone()).is_ok(), Error::<T>::ProxyLimitExceeded);
			<Accounts<T>>::insert(&main_account, account_info);

			<IngressMessages<T>>::mutate(|ingress_messages| {
				ingress_messages.push(polkadex_primitives::ingress::IngressMessages::RegisterUser(
					main_account.clone(),
					proxy.clone(),
				));
			});
			Self::deposit_event(Event::MainAccountRegistered { main: main_account, proxy });
			Ok(())
		}

		/// Adds a proxy account to a pre-registered main acocunt
		#[pallet::weight(<T as Config>::WeightInfo::add_proxy_account())]
		pub fn add_proxy_account(origin: OriginFor<T>, proxy: T::AccountId) -> DispatchResult {
			let main_account = ensure_signed(origin)?;
			ensure!(<Accounts<T>>::contains_key(&main_account), Error::<T>::MainAccountNotFound);
			if let Some(mut account_info) = <Accounts<T>>::get(&main_account) {
				ensure!(
					account_info.add_proxy(proxy.clone()).is_ok(),
					Error::<T>::ProxyLimitExceeded
				);

				<IngressMessages<T>>::mutate(|ingress_messages| {
					ingress_messages.push(polkadex_primitives::ingress::IngressMessages::AddProxy(
						main_account.clone(),
						proxy.clone(),
					));
				});
				<Accounts<T>>::insert(&main_account, account_info);
				Self::deposit_event(Event::MainAccountRegistered { main: main_account, proxy });
			}
			Ok(())
		}


		/// Registers a new trading pair
		#[pallet::weight(100000)]
		pub fn close_trading_pair(
			origin: OriginFor<T>,
			base: AssetId,
			quote: AssetId,
		) -> DispatchResult {
			T::GovernanceOrigin::ensure_origin(origin)?;
			ensure!(base != quote, Error::<T>::BothAssetsCannotBeSame);
			ensure!(
				<TradingPairs<T>>::contains_key(&base, &quote),
				Error::<T>::TradingPairNotFound
			);

			if let Some(trading_pair) = <TradingPairs<T>>::get(&base, &quote) {
				<TradingPairsStatus<T>>::mutate(&base, &quote, |status| *status = false);
				<IngressMessages<T>>::mutate(|ingress_messages| {
					ingress_messages.push(
						polkadex_primitives::ingress::IngressMessages::CloseTradingPair(
							trading_pair.clone(),
						),
					);
				});
				Self::deposit_event(Event::ShutdownTradingPair { pair: trading_pair });
			}
			Ok(())
		}

		/// Registers a new trading pair
		#[pallet::weight(100000)]
		pub fn open_trading_pair(
			origin: OriginFor<T>,
			base: AssetId,
			quote: AssetId,
		) -> DispatchResult {
			T::GovernanceOrigin::ensure_origin(origin)?;
			ensure!(base != quote, Error::<T>::BothAssetsCannotBeSame);
			ensure!(
				<TradingPairs<T>>::contains_key(&base, &quote),
				Error::<T>::TradingPairNotFound
			);

			if let Some(trading_pair) = <TradingPairs<T>>::get(&base, &quote) {
				<TradingPairsStatus<T>>::mutate(&base, &quote, |status| *status = true);
				<IngressMessages<T>>::mutate(|ingress_messages| {
					ingress_messages.push(
						polkadex_primitives::ingress::IngressMessages::OpenTradingPair(
							trading_pair.clone(),
						),
					);
				});
				Self::deposit_event(Event::OpenTradingPair { pair: trading_pair });
			}
			Ok(())
		}

		/// Registers a new trading pair
		#[pallet::weight(100000)]
		pub fn register_trading_pair(
			origin: OriginFor<T>,
			base: AssetId,
			quote: AssetId,
			min_trade_amount: BalanceOf<T>,
			max_trade_amount: BalanceOf<T>,
			min_order_qty: BalanceOf<T>,
			max_order_qty: BalanceOf<T>,
			max_spread: BalanceOf<T>,
			min_depth: BalanceOf<T>,
		) -> DispatchResult {
			T::GovernanceOrigin::ensure_origin(origin)?;
			ensure!(base != quote, Error::<T>::BothAssetsCannotBeSame);
			ensure!(
				!<TradingPairs<T>>::contains_key(&base, &quote),
				Error::<T>::TradingPairAlreadyRegistered
			);
			ensure!(
				!<TradingPairs<T>>::contains_key(&quote, &base),
				Error::<T>::TradingPairAlreadyRegistered
			);

			// TODO: Check if base and quote assets are enabled for deposits
			let trading_pair_info = TradingPairConfig {
				base_asset: base,
				quote_asset: quote,
				min_trade_amount,
				max_trade_amount,
				min_order_qty,
				max_order_qty,
				max_spread,
				min_depth,
			};
			<TradingPairs<T>>::insert(&base, &quote, trading_pair_info.clone());
			<TradingPairsStatus<T>>::insert(&base, &quote, true);
			<IngressMessages<T>>::mutate(|ingress_messages| {
				ingress_messages.push(
					polkadex_primitives::ingress::IngressMessages::OpenTradingPair(
						trading_pair_info,
					),
				);
			});
			Self::deposit_event(Event::TradingPairRegistered { base, quote });
			Ok(())
		}

		/// Deposit Assets to Orderbook
		#[pallet::weight(<T as Config>::WeightInfo::deposit())]
		pub fn deposit(
			origin: OriginFor<T>,
			asset: AssetId,
			amount: BalanceOf<T>,
		) -> DispatchResult {
			let user = ensure_signed(origin)?;
			// TODO: Check if asset is enabled for deposit
			Self::transfer_asset(&user, &Self::get_custodian_account(), amount, asset)?;
			<IngressMessages<T>>::mutate(|ingress_messages| {
				ingress_messages.push(polkadex_primitives::ingress::IngressMessages::Deposit(
					user.clone(),
					asset,
					amount,
				));
			});
			Self::deposit_event(Event::DepositSuccessful { user, asset, amount });
			Ok(())
		}

		/// Removes a proxy account from pre-registered main acocunt
		#[pallet::weight(100000)]
		pub fn remove_proxy_account(origin: OriginFor<T>, proxy: T::AccountId) -> DispatchResult {
			let main_account = ensure_signed(origin)?;
			ensure!(<Accounts<T>>::contains_key(&main_account), Error::<T>::MainAccountNotFound);
			<Accounts<T>>::try_mutate(&main_account, |account_info| {
				if let Some(account_info) = account_info {
					ensure!(account_info.proxies.len() > 1, Error::<T>::MinimumOneProxyRequired);
					let proxy_positon = account_info.proxies.iter().position(|account| *account == proxy).ok_or(Error::<T>::ProxyNotFound)?;
					account_info.proxies.remove(proxy_positon);
					<IngressMessages<T>>::mutate(|ingress_messages| {
						ingress_messages.push(polkadex_primitives::ingress::IngressMessages::RemoveProxy(
							main_account.clone(),
							proxy.clone(),
						));
					});
				}
				Self::deposit_event(Event::ProxyRemoved { main: main_account.clone(), proxy });
				Ok(())
			})
		}

		/// Extrinsic used by enclave to submit balance snapshot and withdrawal requests
		#[pallet::weight((590_500_000 as Weight).saturating_add(T::DbWeight::get().reads(3 as Weight)).saturating_add(T::DbWeight::get().writes(5 as Weight)))]
		pub fn submit_snapshot(
			origin: OriginFor<T>,
			mut snapshot: EnclaveSnapshot<
				T::AccountId,
				BalanceOf<T>,
				WithdrawalLimit,
				AssetsLimit,
				SnapshotAccLimit,
			>,
			signature: T::Signature,
		) -> DispatchResult {
			let enclave = ensure_signed(origin)?;
			ensure!(
				<RegisteredEnclaves<T>>::contains_key(&enclave),
				Error::<T>::SenderIsNotAttestedEnclave
			); 

			let last_snapshot_serial_number =
				if let Some(last_snapshot_number) = <SnapshotNonce<T>>::get() {
					last_snapshot_number
				} else {
					0
				}; 
			ensure!(
				snapshot.snapshot_number.eq(&(last_snapshot_serial_number+1)),
				Error::<T>::SnapshotNonceError
			);
			let bytes = snapshot.encode();
			ensure!(
				signature.verify(bytes.as_slice(), &enclave),
				Error::<T>::EnclaveSignatureVerificationFailed
			);
			let current_snapshot_nonce = snapshot.snapshot_number;
			ensure!(<OnChainEvents<T>>::try_mutate(|onchain_events| {
				onchain_events.try_push(
					polkadex_primitives::ocex::OnChainEvents::GetStorage(polkadex_primitives::ocex::Pallet::OCEX, polkadex_primitives::ocex::StorageItem::Withdrawal, snapshot.snapshot_number)
				)?;
				Ok::<(), ()>(())
			}).is_ok(), Error::<T>::OnchainEventsBoundedVecOverflow); 
			<Withdrawals<T>>::insert(current_snapshot_nonce, snapshot.withdrawals.clone()); 
			<FeesCollected<T>>::insert(current_snapshot_nonce,snapshot.fees.clone()); 
			snapshot.withdrawals = Default::default();
			<Snapshots<T>>::insert(current_snapshot_nonce, snapshot.clone()); 
			<SnapshotNonce<T>>::put(current_snapshot_nonce); 
			Ok(())
		} 

		// FIXME Only for testing will be removed before mainnet launch
		/// Insert Enclave
		#[doc(hidden)]
		#[pallet::weight(10000 + T::DbWeight::get().writes(1))]
		pub fn insert_enclave(origin: OriginFor<T>, encalve: T::AccountId) -> DispatchResult {
			T::GovernanceOrigin::ensure_origin(origin)?;
			<RegisteredEnclaves<T>>::insert(
				encalve,
				T::Moment::from(T::MsPerDay::get() * T::Moment::from(10000u32)),
			);
			Ok(())
		}

		/// Withdraws Fees Collected
		///
		/// params:  snapshot_number: u32
		#[pallet::weight(100000 + T::DbWeight::get().writes(1))]
		pub fn collect_fees(
			origin: OriginFor<T>,
			snapshot_id: u32,
			beneficiary: T::AccountId,
		) -> DispatchResult {
			// TODO: The caller should be of operational council
			let _sender = ensure_signed(origin)?;
			<FeesCollected<T>>::try_mutate(snapshot_id, |fees| {
				let fees_to_be_claimed = if let true = fees.len() < T::SnapshotFeeClaim::get() {
					fees.drain(..)
				} else {
                    fees.drain(..T::SnapshotFeeClaim::get())
				};
				for fee in fees_to_be_claimed {
					Self::transfer_asset(
						&Self::get_custodian_account(),
						&beneficiary,
						fee.amount,
						fee.asset,
					)?;
				}
				Self::deposit_event(Event::FeesClaims { beneficiary, snapshot_id });
				Ok(())
			})
		}

		/// Extrinsic used to shutdown the orderbook
		#[pallet::weight(100000)]
		pub fn shutdown(origin: OriginFor<T>) -> DispatchResult {
			T::GovernanceOrigin::ensure_origin(origin)?;
			<ExchangeState<T>>::put(false);
			<IngressMessages<T>>::mutate(|ingress_messages| {
				ingress_messages.push(polkadex_primitives::ingress::IngressMessages::Shutdown);
			});
			Ok(())
		}

		/// Withdraws user balance
		///
		/// params: snapshot_number: u32
		#[pallet::weight((100000 as Weight).saturating_add(T::DbWeight::get().reads(2 as Weight)).saturating_add(T::DbWeight::get().writes(3 as Weight)))]
		pub fn withdraw(origin: OriginFor<T>, snapshot_id: u32) -> DispatchResult {
			// Anyone can claim the withdrawal for any user
			// This is to build services that can enable free withdrawals similar to CEXes.
			let sender = ensure_signed(origin)?;

			let mut withdrawals: BoundedBTreeMap<
				T::AccountId,
				BoundedVec<Withdrawal<T::AccountId, BalanceOf<T>>, WithdrawalLimit>,
				SnapshotAccLimit,
			> = <Withdrawals<T>>::get(snapshot_id);  
			ensure!(withdrawals.contains_key(&sender), Error::<T>::InvalidWithdrawalIndex);
			if let Some(withdrawal_vector) = withdrawals.get(&sender) {
				for x in withdrawal_vector.iter() {
					Self::transfer_asset(
						&Self::get_custodian_account(),
						&x.main_account,
						x.amount,
						x.asset,
					)?;
				}
				Self::deposit_event(Event::WithdrawalClaimed {
					main: sender.clone(),
					withdrawals: withdrawal_vector.clone().to_owned(),
				});
				ensure!(<OnChainEvents<T>>::mutate(|onchain_events| {
					onchain_events.try_push(
						polkadex_primitives::ocex::OnChainEvents::OrderBookWithdrawalClaimed(snapshot_id, sender.clone(), withdrawal_vector.clone().to_owned())
					)?;
					Ok::<(), ()>(())
				}).is_ok(), Error::<T>::OnchainEventsBoundedVecOverflow);   
			}
			withdrawals.remove(&sender);
			<Withdrawals<T>>::insert(snapshot_id, withdrawals); 
			Ok(())
		} 

		/// In order to register itself - enclave must send it's own report to this extrinsic
		#[pallet::weight(<T as Config>::WeightInfo::register_enclave())]
		pub fn register_enclave(origin: OriginFor<T>, ias_report: Vec<u8>) -> DispatchResult {
			let relayer = ensure_signed(origin)?;
			let report = verify_ias_report(&ias_report)
				.map_err(|_| <Error<T>>::RemoteAttestationVerificationFailed)?;

			// TODO: attested key verification enabled
			let enclave_signer = T::AccountId::decode(&mut &report.pubkey[..])
				.map_err(|_| <Error<T>>::SenderIsNotAttestedEnclave)?;

			// TODO: any other checks we want to run?
			ensure!(
				(report.status == SgxStatus::Ok) |
				(report.status == SgxStatus::ConfigurationNeeded),
				<Error<T>>::InvalidSgxReportStatus
			);
			<RegisteredEnclaves<T>>::mutate(&enclave_signer, |v| {
				*v = Some(T::Moment::saturated_from(report.timestamp));
			});
			Self::deposit_event(Event::EnclaveRegistered(enclave_signer));
			Ok(())
		}
	}

	impl<T: Config> Pallet<T> {
		// clean-up function - should be called on each block
		fn unregister_timed_out_enclaves() {
			use sp_runtime::traits::CheckedSub;
			let mut enclave_to_remove = sp_std::vec![];
			let iter = <RegisteredEnclaves<T>>::iter();
			iter.for_each(|(enclave, attested_ts)| {
				if <timestamp::Pallet<T>>::get().checked_sub(&attested_ts).unwrap() >=
					T::MsPerDay::get()
				{
					enclave_to_remove.push(enclave);
				}
			});
			for enclave in &enclave_to_remove {
				<RegisteredEnclaves<T>>::remove(enclave);
			}
			Self::deposit_event(Event::EnclaveCleanup(enclave_to_remove));
		}
	}

	/// Events are a simple means of reporting specific conditions and
	/// circumstances that have happened that users, Dapps and/or chain explorers would find
	/// interesting and otherwise difficult to detect.
	#[pallet::event]
	#[pallet::generate_deposit(pub(super) fn deposit_event)]
	pub enum Event<T: Config> {
		FeesClaims {
			beneficiary: T::AccountId,
			snapshot_id: u32,
		},
		MainAccountRegistered {
			main: T::AccountId,
			proxy: T::AccountId,
		},
		TradingPairRegistered {
			base: AssetId,
			quote: AssetId,
		},
		DepositSuccessful {
			user: T::AccountId,
			asset: AssetId,
			amount: BalanceOf<T>,
		},
		ShutdownTradingPair {
			pair: TradingPairConfig<BalanceOf<T>>,
		},
		OpenTradingPair {
			pair: TradingPairConfig<BalanceOf<T>>,
		},
		EnclaveRegistered(T::AccountId),
		EnclaveCleanup(Vec<T::AccountId>),
		TradingPairIsNotOperational,
		WithdrawalClaimed {
			main: T::AccountId,
			withdrawals: BoundedVec<Withdrawal<T::AccountId, BalanceOf<T>>, WithdrawalLimit>,
		},
		NewProxyAdded { main: T::AccountId, proxy: T::AccountId },
 		ProxyRemoved { main: T::AccountId, proxy: T::AccountId },
	}

	// A map that has enumerable entries.
	#[pallet::storage]
	#[pallet::getter(fn accounts)]
	pub(super) type Accounts<T: Config> = StorageMap<
		_,
		Blake2_128Concat,
		T::AccountId,
		AccountInfo<T::AccountId, BalanceOf<T>, ProxyLimit>,
		OptionQuery,
	>;

	// Trading pairs registered as Base, Quote => TradingPairInfo
	#[pallet::storage]
	#[pallet::getter(fn trading_pairs)]
	pub(super) type TradingPairs<T: Config> = StorageDoubleMap<
		_,
		Blake2_128Concat,
		AssetId,
		Blake2_128Concat,
		AssetId,
		TradingPairConfig<BalanceOf<T>>,
		OptionQuery,
	>;

	// Operational Status of registered trading pairs
	#[pallet::storage]
	#[pallet::getter(fn trading_pairs_status)]
	pub(super) type TradingPairsStatus<T: Config> =
		StorageDoubleMap<_, Blake2_128Concat, AssetId, Blake2_128Concat, AssetId, bool, ValueQuery>;

	// Snapshots Storage
	#[pallet::storage]
	#[pallet::getter(fn snapshots)]
	pub(super) type Snapshots<T: Config> = StorageMap<
		_,
		Blake2_128Concat,
		u32,
		EnclaveSnapshot<T::AccountId, BalanceOf<T>, WithdrawalLimit, AssetsLimit, SnapshotAccLimit>,
		OptionQuery,
	>;

	// Snapshots Nonce
	#[pallet::storage]
	#[pallet::getter(fn snapshot_nonce)]
	pub(super) type SnapshotNonce<T: Config> = StorageValue<_, u32, OptionQuery>;

	// Exchange Operation State
	#[pallet::storage]
	#[pallet::getter(fn orderbook_operational_state)]
	pub(super) type ExchangeState<T: Config> = StorageValue<_, bool, ValueQuery>;

	// Fees collected
	#[pallet::storage]
	#[pallet::getter(fn fees_collected)]
	pub(super) type FeesCollected<T: Config> = StorageMap<
		_,
		Blake2_128Concat,
		u32,
		BoundedVec<Fees<BalanceOf<T>>, AssetsLimit>,
		ValueQuery,
	>;

	// Withdrawals mapped by their trading pairs and snapshot numbers
	#[pallet::storage]
	#[pallet::getter(fn withdrawals)]
	pub(super) type Withdrawals<T: Config> = StorageMap<
		_,
		Blake2_128Concat,
		u32,
		BoundedBTreeMap<
			T::AccountId,
			BoundedVec<Withdrawal<T::AccountId, BalanceOf<T>>, WithdrawalLimit>,
			SnapshotAccLimit,
		>,
		ValueQuery,
	>;

	// Queue for enclave ingress messages
	#[pallet::storage]
	#[pallet::getter(fn ingress_messages)]
	pub(super) type IngressMessages<T: Config> = StorageValue<
		_,
		Vec<polkadex_primitives::ingress::IngressMessages<T::AccountId, BalanceOf<T>>>,
		ValueQuery,
	>;

	// Queue for onchain events
	#[pallet::storage]
	#[pallet::getter(fn onchain_events)]
	pub(super) type OnChainEvents<T: Config> = StorageValue<
		_,
		BoundedVec<polkadex_primitives::ocex::OnChainEvents<T::AccountId, BalanceOf<T>>, OnChainEventsLimit>,
		ValueQuery,
	>;

	// Vector of registered enclaves
	#[pallet::storage]
	#[pallet::getter(fn get_registered_enclaves)]
	pub(super) type RegisteredEnclaves<T: Config> =
		StorageMap<_, Blake2_128Concat, T::AccountId, T::Moment, OptionQuery>;
}

// The main implementation block for the pallet. Functions here fall into three broad
// categories:
// - Public interface. These are functions that are `pub` and generally fall into inspector
// functions that do not write to storage and operation functions that do.
// - Private functions. These are your usual private utilities unavailable to other pallets.
impl<T: Config> Pallet<T> {
	/// Returns the AccountId to hold user funds, note this account has no private keys and
	/// can accessed using on-chain logic.
	fn get_custodian_account() -> T::AccountId {
		T::PalletId::get().into_account_truncating()
	}

	fn transfer_asset(
		payer: &T::AccountId,
		payee: &T::AccountId,
		amount: BalanceOf<T>,
		asset: AssetId,
	) -> DispatchResult {
		match asset {
			AssetId::polkadex => {
				T::NativeCurrency::transfer(
					payer,
					payee,
					amount.unique_saturated_into(),
					ExistenceRequirement::KeepAlive,
				)?;
			},
			AssetId::asset(id) => {
				//panic!();
				T::OtherAssets::transfer(id, payer, payee, amount, true)?;
			},
		}
		Ok(())
	}
}<|MERGE_RESOLUTION|>--- conflicted
+++ resolved
@@ -103,17 +103,10 @@
 
 		/// Assets Pallet
 		type OtherAssets: Mutate<
-<<<<<<< HEAD
 			<Self as frame_system::Config>::AccountId,
 			Balance = BalanceOf<Self>,
 			AssetId = u128,
 		> + Inspect<<Self as frame_system::Config>::AccountId> + Transfer<<Self as frame_system::Config>::AccountId>;
-=======
-				<Self as frame_system::Config>::AccountId,
-				Balance = BalanceOf<Self>,
-				AssetId = u128,
-			> + Inspect<<Self as frame_system::Config>::AccountId>;
->>>>>>> 01852b8f
 
 		/// Origin that can send orderbook snapshots and withdrawal requests
 		type EnclaveOrigin: EnsureOrigin<<Self as frame_system::Config>::Origin>;
