--- conflicted
+++ resolved
@@ -371,14 +371,6 @@
 			let trading_pair_info = TradingPairConfig {
 				base_asset: base,
 				quote_asset: quote,
-<<<<<<< HEAD
-				min_price: min_order_price,
-				max_price: max_order_price,
-				price_tick_size,
-				min_qty: min_order_qty,
-				max_qty: max_order_qty,
-				qty_step_size,
-=======
 				min_price: Decimal::from(min_order_price.saturated_into::<u128>())
 					.div(&Decimal::from(UNIT_BALANCE)),
 				max_price: Decimal::from(max_order_price.saturated_into::<u128>())
@@ -391,7 +383,6 @@
 					.div(&Decimal::from(UNIT_BALANCE)),
 				qty_step_size: Decimal::from(qty_step_size.saturated_into::<u128>())
 					.div(&Decimal::from(UNIT_BALANCE)),
->>>>>>> a8d9c832
 				operational_status: true,
 			};
 			<TradingPairs<T>>::insert(base, quote, trading_pair_info.clone());
