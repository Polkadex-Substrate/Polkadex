// This file is part of Polkadex.

// Copyright (C) 2020-2022 Polkadex oü.
// SPDX-License-Identifier: GPL-3.0-or-later WITH Classpath-exception-2.0

// This program is free software: you can redistribute it and/or modify
// it under the terms of the GNU General Public License as published by
// the Free Software Foundation, either version 3 of the License, or
// (at your option) any later version.

// This program is distributed in the hope that it will be useful,
// but WITHOUT ANY WARRANTY; without even the implied warranty of
// MERCHANTABILITY or FITNESS FOR A PARTICULAR PURPOSE. See the
// GNU General Public License for more details.

// Ensure we're `no_std` when compiling for Wasm.
#![cfg_attr(not(feature = "std"), no_std)]

use frame_support::{
	dispatch::DispatchResult,
	pallet_prelude::Get,
	traits::{fungibles::Mutate, Currency, ExistenceRequirement},
};

use frame_system::ensure_signed;
use polkadex_primitives::{assets::AssetId, OnChainEventsLimit};

use pallet_timestamp::{self as timestamp};
use sp_runtime::traits::{AccountIdConversion, UniqueSaturatedInto};
use sp_std::prelude::*;

// Re-export pallet items so that they can be accessed from the crate namespace.
pub use pallet::*;

#[cfg(test)]
mod mock;

#[cfg(test)]
mod tests;

#[cfg(feature = "runtime-benchmarks")]
mod benchmarking;
pub mod weights;

pub use weights::*;

/// A type alias for the balance type from this pallet's point of view.
type BalanceOf<T> =
	<<T as Config>::NativeCurrency as Currency<<T as frame_system::Config>::AccountId>>::Balance;

const DEPOSIT_MAX: u128 = 1_000_000_000_000_000_000_000_000_000;
const TRADE_OPERATION_MIN_VALUE: u128 = 10000;

// Definition of the pallet logic, to be aggregated at runtime definition through
// `construct_runtime`.
#[allow(clippy::too_many_arguments)]
#[frame_support::pallet]
pub mod pallet {
	// Import various types used to declare pallet in scope.
	use super::*;
	use frame_support::{
		pallet_prelude::*,
		sp_tracing::debug,
		storage::bounded_btree_map::BoundedBTreeMap,
		traits::{
			fungibles::{Inspect, Mutate},
			Currency, ReservableCurrency,
		},
		PalletId,
	};
	use frame_system::pallet_prelude::*;
	use ias_verify::{verify_ias_report, SgxStatus};
	use polkadex_primitives::{
		assets::AssetId,
		ocex::{AccountInfo, TradingPairConfig},
		snapshot::{EnclaveSnapshot, Fees},
		withdrawal::Withdrawal,
		AssetsLimit, ProxyLimit, SnapshotAccLimit, WithdrawalLimit, UNIT_BALANCE,
	};
	use rust_decimal::{prelude::ToPrimitive, Decimal};
	use sp_runtime::{
		traits::{IdentifyAccount, Verify},
		BoundedBTreeSet, SaturatedConversion,
	};
	use sp_std::vec::Vec;

	type WithdrawalsMap<T> = BoundedBTreeMap<
		<T as frame_system::Config>::AccountId,
		BoundedVec<Withdrawal<<T as frame_system::Config>::AccountId>, WithdrawalLimit>,
		SnapshotAccLimit,
	>;

	type EnclaveSnapshotType<T> = EnclaveSnapshot<
		<T as frame_system::Config>::AccountId,
		WithdrawalLimit,
		AssetsLimit,
		SnapshotAccLimit,
	>;

	pub struct AllowlistedTokenLimit;
	impl Get<u32> for AllowlistedTokenLimit {
		fn get() -> u32 {
			50 // TODO: Arbitrary value
		}
	}

	/// Our pallet's configuration trait. All our types and constants go in here. If the
	/// pallet is dependent on specific other pallets, then their configuration traits
	/// should be added to our implied traits list.
	///
	/// `frame_system::Config` should always be included.
	#[pallet::config]
	pub trait Config: frame_system::Config + timestamp::Config {
		/// The overarching event type.
		type Event: From<Event<Self>> + IsType<<Self as frame_system::Config>::Event>;

		/// Address which holds the customer funds.
		#[pallet::constant]
		type PalletId: Get<PalletId>;

		/// Balances Pallet
		type NativeCurrency: Currency<Self::AccountId> + ReservableCurrency<Self::AccountId>;

		/// Assets Pallet
		type OtherAssets: Mutate<
				<Self as frame_system::Config>::AccountId,
				Balance = BalanceOf<Self>,
				AssetId = u128,
			> + Inspect<<Self as frame_system::Config>::AccountId>;

		/// Origin that can send orderbook snapshots and withdrawal requests
		type EnclaveOrigin: EnsureOrigin<<Self as frame_system::Config>::Origin>;
		type Public: Clone
			+ PartialEq
			+ IdentifyAccount<AccountId = Self::AccountId>
			+ core::fmt::Debug
			+ codec::Codec
			+ Ord
			+ scale_info::TypeInfo;

		/// A matching `Signature` type.
		type Signature: Verify<Signer = Self::Public>
			+ Clone
			+ PartialEq
			+ core::fmt::Debug
			+ codec::Codec
			+ scale_info::TypeInfo;

		/// Type representing the weight of this pallet
		type WeightInfo: WeightInfo;

		// declared number of milliseconds per day and is used to determine
		// enclave's report validity time.
		// standard 24h in ms = 86_400_000
		type MsPerDay: Get<Self::Moment>;

		/// Governance Origin
		type GovernanceOrigin: EnsureOrigin<<Self as frame_system::Config>::Origin>;
	}

	// Simple declaration of the `Pallet` type. It is placeholder we use to implement traits and
	// method.
	#[pallet::pallet]
	#[pallet::generate_store(pub(super) trait Store)]
	#[pallet::without_storage_info]
	pub struct Pallet<T>(_);

	#[pallet::error]
	pub enum Error<T> {
		/// Unable to convert given balance to internal Decimal data type
		FailedToConvertDecimaltoBalance,
		RegisterationShouldBeSignedByMainAccount,
		/// Caller is not authorized to claim the withdrawal.
		/// Normally, when Sender != main_account.
		SenderNotAuthorizedToWithdraw,
		InvalidWithdrawalIndex,
		TradingPairIsNotOperational,
		MainAccountAlreadyRegistered,
		SnapshotNonceError,
		EnclaveSignatureVerificationFailed,
		MainAccountNotFound,
		ProxyLimitExceeded,
		TradingPairAlreadyRegistered,
		BothAssetsCannotBeSame,
		TradingPairNotFound,
		/// Provided Report Value is invalid
		InvalidReportValue,
		/// IAS attestation verification failed:
		/// a) certificate[s] outdated;
		/// b) enclave is not properly signed it's report with IAS service;
		RemoteAttestationVerificationFailed,
		/// Sender has not been attested
		SenderIsNotAttestedEnclave,
		/// RA status is insufficient
		InvalidSgxReportStatus,
		/// Storage overflow ocurred
		AmountOverflow,
		///ProxyNotFound
		ProxyNotFound,
		/// MinimumOneProxyRequried
		MinimumOneProxyRequired,
		/// Onchain Events vector is full
		OnchainEventsBoundedVecOverflow,
		/// Overflow of Deposit amount
		DepositOverflow,
		/// Enclave not allowlisted
		EnclaveNotAllowlisted,
		/// Trading Pair is not registed for updating
		TradingPairNotRegistered,
		/// Trading Pair config value cannot be set to zero
		TradingPairConfigCannotBeZero,
		/// Limit reached to add allowlisted token
		AllowlistedTokenLimitReached,
		/// Given token is not allowlisted
		TokenNotAllowlisted,
		/// Given allowlisted token is removed
		AllowlistedTokenRemoved,
		/// Trading Pair config value cannot be set to zero
		TradingPairConfigUnderflow,
		/// Exchange is down
		ExchangeNotOperational,
		/// Unable to transfer fee
		UnableToTransferFee,
		/// Unable to execute collect fees fully
		FeesNotCollectedFully,
	}

	#[pallet::hooks]
	impl<T: Config> Hooks<BlockNumberFor<T>> for Pallet<T> {
		/// What to do at the end of each block.
		///
		/// Clean IngressMessages
		fn on_initialize(_n: T::BlockNumber) -> Weight {
			// When block's been initialized - clean up expired registrations of enclaves
			Self::unregister_timed_out_enclaves();
			if let Some(snapshot_nonce) = <SnapshotNonce<T>>::get() {
				if let Some(snapshot) = <Snapshots<T>>::get(snapshot_nonce.saturating_sub(1)) {
					<IngressMessages<T>>::put(Vec::<
						polkadex_primitives::ingress::IngressMessages<T::AccountId>,
					>::from([
						polkadex_primitives::ingress::IngressMessages::LastestSnapshot(
							snapshot.snapshot_hash,
							snapshot.snapshot_number,
						),
					]));
				} else {
					<IngressMessages<T>>::put(Vec::<
						polkadex_primitives::ingress::IngressMessages<T::AccountId>,
					>::new());
				}
			} else {
				<IngressMessages<T>>::put(Vec::<
					polkadex_primitives::ingress::IngressMessages<T::AccountId>,
				>::new());
			}

			<OnChainEvents<T>>::put(BoundedVec::<
				polkadex_primitives::ocex::OnChainEvents<T::AccountId>,
				OnChainEventsLimit,
			>::default());

			(1000000 as Weight)
				.saturating_add(T::DbWeight::get().reads(2 as Weight))
				.saturating_add(T::DbWeight::get().writes(2 as Weight))
		}
	}

	#[pallet::call]
	impl<T: Config> Pallet<T> {
		/// Registers a new account in orderbook
		#[pallet::weight(<T as Config>::WeightInfo::register_main_account())]
		pub fn register_main_account(origin: OriginFor<T>, proxy: T::AccountId) -> DispatchResult {
			let main_account = ensure_signed(origin)?;
			ensure!(Self::orderbook_operational_state(), Error::<T>::ExchangeNotOperational);
			ensure!(
				!<Accounts<T>>::contains_key(&main_account),
				Error::<T>::MainAccountAlreadyRegistered
			);

			let mut account_info = AccountInfo::new(main_account.clone());
			ensure!(account_info.add_proxy(proxy.clone()).is_ok(), Error::<T>::ProxyLimitExceeded);
			<Accounts<T>>::insert(&main_account, account_info);

			<IngressMessages<T>>::mutate(|ingress_messages| {
				ingress_messages.push(polkadex_primitives::ingress::IngressMessages::RegisterUser(
					main_account.clone(),
					proxy.clone(),
				));
			});
			Self::deposit_event(Event::MainAccountRegistered { main: main_account, proxy });
			Ok(())
		}

		/// Adds a proxy account to a pre-registered main acocunt
		#[pallet::weight(<T as Config>::WeightInfo::add_proxy_account())]
		pub fn add_proxy_account(origin: OriginFor<T>, proxy: T::AccountId) -> DispatchResult {
			let main_account = ensure_signed(origin)?;
			ensure!(Self::orderbook_operational_state(), Error::<T>::ExchangeNotOperational);
			ensure!(<Accounts<T>>::contains_key(&main_account), Error::<T>::MainAccountNotFound);
			if let Some(mut account_info) = <Accounts<T>>::get(&main_account) {
				ensure!(
					account_info.add_proxy(proxy.clone()).is_ok(),
					Error::<T>::ProxyLimitExceeded
				);

				<IngressMessages<T>>::mutate(|ingress_messages| {
					ingress_messages.push(polkadex_primitives::ingress::IngressMessages::AddProxy(
						main_account.clone(),
						proxy.clone(),
					));
				});
				<Accounts<T>>::insert(&main_account, account_info);
				Self::deposit_event(Event::MainAccountRegistered { main: main_account, proxy });
			}
			Ok(())
		}

		/// Registers a new trading pair
		#[pallet::weight(100000)]
		pub fn close_trading_pair(
			origin: OriginFor<T>,
			base: AssetId,
			quote: AssetId,
		) -> DispatchResult {
			T::GovernanceOrigin::ensure_origin(origin)?;
			ensure!(Self::orderbook_operational_state(), Error::<T>::ExchangeNotOperational);
			ensure!(base != quote, Error::<T>::BothAssetsCannotBeSame);
			ensure!(<TradingPairs<T>>::contains_key(base, quote), Error::<T>::TradingPairNotFound);
			<TradingPairs<T>>::mutate(base, quote, |value| {
				if let Some(trading_pair) = value {
					trading_pair.operational_status = false;
					<IngressMessages<T>>::mutate(|ingress_messages| {
						ingress_messages.push(
							polkadex_primitives::ingress::IngressMessages::CloseTradingPair(
								trading_pair.clone(),
							),
						);
					});
					Self::deposit_event(Event::ShutdownTradingPair { pair: trading_pair.clone() });
				} else {
					//scope never executed, already ensured if trading pair exits above
				}
			});
			Ok(())
		}

		/// Registers a new trading pair
		#[pallet::weight(100000)]
		pub fn open_trading_pair(
			origin: OriginFor<T>,
			base: AssetId,
			quote: AssetId,
		) -> DispatchResult {
			T::GovernanceOrigin::ensure_origin(origin)?;
			ensure!(Self::orderbook_operational_state(), Error::<T>::ExchangeNotOperational);
			ensure!(base != quote, Error::<T>::BothAssetsCannotBeSame);
			ensure!(<TradingPairs<T>>::contains_key(base, quote), Error::<T>::TradingPairNotFound);
			//update the operational status of the trading pair as true.
			<TradingPairs<T>>::mutate(base, quote, |value| {
				if let Some(trading_pair) = value {
					trading_pair.operational_status = true;
					<IngressMessages<T>>::mutate(|ingress_messages| {
						ingress_messages.push(
							polkadex_primitives::ingress::IngressMessages::OpenTradingPair(
								trading_pair.clone(),
							),
						);
					});
					Self::deposit_event(Event::OpenTradingPair { pair: trading_pair.clone() });
				} else {
					//scope never executed, already ensured if trading pair exits above
				}
			});
			Ok(())
		}

		/// Registers a new trading pair
		#[pallet::weight(100000)]
		pub fn register_trading_pair(
			origin: OriginFor<T>,
			base: AssetId,
			quote: AssetId,
			min_order_price: BalanceOf<T>,
			max_order_price: BalanceOf<T>,
			min_order_qty: BalanceOf<T>,
			max_order_qty: BalanceOf<T>,
			price_tick_size: BalanceOf<T>,
			qty_step_size: BalanceOf<T>,
		) -> DispatchResult {
			T::GovernanceOrigin::ensure_origin(origin)?;
			ensure!(Self::orderbook_operational_state(), Error::<T>::ExchangeNotOperational);

			ensure!(base != quote, Error::<T>::BothAssetsCannotBeSame);
			ensure!(
				!<TradingPairs<T>>::contains_key(base, quote),
				Error::<T>::TradingPairAlreadyRegistered
			);
			ensure!(
				!<TradingPairs<T>>::contains_key(quote, base),
				Error::<T>::TradingPairAlreadyRegistered
			);

			// We need to also check if provided values are not zero
			ensure!(
				min_order_price.saturated_into::<u128>() > 0 &&
					max_order_price.saturated_into::<u128>() > 0 &&
					min_order_qty.saturated_into::<u128>() > 0 &&
					max_order_qty.saturated_into::<u128>() > 0 &&
					price_tick_size.saturated_into::<u128>() > 0 &&
					qty_step_size.saturated_into::<u128>() > 0,
				Error::<T>::TradingPairConfigCannotBeZero
			);

			// We need to check if the provided parameters are not exceeding 10^27 so that there
			// will not be an overflow upon performing calculations
			ensure!(
				min_order_price.saturated_into::<u128>() <= DEPOSIT_MAX,
				Error::<T>::AmountOverflow
			);
			ensure!(
				max_order_price.saturated_into::<u128>() <= DEPOSIT_MAX,
				Error::<T>::AmountOverflow
			);
			ensure!(
				min_order_qty.saturated_into::<u128>() <= DEPOSIT_MAX,
				Error::<T>::AmountOverflow
			);
			ensure!(
				max_order_qty.saturated_into::<u128>() <= DEPOSIT_MAX,
				Error::<T>::AmountOverflow
			);
			ensure!(
				price_tick_size.saturated_into::<u128>() <= DEPOSIT_MAX,
				Error::<T>::AmountOverflow
			);
			ensure!(
				qty_step_size.saturated_into::<u128>() <= DEPOSIT_MAX,
				Error::<T>::AmountOverflow
			);

			//enclave will only support min volume of 10^-8
			//if trading pairs volume falls below it will pass a UnderFlow Error
			ensure!(
				min_order_price.saturated_into::<u128>() > TRADE_OPERATION_MIN_VALUE &&
					min_order_qty.saturated_into::<u128>() > TRADE_OPERATION_MIN_VALUE &&
					min_order_price
						.saturated_into::<u128>()
						.saturating_mul(min_order_qty.saturated_into::<u128>()) >
						TRADE_OPERATION_MIN_VALUE,
				Error::<T>::TradingPairConfigUnderflow
			);

			// TODO: Check if base and quote assets are enabled for deposits
			// Decimal::from() here is infallable as we ensure provided parameters do not exceed
			// Decimal::MAX
			match (
				Decimal::from(min_order_price.saturated_into::<u128>())
					.checked_div(Decimal::from(UNIT_BALANCE)),
				Decimal::from(max_order_price.saturated_into::<u128>())
					.checked_div(Decimal::from(UNIT_BALANCE)),
				Decimal::from(price_tick_size.saturated_into::<u128>())
					.checked_div(Decimal::from(UNIT_BALANCE)),
				Decimal::from(min_order_qty.saturated_into::<u128>())
					.checked_div(Decimal::from(UNIT_BALANCE)),
				Decimal::from(max_order_qty.saturated_into::<u128>())
					.checked_div(Decimal::from(UNIT_BALANCE)),
				Decimal::from(qty_step_size.saturated_into::<u128>())
					.checked_div(Decimal::from(UNIT_BALANCE)),
			) {
				(
					Some(min_price),
					Some(max_price),
					Some(price_tick_size),
					Some(min_qty),
					Some(max_qty),
					Some(qty_step_size),
				) => {
					let trading_pair_info = TradingPairConfig {
						base_asset: base,
						quote_asset: quote,
						min_price,
						max_price,
						price_tick_size,
						min_qty,
						max_qty,
						qty_step_size,
						operational_status: true,
						base_asset_precision: qty_step_size.scale() as u8,
						quote_asset_precision: price_tick_size.scale() as u8,
					};

					<TradingPairs<T>>::insert(base, quote, trading_pair_info.clone());
					<IngressMessages<T>>::mutate(|ingress_messages| {
						ingress_messages.push(
							polkadex_primitives::ingress::IngressMessages::OpenTradingPair(
								trading_pair_info,
							),
						);
					});
					Self::deposit_event(Event::TradingPairRegistered { base, quote });
					Ok(())
				},
				//passing Underflow error if checked_div fails
				_ => Err(Error::<T>::TradingPairConfigUnderflow.into()),
			}
		}

		/// Updates the trading pair config
		#[pallet::weight(100000)]
		pub fn update_trading_pair(
			origin: OriginFor<T>,
			base: AssetId,
			quote: AssetId,
			min_order_price: BalanceOf<T>,
			max_order_price: BalanceOf<T>,
			min_order_qty: BalanceOf<T>,
			max_order_qty: BalanceOf<T>,
			price_tick_size: BalanceOf<T>,
			qty_step_size: BalanceOf<T>,
		) -> DispatchResult {
			T::GovernanceOrigin::ensure_origin(origin)?;
			ensure!(Self::orderbook_operational_state(), Error::<T>::ExchangeNotOperational);
			ensure!(base != quote, Error::<T>::BothAssetsCannotBeSame);
			ensure!(
				<TradingPairs<T>>::contains_key(base, quote),
				Error::<T>::TradingPairNotRegistered
			);

			// We need to also check if provided values are not zero
			ensure!(
				min_order_price.saturated_into::<u128>() > 0 &&
					max_order_price.saturated_into::<u128>() > 0 &&
					min_order_qty.saturated_into::<u128>() > 0 &&
					max_order_qty.saturated_into::<u128>() > 0 &&
					price_tick_size.saturated_into::<u128>() > 0 &&
					qty_step_size.saturated_into::<u128>() > 0,
				Error::<T>::TradingPairConfigCannotBeZero
			);

			// We need to check if the provided parameters are not exceeding 10^27 so that there
			// will not be an overflow upon performing calculations
			ensure!(
				min_order_price.saturated_into::<u128>() <= DEPOSIT_MAX,
				Error::<T>::AmountOverflow
			);
			ensure!(
				max_order_price.saturated_into::<u128>() <= DEPOSIT_MAX,
				Error::<T>::AmountOverflow
			);
			ensure!(
				min_order_qty.saturated_into::<u128>() <= DEPOSIT_MAX,
				Error::<T>::AmountOverflow
			);
			ensure!(
				max_order_qty.saturated_into::<u128>() <= DEPOSIT_MAX,
				Error::<T>::AmountOverflow
			);
			ensure!(
				price_tick_size.saturated_into::<u128>() <= DEPOSIT_MAX,
				Error::<T>::AmountOverflow
			);
			ensure!(
				qty_step_size.saturated_into::<u128>() <= DEPOSIT_MAX,
				Error::<T>::AmountOverflow
			);

			//enclave will only support min volume of 10^-8
			//if trading pairs volume falls below it will pass a UnderFlow Error
			ensure!(
				min_order_price.saturated_into::<u128>() > TRADE_OPERATION_MIN_VALUE &&
					min_order_qty.saturated_into::<u128>() > TRADE_OPERATION_MIN_VALUE &&
					min_order_price
						.saturated_into::<u128>()
						.saturating_mul(min_order_qty.saturated_into::<u128>()) >
						TRADE_OPERATION_MIN_VALUE,
				Error::<T>::TradingPairConfigUnderflow
			);

			match (
				Decimal::from(min_order_price.saturated_into::<u128>())
					.checked_div(Decimal::from(UNIT_BALANCE)),
				Decimal::from(max_order_price.saturated_into::<u128>())
					.checked_div(Decimal::from(UNIT_BALANCE)),
				Decimal::from(price_tick_size.saturated_into::<u128>())
					.checked_div(Decimal::from(UNIT_BALANCE)),
				Decimal::from(min_order_qty.saturated_into::<u128>())
					.checked_div(Decimal::from(UNIT_BALANCE)),
				Decimal::from(max_order_qty.saturated_into::<u128>())
					.checked_div(Decimal::from(UNIT_BALANCE)),
				Decimal::from(qty_step_size.saturated_into::<u128>())
					.checked_div(Decimal::from(UNIT_BALANCE)),
			) {
				(
					Some(min_price),
					Some(max_price),
					Some(price_tick_size),
					Some(min_qty),
					Some(max_qty),
					Some(qty_step_size),
				) => {
					let trading_pair_info = TradingPairConfig {
						base_asset: base,
						quote_asset: quote,
						min_price,
						max_price,
						price_tick_size,
						min_qty,
						max_qty,
						qty_step_size,
						operational_status: true,
						base_asset_precision: price_tick_size.scale() as u8, /* scale() can never be                                                    * greater u8::MAX */
						quote_asset_precision: qty_step_size.scale() as u8, /* scale() can never be                                                    * greater than u8::MAX */
					};

					<TradingPairs<T>>::insert(base, quote, trading_pair_info.clone());
					<IngressMessages<T>>::mutate(|ingress_messages| {
						ingress_messages.push(
							polkadex_primitives::ingress::IngressMessages::UpdateTradingPair(
								trading_pair_info,
							),
						);
					});
					Self::deposit_event(Event::TradingPairUpdated { base, quote });

					Ok(())
				},
				_ => Err(Error::<T>::TradingPairConfigUnderflow.into()),
			}
		}

		/// Deposit Assets to Orderbook
		#[pallet::weight(<T as Config>::WeightInfo::deposit())]
		pub fn deposit(
			origin: OriginFor<T>,
			asset: AssetId,
			amount: BalanceOf<T>,
		) -> DispatchResult {
			let user = ensure_signed(origin)?;
			ensure!(Self::orderbook_operational_state(), Error::<T>::ExchangeNotOperational);
			ensure!(<AllowlistedToken<T>>::get().contains(&asset), Error::<T>::TokenNotAllowlisted);
			ensure!(amount.saturated_into::<u128>() <= DEPOSIT_MAX, Error::<T>::AmountOverflow);
			let converted_amount = Decimal::from(amount.saturated_into::<u128>())
				.checked_div(Decimal::from(UNIT_BALANCE))
				.ok_or(Error::<T>::FailedToConvertDecimaltoBalance)?;

			// Get Storage Map Value
			if let Some(expected_total_amount) =
				converted_amount.checked_add(Self::total_assets(asset))
			{
				<TotalAssets<T>>::insert(asset, expected_total_amount);
			} else {
				return Err(Error::<T>::AmountOverflow.into())
			}

			Self::transfer_asset(&user, &Self::get_custodian_account(), amount, asset)?;
			<IngressMessages<T>>::mutate(|ingress_messages| {
				ingress_messages.push(polkadex_primitives::ingress::IngressMessages::Deposit(
					user.clone(),
					asset,
					converted_amount,
				));
			});
			Self::deposit_event(Event::DepositSuccessful { user, asset, amount });
			Ok(())
		}

		/// Removes a proxy account from pre-registered main acocunt
		#[pallet::weight(100000)]
		pub fn remove_proxy_account(origin: OriginFor<T>, proxy: T::AccountId) -> DispatchResult {
			let main_account = ensure_signed(origin)?;
			ensure!(Self::orderbook_operational_state(), Error::<T>::ExchangeNotOperational);
			ensure!(<Accounts<T>>::contains_key(&main_account), Error::<T>::MainAccountNotFound);
			<Accounts<T>>::try_mutate(&main_account, |account_info| {
				if let Some(account_info) = account_info {
					ensure!(account_info.proxies.len() > 1, Error::<T>::MinimumOneProxyRequired);
					let proxy_positon = account_info
						.proxies
						.iter()
						.position(|account| *account == proxy)
						.ok_or(Error::<T>::ProxyNotFound)?;
					account_info.proxies.remove(proxy_positon);
					<IngressMessages<T>>::mutate(|ingress_messages| {
						ingress_messages.push(
							polkadex_primitives::ingress::IngressMessages::RemoveProxy(
								main_account.clone(),
								proxy.clone(),
							),
						);
					});
				}
				Self::deposit_event(Event::ProxyRemoved { main: main_account.clone(), proxy });
				Ok(())
			})
		}

		/// Extrinsic used by enclave to submit balance snapshot and withdrawal requests
		#[pallet::weight((590_500_000 as Weight).saturating_add(T::DbWeight::get().reads(3 as Weight)).saturating_add(T::DbWeight::get().writes(5 as Weight)))]
		pub fn submit_snapshot(
			origin: OriginFor<T>,
			mut snapshot: EnclaveSnapshot<
				T::AccountId,
				WithdrawalLimit,
				AssetsLimit,
				SnapshotAccLimit,
			>,
			signature: T::Signature,
		) -> DispatchResult {
			let enclave = ensure_signed(origin)?;
			ensure!(
				<RegisteredEnclaves<T>>::contains_key(&enclave),
				Error::<T>::SenderIsNotAttestedEnclave
			);

			let last_snapshot_serial_number =
				if let Some(last_snapshot_number) = <SnapshotNonce<T>>::get() {
					last_snapshot_number
				} else {
					0
				};
			ensure!(
				snapshot.snapshot_number.eq(&(last_snapshot_serial_number + 1)),
				Error::<T>::SnapshotNonceError
			);
			let bytes = snapshot.encode();
			ensure!(
				signature.verify(bytes.as_slice(), &enclave),
				Error::<T>::EnclaveSignatureVerificationFailed
			);
			let current_snapshot_nonce = snapshot.snapshot_number;
			if snapshot.withdrawals.keys().len() > 0 {
				ensure!(
					<OnChainEvents<T>>::try_mutate(|onchain_events| {
						onchain_events.try_push(
							polkadex_primitives::ocex::OnChainEvents::GetStorage(
								polkadex_primitives::ocex::Pallet::OCEX,
								polkadex_primitives::ocex::StorageItem::Withdrawal,
								snapshot.snapshot_number,
							),
						)?;
						Ok::<(), ()>(())
					})
					.is_ok(),
					Error::<T>::OnchainEventsBoundedVecOverflow
				);
			}
			<Withdrawals<T>>::insert(current_snapshot_nonce, snapshot.withdrawals.clone());
			<FeesCollected<T>>::insert(current_snapshot_nonce, snapshot.fees.clone());
			snapshot.withdrawals = Default::default();
			snapshot.fees = Default::default();
			<Snapshots<T>>::insert(current_snapshot_nonce, snapshot.clone());
			<SnapshotNonce<T>>::put(current_snapshot_nonce);
			Ok(())
		}

		// FIXME Only for testing will be removed before mainnet launch
		/// Insert Enclave
		#[doc(hidden)]
		#[pallet::weight(10000 + T::DbWeight::get().writes(1))]
		pub fn insert_enclave(origin: OriginFor<T>, encalve: T::AccountId) -> DispatchResult {
			T::GovernanceOrigin::ensure_origin(origin)?;
			let timestamp = <timestamp::Pallet<T>>::get();
			<RegisteredEnclaves<T>>::insert(encalve, timestamp);
			Ok(())
		}

		/// Withdraws Fees Collected
		///
		/// params:  snapshot_number: u32
		#[pallet::weight(100000 + T::DbWeight::get().writes(1))]
		pub fn collect_fees(
			origin: OriginFor<T>,
			snapshot_id: u32,
			beneficiary: T::AccountId,
		) -> DispatchResult {
			// TODO: The caller should be of operational council
			T::GovernanceOrigin::ensure_origin(origin)?;

			ensure!(
				<FeesCollected<T>>::mutate(snapshot_id, |internal_vector| {
					while internal_vector.len() > 0 {
						if let Some(fees) = internal_vector.pop() {
							if let Some(converted_fee) =
								fees.amount.saturating_mul(Decimal::from(UNIT_BALANCE)).to_u128()
							{
								if Self::transfer_asset(
									&Self::get_custodian_account(),
									&beneficiary,
									converted_fee.saturated_into(),
									fees.asset,
								)
								.is_err()
								{
									// Push it back inside the internal vector
									// The above function call will only fail if the beneficiary has
									// balance below existential deposit requirements
									internal_vector.try_push(fees).unwrap_or_default();
									return Err(Error::<T>::UnableToTransferFee)
								}
							} else {
								// Push it back inside the internal vector
								internal_vector.try_push(fees).unwrap_or_default();
								return Err(Error::<T>::FailedToConvertDecimaltoBalance)
							}
						}
					}
					Ok(())
				})
				.is_ok(),
				Error::<T>::FeesNotCollectedFully
			);
			Self::deposit_event(Event::FeesClaims { beneficiary, snapshot_id });
			Ok(())
		}

		/// Extrinsic used to shutdown the orderbook
		#[pallet::weight(100000)]
		pub fn shutdown(origin: OriginFor<T>) -> DispatchResult {
			T::GovernanceOrigin::ensure_origin(origin)?;
			<ExchangeState<T>>::put(false);
			<IngressMessages<T>>::mutate(|ingress_messages| {
				ingress_messages.push(polkadex_primitives::ingress::IngressMessages::Shutdown);
			});
			Ok(())
		}

		/// Extrinsic to update ExchangeState
		#[pallet::weight(1000000)]
		pub fn set_exchange_state(origin: OriginFor<T>, state: bool) -> DispatchResult {
			T::GovernanceOrigin::ensure_origin(origin)?;
			<ExchangeState<T>>::put(state);
			Self::deposit_event(Event::ExchangeStateUpdated(state));
			Ok(())
		}

		/// Withdraws user balance
		///
		/// params: snapshot_number: u32
		/// account: AccountId
		#[pallet::weight((100000 as Weight).saturating_add(T::DbWeight::get().reads(2 as Weight)).saturating_add(T::DbWeight::get().writes(3 as Weight)))]
		pub fn claim_withdraw(
			origin: OriginFor<T>,
			snapshot_id: u32,
			account: T::AccountId,
		) -> DispatchResultWithPostInfo {
			// Anyone can claim the withdrawal for any user
			// This is to build services that can enable free withdrawals similar to CEXes.
			let _ = ensure_signed(origin)?;
			// This vector will keep track of withdrawals processed already
			let mut processed_withdrawals: BoundedVec<Withdrawal<T::AccountId>, WithdrawalLimit> =
				BoundedVec::<Withdrawal<T::AccountId>, WithdrawalLimit>::default();
			ensure!(
				<Withdrawals<T>>::contains_key(snapshot_id),
				Error::<T>::InvalidWithdrawalIndex
			);
			// This entire block of code is put inside ensure as some of the nested functions will
			// return Err
			ensure!(
				<Withdrawals<T>>::mutate(snapshot_id, |btree_map| {
					// Get mutable reference to the withdrawals vector
					if let Some(withdrawal_vector) = btree_map.get_mut(&account) {
						while withdrawal_vector.len() > 0 {
							// Perform pop operation to ensure we do not leave any withdrawal left
							// for a double spend
							if let Some(withdrawal) = withdrawal_vector.pop() {
								if let Some(converted_withdrawal) = withdrawal
									.amount
									.saturating_mul(Decimal::from(UNIT_BALANCE))
									.to_u128()
								{
									if Self::transfer_asset(
										&Self::get_custodian_account(),
										&withdrawal.main_account,
										converted_withdrawal.saturated_into(),
										withdrawal.asset,
									)
									.is_ok()
									{
										processed_withdrawals
											.try_push(withdrawal)
											.unwrap_or_default();
									} else {
										// Storing the failed withdrawals back into the storage item
										withdrawal_vector
											.try_push(withdrawal.clone())
											.unwrap_or_default();
										Self::deposit_event(Event::WithdrawalFailed(withdrawal));
									}
								}
							}
						}
						// Not removing key from BtreeMap so that failed withdrawals can still be
						// tracked
						Ok(())
					} else {
						// This allows us to ensure we do not have someone with an invalid account
						Err(Error::<T>::InvalidWithdrawalIndex)
					}
				})
				.is_ok(),
				Error::<T>::InvalidWithdrawalIndex
			);
			Self::deposit_event(Event::WithdrawalClaimed {
				main: account.clone(),
				withdrawals: processed_withdrawals.clone(),
			});
			ensure!(
				<OnChainEvents<T>>::mutate(|onchain_events| {
					onchain_events.try_push(
						polkadex_primitives::ocex::OnChainEvents::OrderBookWithdrawalClaimed(
							snapshot_id,
							account.clone(),
							processed_withdrawals.clone(),
						),
					)?;
					Ok::<(), ()>(())
				})
				.is_ok(),
				Error::<T>::OnchainEventsBoundedVecOverflow
			);

			Ok(Pays::No.into())
		}

		/// In order to register itself - enclave must send it's own report to this extrinsic
		#[pallet::weight(<T as Config>::WeightInfo::register_enclave())]
		pub fn register_enclave(origin: OriginFor<T>, ias_report: Vec<u8>) -> DispatchResult {
			let _ = ensure_signed(origin)?;

			let report = verify_ias_report(&ias_report)
				.map_err(|_| <Error<T>>::RemoteAttestationVerificationFailed)?;

			// TODO: attested key verification enabled
			let enclave_signer = T::AccountId::decode(&mut &report.pubkey[..])
				.map_err(|_| <Error<T>>::SenderIsNotAttestedEnclave)?;

			// Check if enclave_signer is allowlisted
			ensure!(
				<AllowlistedEnclaves<T>>::get(&enclave_signer),
				<Error<T>>::EnclaveNotAllowlisted
			);

			// TODO: any other checks we want to run?
			ensure!(
				(report.status == SgxStatus::Ok) |
					(report.status == SgxStatus::ConfigurationNeeded),
				<Error<T>>::InvalidSgxReportStatus
			);
			<RegisteredEnclaves<T>>::mutate(&enclave_signer, |v| {
				*v = Some(T::Moment::saturated_from(report.timestamp));
			});
			Self::deposit_event(Event::EnclaveRegistered(enclave_signer));
			debug!("registered enclave at time =>{:?}", report.timestamp);
			Ok(())
		}

		/// Allowlist Token
		#[pallet::weight((195_000_000 as Weight).saturating_add(T::DbWeight::get().writes(1 as Weight)))]
		pub fn allowlist_token(origin: OriginFor<T>, token_add: AssetId) -> DispatchResult {
			T::GovernanceOrigin::ensure_origin(origin)?;
			let mut allowlisted_tokens = <AllowlistedToken<T>>::get();
			allowlisted_tokens
				.try_insert(token_add)
				.map_err(|_| Error::<T>::AllowlistedTokenLimitReached)?;
			<AllowlistedToken<T>>::put(allowlisted_tokens);
			Self::deposit_event(Event::<T>::TokenAllowlisted(token_add));
			Ok(())
		}

		/// Remove Allowlisted Token
		#[pallet::weight((195_000_000 as Weight).saturating_add(T::DbWeight::get().writes(1 as Weight)))]
		pub fn remove_allowlisted_token(origin: OriginFor<T>, token: AssetId) -> DispatchResult {
			T::GovernanceOrigin::ensure_origin(origin)?;
			let mut allowlisted_tokens = <AllowlistedToken<T>>::get();
			allowlisted_tokens.remove(&token);
			<AllowlistedToken<T>>::put(allowlisted_tokens);
			Self::deposit_event(Event::<T>::AllowlistedTokenRemoved(token));
			Ok(())
		}

		/// In order to register itself - enclave account id must be allowlisted and called by
		/// Governance
		#[pallet::weight(<T as Config>::WeightInfo::register_enclave())]
		pub fn allowlist_enclave(
			origin: OriginFor<T>,
			enclave_account_id: T::AccountId,
		) -> DispatchResult {
			T::GovernanceOrigin::ensure_origin(origin)?;
			// It will just overwrite if account_id is already allowlisted
			<AllowlistedEnclaves<T>>::insert(&enclave_account_id, true);
			Self::deposit_event(Event::EnclaveAllowlisted(enclave_account_id));
			Ok(())
		}
	}

	impl<T: Config> Pallet<T> {
		// clean-up function - should be called on each block
		fn unregister_timed_out_enclaves() {
			use sp_runtime::traits::CheckedSub;
			let mut enclaves_to_remove = sp_std::vec![];
			let iter = <RegisteredEnclaves<T>>::iter();
			iter.for_each(|(enclave, attested_ts)| {
				let current_timestamp = <timestamp::Pallet<T>>::get();
				// enclave will be removed even if something happens with substraction
				if current_timestamp.checked_sub(&attested_ts).unwrap_or(current_timestamp) >=
					T::MsPerDay::get()
				{
					enclaves_to_remove.push(enclave);
				}
			});
			for enclave in &enclaves_to_remove {
				<RegisteredEnclaves<T>>::remove(enclave);
			}
			Self::deposit_event(Event::EnclaveCleanup(enclaves_to_remove));
		}
	}

	/// Events are a simple means of reporting specific conditions and
	/// circumstances that have happened that users, Dapps and/or chain explorers would find
	/// interesting and otherwise difficult to detect.
	#[pallet::event]
	#[pallet::generate_deposit(pub(super) fn deposit_event)]
	pub enum Event<T: Config> {
		FeesClaims {
			beneficiary: T::AccountId,
			snapshot_id: u32,
		},
		MainAccountRegistered {
			main: T::AccountId,
			proxy: T::AccountId,
		},
		TradingPairRegistered {
			base: AssetId,
			quote: AssetId,
		},
		TradingPairUpdated {
			base: AssetId,
			quote: AssetId,
		},
		DepositSuccessful {
			user: T::AccountId,
			asset: AssetId,
			amount: BalanceOf<T>,
		},
		ShutdownTradingPair {
			pair: TradingPairConfig,
		},
		OpenTradingPair {
			pair: TradingPairConfig,
		},
		EnclaveRegistered(T::AccountId),
		EnclaveAllowlisted(T::AccountId),
		EnclaveCleanup(Vec<T::AccountId>),
		TradingPairIsNotOperational,
		WithdrawalClaimed {
			main: T::AccountId,
			withdrawals: BoundedVec<Withdrawal<T::AccountId>, WithdrawalLimit>,
		},
		NewProxyAdded {
			main: T::AccountId,
			proxy: T::AccountId,
		},
		ProxyRemoved {
			main: T::AccountId,
			proxy: T::AccountId,
		},
		/// TokenAllowlisted
		TokenAllowlisted(AssetId),
		/// AllowlistedTokenRemoved
		AllowlistedTokenRemoved(AssetId),
<<<<<<< HEAD
		/// Withdrawal failed
		WithdrawalFailed(Withdrawal<T::AccountId>),
=======
		/// Exchange state has been updated
		ExchangeStateUpdated(bool),
>>>>>>> bf2543d3
	}

	///Allowlisted tokens
	#[pallet::storage]
	#[pallet::getter(fn get_allowlisted_token)]
	pub(super) type AllowlistedToken<T: Config> =
		StorageValue<_, BoundedBTreeSet<AssetId, AllowlistedTokenLimit>, ValueQuery>;

	// A map that has enumerable entries.
	#[pallet::storage]
	#[pallet::getter(fn accounts)]
	pub(super) type Accounts<T: Config> = StorageMap<
		_,
		Blake2_128Concat,
		T::AccountId,
		AccountInfo<T::AccountId, ProxyLimit>,
		OptionQuery,
	>;

	// Trading pairs registered as Base, Quote => TradingPairInfo
	#[pallet::storage]
	#[pallet::getter(fn trading_pairs)]
	pub(super) type TradingPairs<T: Config> = StorageDoubleMap<
		_,
		Blake2_128Concat,
		AssetId,
		Blake2_128Concat,
		AssetId,
		TradingPairConfig,
		OptionQuery,
	>;

	// Snapshots Storage
	#[pallet::storage]
	#[pallet::getter(fn snapshots)]
	pub(super) type Snapshots<T: Config> =
		StorageMap<_, Blake2_128Concat, u32, EnclaveSnapshotType<T>, OptionQuery>;

	// Snapshots Nonce
	#[pallet::storage]
	#[pallet::getter(fn snapshot_nonce)]
	pub(super) type SnapshotNonce<T: Config> = StorageValue<_, u32, OptionQuery>;

	// Exchange Operation State
	#[pallet::storage]
	#[pallet::getter(fn orderbook_operational_state)]
	pub(super) type ExchangeState<T: Config> = StorageValue<_, bool, ValueQuery>;

	// Fees collected
	#[pallet::storage]
	#[pallet::getter(fn fees_collected)]
	pub(super) type FeesCollected<T: Config> =
		StorageMap<_, Blake2_128Concat, u32, BoundedVec<Fees, AssetsLimit>, ValueQuery>;

	// Withdrawals mapped by their trading pairs and snapshot numbers
	#[pallet::storage]
	#[pallet::getter(fn withdrawals)]
	pub(super) type Withdrawals<T: Config> =
		StorageMap<_, Blake2_128Concat, u32, WithdrawalsMap<T>, ValueQuery>;

	// Allowlisted enclaves
	#[pallet::storage]
	#[pallet::getter(fn allowlisted_enclaves)]
	pub(super) type AllowlistedEnclaves<T: Config> =
		StorageMap<_, Blake2_128Concat, T::AccountId, bool, ValueQuery>;

	// Queue for enclave ingress messages
	#[pallet::storage]
	#[pallet::getter(fn ingress_messages)]
	pub(super) type IngressMessages<T: Config> = StorageValue<
		_,
		Vec<polkadex_primitives::ingress::IngressMessages<T::AccountId>>,
		ValueQuery,
	>;

	// Queue for onchain events
	#[pallet::storage]
	#[pallet::getter(fn onchain_events)]
	pub(super) type OnChainEvents<T: Config> = StorageValue<
		_,
		BoundedVec<polkadex_primitives::ocex::OnChainEvents<T::AccountId>, OnChainEventsLimit>,
		ValueQuery,
	>;

	// Total Assets present in orderbook
	#[pallet::storage]
	#[pallet::getter(fn total_assets)]
	pub(super) type TotalAssets<T: Config> =
		StorageMap<_, Blake2_128Concat, AssetId, Decimal, ValueQuery>;

	// Vector of registered enclaves
	#[pallet::storage]
	#[pallet::getter(fn get_registered_enclaves)]
	pub(super) type RegisteredEnclaves<T: Config> =
		StorageMap<_, Blake2_128Concat, T::AccountId, T::Moment, OptionQuery>;
}

// The main implementation block for the pallet. Functions here fall into three broad
// categories:
// - Public interface. These are functions that are `pub` and generally fall into inspector
// functions that do not write to storage and operation functions that do.
// - Private functions. These are your usual private utilities unavailable to other pallets.
impl<T: Config> Pallet<T> {
	/// Returns the AccountId to hold user funds, note this account has no private keys and
	/// can accessed using on-chain logic.
	fn get_custodian_account() -> T::AccountId {
		T::PalletId::get().into_account_truncating()
	}

	fn transfer_asset(
		payer: &T::AccountId,
		payee: &T::AccountId,
		amount: BalanceOf<T>,
		asset: AssetId,
	) -> DispatchResult {
		match asset {
			AssetId::polkadex => {
				T::NativeCurrency::transfer(
					payer,
					payee,
					amount.unique_saturated_into(),
					ExistenceRequirement::KeepAlive,
				)?;
			},
			AssetId::asset(id) => {
				T::OtherAssets::teleport(id, payer, payee, amount.unique_saturated_into())?;
			},
		}
		Ok(())
	}
}<|MERGE_RESOLUTION|>--- conflicted
+++ resolved
@@ -1067,13 +1067,10 @@
 		TokenAllowlisted(AssetId),
 		/// AllowlistedTokenRemoved
 		AllowlistedTokenRemoved(AssetId),
-<<<<<<< HEAD
 		/// Withdrawal failed
 		WithdrawalFailed(Withdrawal<T::AccountId>),
-=======
 		/// Exchange state has been updated
 		ExchangeStateUpdated(bool),
->>>>>>> bf2543d3
 	}
 
 	///Allowlisted tokens
