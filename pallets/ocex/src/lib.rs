// This file is part of Polkadex.

// Copyright (C) 2020-2022 Polkadex oü.
// SPDX-License-Identifier: GPL-3.0-or-later WITH Classpath-exception-2.0

// This program is free software: you can redistribute it and/or modify
// it under the terms of the GNU General Public License as published by
// the Free Software Foundation, either version 3 of the License, or
// (at your option) any later version.

// This program is distributed in the hope that it will be useful,
// but WITHOUT ANY WARRANTY; without even the implied warranty of
// MERCHANTABILITY or FITNESS FOR A PARTICULAR PURPOSE. See the
// GNU General Public License for more details.

// Ensure we're `no_std` when compiling for Wasm.
#![cfg_attr(not(feature = "std"), no_std)]

use frame_support::{
	dispatch::DispatchResult,
	pallet_prelude::Get,
	traits::{fungibles::Mutate, Currency, ExistenceRequirement, OneSessionHandler},
	BoundedVec,
};
use frame_system::{ensure_signed, offchain::SubmitTransaction};
use polkadex_primitives::{assets::AssetId, AccountId, OnChainEventsLimit};
use sp_runtime::traits::Zero;

use pallet_timestamp::{self as timestamp};
use sp_core::H256;
use sp_runtime::traits::{AccountIdConversion, UniqueSaturatedInto};
use sp_std::prelude::*;
// Re-export pallet items so that they can be accessed from the crate namespace.
pub use pallet::*;

<<<<<<< HEAD
//Fixme:
=======
// ToDo: Issue 682
>>>>>>> 1c47af3a
// #[cfg(test)]
// mod mock;
//
// #[cfg(test)]
// mod tests;

use orderbook_primitives::{crypto::AuthorityId, SnapshotSummary, ValidatorSet};
// ToDo: Issue 683
// #[cfg(feature = "runtime-benchmarks")]
// use sp_runtime::traits::One;
//
// #[cfg(feature = "runtime-benchmarks")]
// mod benchmarking;
pub mod weights;

pub use weights::*;

/// A type alias for the balance type from this pallet's point of view.
type BalanceOf<T> =
	<<T as Config>::NativeCurrency as Currency<<T as frame_system::Config>::AccountId>>::Balance;

const DEPOSIT_MAX: u128 = 1_000_000_000_000_000_000_000_000_000;
const WITHDRAWAL_MAX: u128 = 1_000_000_000_000_000_000_000_000_000;
const TRADE_OPERATION_MIN_VALUE: u128 = 10000;

// Definition of the pallet logic, to be aggregated at runtime definition through
// `construct_runtime`.
#[allow(clippy::too_many_arguments)]
#[frame_support::pallet]
pub mod pallet {
	use core::fmt::Debug;
	// Import various types used to declare pallet in scope.
	use super::*;
	use bls_primitives::Signature;
	use frame_support::{
		pallet_prelude::*,
		sp_tracing::debug,
		storage::bounded_btree_map::BoundedBTreeMap,
		traits::{
			fungibles::{Create, Inspect, Mutate},
			Currency, ReservableCurrency,
		},
		PalletId,
	};
	use frame_system::{offchain::SendTransactionTypes, pallet_prelude::*};
	use liquidity::LiquidityModifier;
	use orderbook_primitives::{crypto::AuthorityId, SnapshotSummary};
	use polkadex_primitives::{
		assets::AssetId,
		ocex::{AccountInfo, TradingPairConfig},
		snapshot::{EnclaveSnapshot, Fees},
		withdrawal::Withdrawal,
		AssetsLimit, ProxyLimit, SnapshotAccLimit, WithdrawalLimit, UNIT_BALANCE,
	};
	use rust_decimal::{prelude::ToPrimitive, Decimal};
	use sp_core::H256;
	use sp_runtime::{
		traits::{IdentifyAccount, Verify},
		BoundedBTreeSet, SaturatedConversion,
	};
	use sp_std::vec::Vec;

	pub trait OcexWeightInfo {
		fn register_main_account(_b: u32) -> Weight;
		fn add_proxy_account(x: u32) -> Weight;
		fn close_trading_pair(_x: u32) -> Weight;
		fn open_trading_pair(_x: u32) -> Weight;
		fn register_trading_pair(_x: u32) -> Weight;
		fn update_trading_pair(_x: u32) -> Weight;
		fn deposit(_x: u32) -> Weight;
		fn remove_proxy_account(x: u32) -> Weight;
		fn submit_snapshot() -> Weight;
		fn insert_enclave(_x: u32) -> Weight;
		fn collect_fees(_x: u32) -> Weight;
		fn shutdown() -> Weight;
		fn set_exchange_state(_x: u32) -> Weight;
		fn set_balances(_x: u32) -> Weight;
		fn claim_withdraw(_x: u32) -> Weight;
		fn register_enclave(_x: u32) -> Weight;
		fn allowlist_token(_x: u32) -> Weight;
		fn remove_allowlisted_token(_x: u32) -> Weight;
		fn allowlist_enclave(_x: u32) -> Weight;
		fn update_certificate(_x: u32) -> Weight;
	}

	type WithdrawalsMap<T> = BoundedBTreeMap<
		<T as frame_system::Config>::AccountId,
		BoundedVec<Withdrawal<<T as frame_system::Config>::AccountId>, WithdrawalLimit>,
		SnapshotAccLimit,
	>;

	type EnclaveSnapshotType<T> = EnclaveSnapshot<
		<T as frame_system::Config>::AccountId,
		WithdrawalLimit,
		AssetsLimit,
		SnapshotAccLimit,
	>;

	pub struct AllowlistedTokenLimit;
	impl Get<u32> for AllowlistedTokenLimit {
		fn get() -> u32 {
			50 // TODO: Arbitrary value
		}
	}

	#[pallet::validate_unsigned]
	impl<T: Config> frame_support::unsigned::ValidateUnsigned for Pallet<T> {
		type Call = Call<T>;

		fn validate_unsigned(source: TransactionSource, call: &Self::Call) -> TransactionValidity {
			sp_runtime::print("Entering validate unsigned....");
			let valid_tx = |provide| {
				ValidTransaction::with_tag_prefix("orderbook")
					.and_provides([&provide])
					.longevity(3)
					.propagate(true)
					.build()
			};

			let validate_snapshot = |snapshot_summary: &SnapshotSummary| -> TransactionValidity {
				// Verify Nonce/state_change_id
				let last_snapshot_serial_number = <SnapshotNonce<T>>::get();
				if !snapshot_summary.state_change_id.eq(&(last_snapshot_serial_number + 1)) {
					return InvalidTransaction::Custom(10).into()
				}

				// Get authority from active set
				// index is zero because we are signing only with one authority
				// when submitting snapshot
				let auth_idx = match snapshot_summary.signed_auth_indexes().get(0) {
					Some(idx) => *idx,
					None => return InvalidTransaction::BadSigner.into(),
				};
				let authority = match <Authorities<T>>::get().get(auth_idx as usize) {
					Some(auth) => auth,
					None => return InvalidTransaction::Custom(11).into(),
				}
				.clone();

				// Verify Signature
				match snapshot_summary.aggregate_signature {
					None => return InvalidTransaction::Custom(12).into(),
					Some(signature) => {
						// TODO: Ivan to fix this.
						// if !bls_primitives::crypto::bls_ext::verify(
						// 	&authority.into(),
						// 	&snapshot_summary.sign_data(),
						// 	&signature,
						// ) {
						// 	return InvalidTransaction::Custom(13).into()
						// }
					},
				}
				sp_runtime::print("Signature successfull");
				valid_tx(snapshot_summary.clone())
			};
			match call {
				Call::submit_snapshot { summary } => validate_snapshot(summary),
				_ => InvalidTransaction::Call.into(),
			}
		}
	}

	/// Our pallet's configuration trait. All our types and constants go in here. If the
	/// pallet is dependent on specific other pallets, then their configuration traits
	/// should be added to our implied traits list.
	///
	/// `frame_system::Config` should always be included.
	#[pallet::config]
	pub trait Config:
		frame_system::Config + timestamp::Config + SendTransactionTypes<Call<Self>>
	{
		/// The overarching event type.
		type Event: From<Event<Self>> + IsType<<Self as frame_system::Config>::Event>;

		/// Address which holds the customer funds.
		#[pallet::constant]
		type PalletId: Get<PalletId>;

		/// Balances Pallet
		type NativeCurrency: Currency<Self::AccountId> + ReservableCurrency<Self::AccountId>;

		/// Assets Pallet
		type OtherAssets: Mutate<
				<Self as frame_system::Config>::AccountId,
				Balance = BalanceOf<Self>,
				AssetId = u128,
			> + Inspect<<Self as frame_system::Config>::AccountId>
			+ Create<<Self as frame_system::Config>::AccountId>;

		/// Origin that can send orderbook snapshots and withdrawal requests
		type EnclaveOrigin: EnsureOrigin<<Self as frame_system::Config>::Origin>;
		type Public: Clone
			+ PartialEq
			+ IdentifyAccount<AccountId = Self::AccountId>
			+ Debug
			+ parity_scale_codec::Codec
			+ Ord
			+ scale_info::TypeInfo;

		/// A matching `Signature` type.
		type Signature: Verify<Signer = Self::Public>
			+ Clone
			+ PartialEq
			+ Debug
			+ parity_scale_codec::Codec
			+ scale_info::TypeInfo;

		/// Type representing the weight of this pallet
		type WeightInfo: OcexWeightInfo;

		// declared number of milliseconds per day and is used to determine
		// enclave's report validity time.
		// standard 24h in ms = 86_400_000
		type MsPerDay: Get<Self::Moment>;

		/// Governance Origin
		type GovernanceOrigin: EnsureOrigin<<Self as frame_system::Config>::Origin>;
	}

	// Simple declaration of the `Pallet` type. It is placeholder we use to implement traits and
	// method.
	#[pallet::pallet]
	#[pallet::generate_store(pub(super) trait Store)]
	#[pallet::without_storage_info]
	pub struct Pallet<T>(_);

	#[pallet::error]
	pub enum Error<T> {
		/// Unable to convert given balance to internal Decimal data type
		FailedToConvertDecimaltoBalance,
		RegisterationShouldBeSignedByMainAccount,
		/// Caller is not authorized to claim the withdrawal.
		/// Normally, when Sender != main_account.
		SenderNotAuthorizedToWithdraw,
		/// Account is not registered with the exchange
		AccountNotRegistered,
		InvalidWithdrawalIndex,
		/// Amount within withdrawal can not be converted to Decimal
		InvalidWithdrawalAmount,
		/// The trading pair is not currently Operational
		TradingPairIsNotOperational,
		/// the trading pair is currently in operation
		TradingPairIsNotClosed,
		MainAccountAlreadyRegistered,
		SnapshotNonceError,
		EnclaveSignatureVerificationFailed,
		MainAccountNotFound,
		ProxyLimitExceeded,
		TradingPairAlreadyRegistered,
		BothAssetsCannotBeSame,
		TradingPairNotFound,
		/// Provided Report Value is invalid
		InvalidReportValue,
		/// IAS attestation verification failed:
		/// a) certificate[s] outdated;
		/// b) enclave is not properly signed it's report with IAS service;
		RemoteAttestationVerificationFailed,
		/// Sender has not been attested
		SenderIsNotAttestedEnclave,
		/// RA status is insufficient
		InvalidSgxReportStatus,
		/// Storage overflow ocurred
		AmountOverflow,
		///ProxyNotFound
		ProxyNotFound,
		/// MinimumOneProxyRequried
		MinimumOneProxyRequired,
		/// Onchain Events vector is full
		OnchainEventsBoundedVecOverflow,
		/// Overflow of Deposit amount
		DepositOverflow,
		/// Enclave not allowlisted
		EnclaveNotAllowlisted,
		/// Trading Pair is not registed for updating
		TradingPairNotRegistered,
		/// Trading Pair config value cannot be set to zero
		TradingPairConfigCannotBeZero,
		/// Limit reached to add allowlisted token
		AllowlistedTokenLimitReached,
		/// Given token is not allowlisted
		TokenNotAllowlisted,
		/// Given allowlisted token is removed
		AllowlistedTokenRemoved,
		/// Trading Pair config value cannot be set to zero
		TradingPairConfigUnderflow,
		/// Exchange is down
		ExchangeNotOperational,
		/// Unable to transfer fee
		UnableToTransferFee,
		/// Unable to execute collect fees fully
		FeesNotCollectedFully,
		/// Exchange is up
		ExchangeOperational,
		/// Can not write into withdrawal bounded structure
		/// limit reached
		WithdrawalBoundOverflow,
		/// Unable to aggregrate the signature
		InvalidSignatureAggregation,
		/// Unable to get signer index
		SignerIndexNotFound,
		/// Snapshot in invalid state
		InvalidSnapshotState,
	}

	#[pallet::hooks]
	impl<T: Config> Hooks<BlockNumberFor<T>> for Pallet<T> {
		/// What to do at the end of each block.
		///
		/// Clean IngressMessages
		fn on_initialize(_n: T::BlockNumber) -> Weight {
			<IngressMessages<T>>::put(Vec::<
				polkadex_primitives::ingress::IngressMessages<T::AccountId>,
			>::new());

			<OnChainEvents<T>>::put(BoundedVec::<
				polkadex_primitives::ocex::OnChainEvents<T::AccountId>,
				OnChainEventsLimit,
			>::default());

			(1000000 as Weight)
				.saturating_add(T::DbWeight::get().reads(2 as Weight))
				.saturating_add(T::DbWeight::get().writes(2 as Weight))
		}
	}

	#[pallet::call]
	impl<T: Config> Pallet<T> {
		/// Registers a new account in orderbook
		#[pallet::weight(<T as Config>::WeightInfo::register_main_account(1))]
		pub fn register_main_account(origin: OriginFor<T>, proxy: T::AccountId) -> DispatchResult {
			let main_account = ensure_signed(origin)?;
			Self::register_user(main_account, proxy)?;
			Ok(())
		}

		/// Adds a proxy account to a pre-registered main acocunt
		#[pallet::weight(<T as Config>::WeightInfo::add_proxy_account(1))]
		pub fn add_proxy_account(origin: OriginFor<T>, proxy: T::AccountId) -> DispatchResult {
			let main_account = ensure_signed(origin)?;
			ensure!(Self::orderbook_operational_state(), Error::<T>::ExchangeNotOperational);
			ensure!(<Accounts<T>>::contains_key(&main_account), Error::<T>::MainAccountNotFound);
			if let Some(mut account_info) = <Accounts<T>>::get(&main_account) {
				ensure!(
					account_info.add_proxy(proxy.clone()).is_ok(),
					Error::<T>::ProxyLimitExceeded
				);

				<IngressMessages<T>>::mutate(|ingress_messages| {
					ingress_messages.push(polkadex_primitives::ingress::IngressMessages::AddProxy(
						main_account.clone(),
						proxy.clone(),
					));
				});
				<Accounts<T>>::insert(&main_account, account_info);
				Self::deposit_event(Event::MainAccountRegistered { main: main_account, proxy });
			}
			Ok(())
		}

		/// Registers a new trading pair
		#[pallet::weight(<T as Config>::WeightInfo::close_trading_pair(1))]
		pub fn close_trading_pair(
			origin: OriginFor<T>,
			base: AssetId,
			quote: AssetId,
		) -> DispatchResult {
			T::GovernanceOrigin::ensure_origin(origin)?;
			ensure!(Self::orderbook_operational_state(), Error::<T>::ExchangeNotOperational);
			ensure!(base != quote, Error::<T>::BothAssetsCannotBeSame);
			ensure!(<TradingPairs<T>>::contains_key(base, quote), Error::<T>::TradingPairNotFound);
			<TradingPairs<T>>::mutate(base, quote, |value| {
				if let Some(trading_pair) = value {
					trading_pair.operational_status = false;
					<IngressMessages<T>>::mutate(|ingress_messages| {
						ingress_messages.push(
							polkadex_primitives::ingress::IngressMessages::CloseTradingPair(
								trading_pair.clone(),
							),
						);
					});
					Self::deposit_event(Event::ShutdownTradingPair { pair: trading_pair.clone() });
				} else {
					//scope never executed, already ensured if trading pair exits above
				}
			});
			Ok(())
		}

		/// Registers a new trading pair
		#[pallet::weight(<T as Config>::WeightInfo::open_trading_pair(1))]
		pub fn open_trading_pair(
			origin: OriginFor<T>,
			base: AssetId,
			quote: AssetId,
		) -> DispatchResult {
			T::GovernanceOrigin::ensure_origin(origin)?;
			ensure!(Self::orderbook_operational_state(), Error::<T>::ExchangeNotOperational);
			ensure!(base != quote, Error::<T>::BothAssetsCannotBeSame);
			ensure!(<TradingPairs<T>>::contains_key(base, quote), Error::<T>::TradingPairNotFound);
			//update the operational status of the trading pair as true.
			<TradingPairs<T>>::mutate(base, quote, |value| {
				if let Some(trading_pair) = value {
					trading_pair.operational_status = true;
					<IngressMessages<T>>::mutate(|ingress_messages| {
						ingress_messages.push(
							polkadex_primitives::ingress::IngressMessages::OpenTradingPair(
								trading_pair.clone(),
							),
						);
					});
					Self::deposit_event(Event::OpenTradingPair { pair: trading_pair.clone() });
				} else {
					//scope never executed, already ensured if trading pair exits above
				}
			});
			Ok(())
		}

		/// Registers a new trading pair
		#[pallet::weight(<T as Config>::WeightInfo::register_trading_pair(1))]
		pub fn register_trading_pair(
			origin: OriginFor<T>,
			base: AssetId,
			quote: AssetId,
			min_order_price: BalanceOf<T>,
			max_order_price: BalanceOf<T>,
			min_order_qty: BalanceOf<T>,
			max_order_qty: BalanceOf<T>,
			price_tick_size: BalanceOf<T>,
			qty_step_size: BalanceOf<T>,
		) -> DispatchResult {
			T::GovernanceOrigin::ensure_origin(origin)?;
			ensure!(Self::orderbook_operational_state(), Error::<T>::ExchangeNotOperational);

			ensure!(base != quote, Error::<T>::BothAssetsCannotBeSame);
			ensure!(
				!<TradingPairs<T>>::contains_key(base, quote),
				Error::<T>::TradingPairAlreadyRegistered
			);
			ensure!(
				!<TradingPairs<T>>::contains_key(quote, base),
				Error::<T>::TradingPairAlreadyRegistered
			);

			// We need to also check if provided values are not zero
			ensure!(
				min_order_price.saturated_into::<u128>() > 0 &&
					max_order_price.saturated_into::<u128>() > 0 &&
					min_order_qty.saturated_into::<u128>() > 0 &&
					max_order_qty.saturated_into::<u128>() > 0 &&
					price_tick_size.saturated_into::<u128>() > 0 &&
					qty_step_size.saturated_into::<u128>() > 0,
				Error::<T>::TradingPairConfigCannotBeZero
			);

			// We need to check if the provided parameters are not exceeding 10^27 so that there
			// will not be an overflow upon performing calculations
			ensure!(
				min_order_price.saturated_into::<u128>() <= DEPOSIT_MAX,
				Error::<T>::AmountOverflow
			);
			ensure!(
				max_order_price.saturated_into::<u128>() <= DEPOSIT_MAX,
				Error::<T>::AmountOverflow
			);
			ensure!(
				min_order_qty.saturated_into::<u128>() <= DEPOSIT_MAX,
				Error::<T>::AmountOverflow
			);
			ensure!(
				max_order_qty.saturated_into::<u128>() <= DEPOSIT_MAX,
				Error::<T>::AmountOverflow
			);
			ensure!(
				price_tick_size.saturated_into::<u128>() <= DEPOSIT_MAX,
				Error::<T>::AmountOverflow
			);
			ensure!(
				qty_step_size.saturated_into::<u128>() <= DEPOSIT_MAX,
				Error::<T>::AmountOverflow
			);

			//enclave will only support min volume of 10^-8
			//if trading pairs volume falls below it will pass a UnderFlow Error
			ensure!(
				min_order_price.saturated_into::<u128>() > TRADE_OPERATION_MIN_VALUE &&
					min_order_qty.saturated_into::<u128>() > TRADE_OPERATION_MIN_VALUE &&
					min_order_price
						.saturated_into::<u128>()
						.saturating_mul(min_order_qty.saturated_into::<u128>()) >
						TRADE_OPERATION_MIN_VALUE,
				Error::<T>::TradingPairConfigUnderflow
			);

			// TODO: Check if base and quote assets are enabled for deposits
			// Decimal::from() here is infallable as we ensure provided parameters do not exceed
			// Decimal::MAX
			match (
				Decimal::from(min_order_price.saturated_into::<u128>())
					.checked_div(Decimal::from(UNIT_BALANCE)),
				Decimal::from(max_order_price.saturated_into::<u128>())
					.checked_div(Decimal::from(UNIT_BALANCE)),
				Decimal::from(price_tick_size.saturated_into::<u128>())
					.checked_div(Decimal::from(UNIT_BALANCE)),
				Decimal::from(min_order_qty.saturated_into::<u128>())
					.checked_div(Decimal::from(UNIT_BALANCE)),
				Decimal::from(max_order_qty.saturated_into::<u128>())
					.checked_div(Decimal::from(UNIT_BALANCE)),
				Decimal::from(qty_step_size.saturated_into::<u128>())
					.checked_div(Decimal::from(UNIT_BALANCE)),
			) {
				(
					Some(min_price),
					Some(max_price),
					Some(price_tick_size),
					Some(min_qty),
					Some(max_qty),
					Some(qty_step_size),
				) => {
					let trading_pair_info = TradingPairConfig {
						base_asset: base,
						quote_asset: quote,
						min_price,
						max_price,
						price_tick_size,
						min_qty,
						max_qty,
						qty_step_size,
						operational_status: true,
						base_asset_precision: qty_step_size.scale() as u8,
						quote_asset_precision: price_tick_size.scale() as u8,
					};

					<TradingPairs<T>>::insert(base, quote, trading_pair_info.clone());
					<IngressMessages<T>>::mutate(|ingress_messages| {
						ingress_messages.push(
							polkadex_primitives::ingress::IngressMessages::OpenTradingPair(
								trading_pair_info,
							),
						);
					});
					Self::deposit_event(Event::TradingPairRegistered { base, quote });
					Ok(())
				},
				//passing Underflow error if checked_div fails
				_ => Err(Error::<T>::TradingPairConfigUnderflow.into()),
			}
		}

		/// Updates the trading pair config
		#[pallet::weight(<T as Config>::WeightInfo::update_trading_pair(1))]
		pub fn update_trading_pair(
			origin: OriginFor<T>,
			base: AssetId,
			quote: AssetId,
			min_order_price: BalanceOf<T>,
			max_order_price: BalanceOf<T>,
			min_order_qty: BalanceOf<T>,
			max_order_qty: BalanceOf<T>,
			price_tick_size: BalanceOf<T>,
			qty_step_size: BalanceOf<T>,
		) -> DispatchResult {
			T::GovernanceOrigin::ensure_origin(origin)?;
			ensure!(Self::orderbook_operational_state(), Error::<T>::ExchangeNotOperational);
			ensure!(base != quote, Error::<T>::BothAssetsCannotBeSame);
			ensure!(
				<TradingPairs<T>>::contains_key(base, quote),
				Error::<T>::TradingPairNotRegistered
			);
			let is_pair_in_operation = match <TradingPairs<T>>::get(base, quote) {
				Some(config) => config.operational_status,
				None => false,
			};
			ensure!(!is_pair_in_operation, Error::<T>::TradingPairIsNotClosed);
			// We need to also check if provided values are not zero
			ensure!(
				min_order_price.saturated_into::<u128>() > 0 &&
					max_order_price.saturated_into::<u128>() > 0 &&
					min_order_qty.saturated_into::<u128>() > 0 &&
					max_order_qty.saturated_into::<u128>() > 0 &&
					price_tick_size.saturated_into::<u128>() > 0 &&
					qty_step_size.saturated_into::<u128>() > 0,
				Error::<T>::TradingPairConfigCannotBeZero
			);

			// We need to check if the provided parameters are not exceeding 10^27 so that there
			// will not be an overflow upon performing calculations
			ensure!(
				min_order_price.saturated_into::<u128>() <= DEPOSIT_MAX,
				Error::<T>::AmountOverflow
			);
			ensure!(
				max_order_price.saturated_into::<u128>() <= DEPOSIT_MAX,
				Error::<T>::AmountOverflow
			);
			ensure!(
				min_order_qty.saturated_into::<u128>() <= DEPOSIT_MAX,
				Error::<T>::AmountOverflow
			);
			ensure!(
				max_order_qty.saturated_into::<u128>() <= DEPOSIT_MAX,
				Error::<T>::AmountOverflow
			);
			ensure!(
				price_tick_size.saturated_into::<u128>() <= DEPOSIT_MAX,
				Error::<T>::AmountOverflow
			);
			ensure!(
				qty_step_size.saturated_into::<u128>() <= DEPOSIT_MAX,
				Error::<T>::AmountOverflow
			);

			//enclave will only support min volume of 10^-8
			//if trading pairs volume falls below it will pass a UnderFlow Error
			ensure!(
				min_order_price.saturated_into::<u128>() > TRADE_OPERATION_MIN_VALUE &&
					min_order_qty.saturated_into::<u128>() > TRADE_OPERATION_MIN_VALUE &&
					min_order_price
						.saturated_into::<u128>()
						.saturating_mul(min_order_qty.saturated_into::<u128>()) >
						TRADE_OPERATION_MIN_VALUE,
				Error::<T>::TradingPairConfigUnderflow
			);

			match (
				Decimal::from(min_order_price.saturated_into::<u128>())
					.checked_div(Decimal::from(UNIT_BALANCE)),
				Decimal::from(max_order_price.saturated_into::<u128>())
					.checked_div(Decimal::from(UNIT_BALANCE)),
				Decimal::from(price_tick_size.saturated_into::<u128>())
					.checked_div(Decimal::from(UNIT_BALANCE)),
				Decimal::from(min_order_qty.saturated_into::<u128>())
					.checked_div(Decimal::from(UNIT_BALANCE)),
				Decimal::from(max_order_qty.saturated_into::<u128>())
					.checked_div(Decimal::from(UNIT_BALANCE)),
				Decimal::from(qty_step_size.saturated_into::<u128>())
					.checked_div(Decimal::from(UNIT_BALANCE)),
			) {
				(
					Some(min_price),
					Some(max_price),
					Some(price_tick_size),
					Some(min_qty),
					Some(max_qty),
					Some(qty_step_size),
				) => {
					let trading_pair_info = TradingPairConfig {
						base_asset: base,
						quote_asset: quote,
						min_price,
						max_price,
						price_tick_size,
						min_qty,
						max_qty,
						qty_step_size,
						operational_status: true,
						base_asset_precision: price_tick_size.scale() as u8, /* scale() can never be                                                    * greater u8::MAX */
						quote_asset_precision: qty_step_size.scale() as u8, /* scale() can never be                                                    * greater than u8::MAX */
					};

					<TradingPairs<T>>::insert(base, quote, trading_pair_info.clone());
					<IngressMessages<T>>::mutate(|ingress_messages| {
						ingress_messages.push(
							polkadex_primitives::ingress::IngressMessages::UpdateTradingPair(
								trading_pair_info,
							),
						);
					});
					Self::deposit_event(Event::TradingPairUpdated { base, quote });

					Ok(())
				},
				_ => Err(Error::<T>::TradingPairConfigUnderflow.into()),
			}
		}

		/// Deposit Assets to Orderbook
		#[pallet::weight(<T as Config>::WeightInfo::deposit(1))]
		pub fn deposit(
			origin: OriginFor<T>,
			asset: AssetId,
			amount: BalanceOf<T>,
		) -> DispatchResult {
			let user = ensure_signed(origin)?;
			Self::do_deposit(user, asset, amount)?;
			Ok(())
		}

		/// Removes a proxy account from pre-registered main account
		#[pallet::weight(<T as Config>::WeightInfo::remove_proxy_account(1))]
		pub fn remove_proxy_account(origin: OriginFor<T>, proxy: T::AccountId) -> DispatchResult {
			let main_account = ensure_signed(origin)?;
			ensure!(Self::orderbook_operational_state(), Error::<T>::ExchangeNotOperational);
			ensure!(<Accounts<T>>::contains_key(&main_account), Error::<T>::MainAccountNotFound);
			<Accounts<T>>::try_mutate(&main_account, |account_info| {
				if let Some(account_info) = account_info {
					ensure!(account_info.proxies.len() > 1, Error::<T>::MinimumOneProxyRequired);
					let proxy_positon = account_info
						.proxies
						.iter()
						.position(|account| *account == proxy)
						.ok_or(Error::<T>::ProxyNotFound)?;
					account_info.proxies.remove(proxy_positon);
					<IngressMessages<T>>::mutate(|ingress_messages| {
						ingress_messages.push(
							polkadex_primitives::ingress::IngressMessages::RemoveProxy(
								main_account.clone(),
								proxy.clone(),
							),
						);
					});
				}
				Self::deposit_event(Event::ProxyRemoved { main: main_account.clone(), proxy });
				Ok(())
			})
		}

		//TODO: Benchmark set_snapshot
		#[pallet::weight(<T as Config>::WeightInfo::submit_snapshot())]
		pub fn set_snapshot(origin: OriginFor<T>, new_snapshot_id: u64) -> DispatchResult {
			T::GovernanceOrigin::ensure_origin(origin)?;
			<SnapshotNonce<T>>::put(new_snapshot_id);
			Ok(())
		}

		/// Withdraws Fees Collected
		///
		/// params:  snapshot_number: u32
		#[pallet::weight(<T as Config>::WeightInfo::collect_fees(1))]
		pub fn collect_fees(
			origin: OriginFor<T>,
			snapshot_id: u32,
			beneficiary: T::AccountId,
		) -> DispatchResult {
			// TODO: The caller should be of operational council
			T::GovernanceOrigin::ensure_origin(origin)?;

			ensure!(
				<FeesCollected<T>>::mutate(snapshot_id, |internal_vector| {
					while internal_vector.len() > 0 {
						if let Some(fees) = internal_vector.pop() {
							if let Some(converted_fee) =
								fees.amount.saturating_mul(Decimal::from(UNIT_BALANCE)).to_u128()
							{
								if Self::transfer_asset(
									&Self::get_pallet_account(),
									&beneficiary,
									converted_fee.saturated_into(),
									fees.asset,
								)
								.is_err()
								{
									// Push it back inside the internal vector
									// The above function call will only fail if the beneficiary has
									// balance below existential deposit requirements
									internal_vector.try_push(fees).unwrap_or_default();
									return Err(Error::<T>::UnableToTransferFee)
								}
							} else {
								// Push it back inside the internal vector
								internal_vector.try_push(fees).unwrap_or_default();
								return Err(Error::<T>::FailedToConvertDecimaltoBalance)
							}
						}
					}
					Ok(())
				})
				.is_ok(),
				Error::<T>::FeesNotCollectedFully
			);
			Self::deposit_event(Event::FeesClaims { beneficiary, snapshot_id });
			Ok(())
		}

		/// Extrinsic used to shutdown the orderbook
		#[pallet::weight(<T as Config>::WeightInfo::shutdown())]
		pub fn shutdown(origin: OriginFor<T>) -> DispatchResult {
			T::GovernanceOrigin::ensure_origin(origin)?;
			<ExchangeState<T>>::put(false);
			<IngressMessages<T>>::mutate(|ingress_messages| {
				ingress_messages.push(polkadex_primitives::ingress::IngressMessages::Shutdown);
			});
			Ok(())
		}

		///This extrinsic will pause/resume the exchange according to flag
		/// If flag is set to false it will stop the exchange
		/// If flag is set to true it will resume the exchange
		#[pallet::weight(<T as Config>::WeightInfo::set_exchange_state(1))]
		pub fn set_exchange_state(origin: OriginFor<T>, state: bool) -> DispatchResult {
			T::GovernanceOrigin::ensure_origin(origin)?;
			<ExchangeState<T>>::put(state);

			//SetExchangeState Ingress message store in queue
			<IngressMessages<T>>::mutate(|ingress_messages| {
				ingress_messages
					.push(polkadex_primitives::ingress::IngressMessages::SetExchangeState(state))
			});

			Self::deposit_event(Event::ExchangeStateUpdated(state));
			Ok(())
		}

		/// Sends the changes required in balances for list of users with a particular asset
		#[pallet::weight(<T as Config>::WeightInfo::set_balances(change_in_balances.len().saturated_into()))]
		pub fn set_balances(
			origin: OriginFor<T>,
			change_in_balances: BoundedVec<
				polkadex_primitives::ingress::HandleBalance<T::AccountId>,
				polkadex_primitives::ingress::HandleBalanceLimit,
			>,
		) -> DispatchResult {
			// Check if governance called the extrinsic
			T::GovernanceOrigin::ensure_origin(origin)?;

			// Check if exchange is pause
			ensure!(!Self::orderbook_operational_state(), Error::<T>::ExchangeOperational);

			//Pass the vec as ingress message
			<IngressMessages<T>>::mutate(|ingress_messages| {
				ingress_messages.push(
					polkadex_primitives::ingress::IngressMessages::SetFreeReserveBalanceForAccounts(
						change_in_balances,
					),
				);
			});
			Ok(())
		}

		/// Withdraws user balance
		///
		/// params: snapshot_number: u32
		/// account: AccountId
		#[pallet::weight(<T as Config>::WeightInfo::claim_withdraw(1))]
		pub fn claim_withdraw(
			origin: OriginFor<T>,
			snapshot_id: u32,
			account: T::AccountId,
		) -> DispatchResultWithPostInfo {
			// Anyone can claim the withdrawal for any user
			// This is to build services that can enable free withdrawals similar to CEXes.
			let _ = ensure_signed(origin)?;
			// This vector will keep track of withdrawals processed already
			let mut processed_withdrawals = vec![];
			let mut failed_withdrawals = vec![];
			ensure!(
				<Withdrawals<T>>::contains_key(snapshot_id),
				Error::<T>::InvalidWithdrawalIndex
			);
			// This entire block of code is put inside ensure as some of the nested functions will
			// return Err
			<Withdrawals<T>>::mutate(snapshot_id, |btree_map| {
				// Get mutable reference to the withdrawals vector
				if let Some(withdrawal_vector) = btree_map.get_mut(&account) {
					while withdrawal_vector.len() > 0 {
						// Perform pop operation to ensure we do not leave any withdrawal left
						// for a double spend
						if let Some(withdrawal) = withdrawal_vector.pop() {
							if let Some(converted_withdrawal) = withdrawal
								.amount
								.saturating_mul(Decimal::from(UNIT_BALANCE))
								.to_u128()
							{
								if Self::transfer_asset(
									&Self::get_pallet_account(),
									&withdrawal.main_account,
									converted_withdrawal.saturated_into(),
									withdrawal.asset,
								)
								.is_ok()
								{
									processed_withdrawals.push(withdrawal.to_owned());
								} else {
									// Storing the failed withdrawals back into the storage item
									failed_withdrawals.push(withdrawal.to_owned());
									Self::deposit_event(Event::WithdrawalFailed(
										withdrawal.to_owned(),
									));
								}
							} else {
								return Err(Error::<T>::InvalidWithdrawalAmount)
							}
						}
					}
					// Not removing key from BtreeMap so that failed withdrawals can still be
					// tracked
					btree_map
						.try_insert(
							account.clone(),
							failed_withdrawals
								.try_into()
								.map_err(|_| Error::<T>::WithdrawalBoundOverflow)?,
						)
						.map_err(|_| Error::<T>::WithdrawalBoundOverflow)?;
					Ok(())
				} else {
					// This allows us to ensure we do not have someone with an invalid account
					Err(Error::<T>::InvalidWithdrawalIndex)
				}
			})?;
			if !processed_withdrawals.is_empty() {
				Self::deposit_event(Event::WithdrawalClaimed {
					main: account.clone(),
					withdrawals: processed_withdrawals.clone(),
				});
				<OnChainEvents<T>>::mutate(|onchain_events| {
					onchain_events
						.try_push(
							polkadex_primitives::ocex::OnChainEvents::OrderBookWithdrawalClaimed(
								snapshot_id,
								account.clone(),
								processed_withdrawals
									.clone()
									.try_into()
									.map_err(|_| Error::<T>::WithdrawalBoundOverflow)?,
							),
						)
						.map_err(|_| Error::<T>::WithdrawalBoundOverflow)?;
					Ok::<(), Error<T>>(())
				})?;
				Ok(Pays::No.into())
			} else {
				// If someone withdraws nothing successfully - should pay for such transaction
				Ok(Pays::Yes.into())
			}
		}

		/// Allowlist Token
		#[pallet::weight(<T as Config>::WeightInfo::allowlist_token(1))]
		pub fn allowlist_token(origin: OriginFor<T>, token: AssetId) -> DispatchResult {
			T::GovernanceOrigin::ensure_origin(origin)?;
			let mut allowlisted_tokens = <AllowlistedToken<T>>::get();
			allowlisted_tokens
				.try_insert(token)
				.map_err(|_| Error::<T>::AllowlistedTokenLimitReached)?;
			<AllowlistedToken<T>>::put(allowlisted_tokens);
			Self::deposit_event(Event::<T>::TokenAllowlisted(token));
			Ok(())
		}

		/// Remove Allowlisted Token
		#[pallet::weight(<T as Config>::WeightInfo::remove_allowlisted_token(1))]
		pub fn remove_allowlisted_token(origin: OriginFor<T>, token: AssetId) -> DispatchResult {
			T::GovernanceOrigin::ensure_origin(origin)?;
			let mut allowlisted_tokens = <AllowlistedToken<T>>::get();
			allowlisted_tokens.remove(&token);
			<AllowlistedToken<T>>::put(allowlisted_tokens);
			Self::deposit_event(Event::<T>::AllowlistedTokenRemoved(token));
			Ok(())
		}

		/// Submit Snapshot Summary
		#[pallet::weight(10000)]
		pub fn submit_snapshot(origin: OriginFor<T>, summary: SnapshotSummary) -> DispatchResult {
			ensure_none(origin)?;
			let last_snapshot_serial_number = <SnapshotNonce<T>>::get();
			ensure!(
				summary.state_change_id.eq(&(last_snapshot_serial_number + 1)),
				Error::<T>::SnapshotNonceError
			);
			let summary_hash = H256::from_slice(&summary.sign_data());
			let working_summary =
				match <UnprocessedSnapshots<T>>::get(summary.snapshot_id, summary_hash) {
					None => summary,
					Some(mut stored_summary) => {
						if let Some(signature) = summary.aggregate_signature {
							// Aggregrate the signature
							if let Err(_) = stored_summary.add_signature(signature) {
								return Err(Error::<T>::InvalidSignatureAggregation.into())
							}
							// update the bitfield
							let auth_index = match summary.signed_auth_indexes().get(0) {
								Some(index) => *index,
								None => return Err(Error::<T>::SignerIndexNotFound.into()),
							};
							stored_summary.add_auth_index(auth_index);
							stored_summary
						} else {
							return Err(Error::<T>::InvalidSnapshotState.into())
						}
					},
				};
			// Check if we have enough signatures
			let total_validators = <Authorities<T>>::get().len();
			if working_summary.signed_auth_indexes().len() >=
				total_validators.saturating_mul(2).saturating_div(3)
			{
				// TODO: Do we need to verify aggregrate signature once more???
				// Remove all the unprocessed snapshots with prefix snapshot_id
				let mut result = <UnprocessedSnapshots<T>>::clear_prefix(
					working_summary.snapshot_id,
					total_validators as u32,
					None,
				);
				while result.maybe_cursor.is_some() {
					result = <UnprocessedSnapshots<T>>::clear_prefix(
						working_summary.snapshot_id,
						total_validators as u32,
						Some(result.maybe_cursor.unwrap().as_ref()),
					);
				}
				// Update the snapshot nonce and move the summary to snapshots storage
				<SnapshotNonce<T>>::put(working_summary.snapshot_id);
				<Snapshots<T>>::insert(working_summary.snapshot_id, working_summary);
				// Clear PendingSnapshotFromPreviousSet storage if its present
				// because we are accepted this snapshot as there are not pending snapshots
				<PendingSnapshotFromPreviousSet<T>>::kill();
			}
			Ok(())
		}
	}

	impl<T: Config> LiquidityModifier for Pallet<T> {
		type AssetId = AssetId;
		type AccountId = T::AccountId;

		fn on_deposit(
			account: Self::AccountId,
			asset: Self::AssetId,
			balance: u128,
		) -> DispatchResult {
			Self::do_deposit(account, asset, balance.saturated_into())?;
			Ok(())
		}
		fn on_withdraw(
			account: Self::AccountId,
			proxy_account: Self::AccountId,
			asset: Self::AssetId,
			balance: u128,
			do_force_withdraw: bool,
		) -> DispatchResult {
			Self::withdrawal_from_orderbook(
				account,
				proxy_account,
				asset,
				balance.saturated_into(),
				do_force_withdraw,
			)?;
			Ok(())
		}
		fn on_register(main_account: Self::AccountId, proxy: Self::AccountId) -> DispatchResult {
			Self::register_user(main_account, proxy)?;
			Ok(())
		}

		#[cfg(feature = "runtime-benchmarks")]
		fn set_exchange_state_to_true() -> DispatchResult {
			<ExchangeState<T>>::put(true);
			Ok(())
		}

		#[cfg(feature = "runtime-benchmarks")]
		fn allowlist_and_create_token(account: Self::AccountId, token: u128) -> DispatchResult {
			let asset: AssetId = AssetId::asset(token);
			let mut allowlisted_tokens = <AllowlistedToken<T>>::get();
			allowlisted_tokens
				.try_insert(asset)
				.map_err(|_| Error::<T>::AllowlistedTokenLimitReached)?;
			<AllowlistedToken<T>>::put(allowlisted_tokens);
			let amount = BalanceOf::<T>::decode(&mut &(u128::MAX).to_le_bytes()[..])
				.map_err(|_| Error::<T>::FailedToConvertDecimaltoBalance)?;
			//create asset and mint into it.
			T::OtherAssets::create(
				token,
				Self::get_pallet_account(),
				true,
				BalanceOf::<T>::one().unique_saturated_into(),
			)?;
			T::OtherAssets::mint_into(token, &account.clone(), amount)?;
			Ok(())
		}
	}

	impl<T: Config> Pallet<T> {
		pub fn do_deposit(
			user: T::AccountId,
			asset: AssetId,
			amount: BalanceOf<T>,
		) -> DispatchResult {
			ensure!(Self::orderbook_operational_state(), Error::<T>::ExchangeNotOperational);
			ensure!(<AllowlistedToken<T>>::get().contains(&asset), Error::<T>::TokenNotAllowlisted);
			// Check if account is registered
			ensure!(<Accounts<T>>::contains_key(&user), Error::<T>::AccountNotRegistered);
			ensure!(amount.saturated_into::<u128>() <= DEPOSIT_MAX, Error::<T>::AmountOverflow);
			let converted_amount = Decimal::from(amount.saturated_into::<u128>())
				.checked_div(Decimal::from(UNIT_BALANCE))
				.ok_or(Error::<T>::FailedToConvertDecimaltoBalance)?;

			Self::transfer_asset(&user, &Self::get_pallet_account(), amount, asset)?;
			// Get Storage Map Value
			if let Some(expected_total_amount) =
				converted_amount.checked_add(Self::total_assets(asset))
			{
				<TotalAssets<T>>::insert(asset, expected_total_amount);
			} else {
				return Err(Error::<T>::AmountOverflow.into())
			}

			<IngressMessages<T>>::mutate(|ingress_messages| {
				ingress_messages.push(polkadex_primitives::ingress::IngressMessages::Deposit(
					user.clone(),
					asset,
					converted_amount,
				));
			});
			Self::deposit_event(Event::DepositSuccessful { user, asset, amount });
			Ok(())
		}

		pub fn register_user(main_account: T::AccountId, proxy: T::AccountId) -> DispatchResult {
			ensure!(Self::orderbook_operational_state(), Error::<T>::ExchangeNotOperational);
			ensure!(
				!<Accounts<T>>::contains_key(&main_account),
				Error::<T>::MainAccountAlreadyRegistered
			);

			let mut account_info = AccountInfo::new(main_account.clone());
			ensure!(account_info.add_proxy(proxy.clone()).is_ok(), Error::<T>::ProxyLimitExceeded);
			<Accounts<T>>::insert(&main_account, account_info);

			<IngressMessages<T>>::mutate(|ingress_messages| {
				ingress_messages.push(polkadex_primitives::ingress::IngressMessages::RegisterUser(
					main_account.clone(),
					proxy.clone(),
				));
			});
			Self::deposit_event(Event::MainAccountRegistered { main: main_account, proxy });
			Ok(())
		}

		pub fn withdrawal_from_orderbook(
			user: T::AccountId,
			proxy_account: T::AccountId,
			asset: AssetId,
			amount: BalanceOf<T>,
			do_force_withdraw: bool,
		) -> DispatchResult {
			ensure!(Self::orderbook_operational_state(), Error::<T>::ExchangeNotOperational);
			ensure!(<AllowlistedToken<T>>::get().contains(&asset), Error::<T>::TokenNotAllowlisted);
			// Check if account is registered
			ensure!(<Accounts<T>>::contains_key(&user), Error::<T>::AccountNotRegistered);
			ensure!(amount.saturated_into::<u128>() <= WITHDRAWAL_MAX, Error::<T>::AmountOverflow);
			let converted_amount = Decimal::from(amount.saturated_into::<u128>())
				.checked_div(Decimal::from(UNIT_BALANCE))
				.ok_or(Error::<T>::FailedToConvertDecimaltoBalance)?;
			<IngressMessages<T>>::mutate(|ingress_messages| {
				ingress_messages.push(
					polkadex_primitives::ingress::IngressMessages::DirectWithdrawal(
						proxy_account,
						asset,
						converted_amount,
						do_force_withdraw,
					),
				);
			});
			Self::deposit_event(Event::WithdrawFromOrderbook(user, asset, amount));
			Ok(())
		}
	}

	/// Events are a simple means of reporting specific conditions and
	/// circumstances that have happened that users, Dapps and/or chain explorers would find
	/// interesting and otherwise difficult to detect.
	#[pallet::event]
	#[pallet::generate_deposit(pub(super) fn deposit_event)]
	pub enum Event<T: Config> {
		FeesClaims {
			beneficiary: T::AccountId,
			snapshot_id: u32,
		},
		MainAccountRegistered {
			main: T::AccountId,
			proxy: T::AccountId,
		},
		TradingPairRegistered {
			base: AssetId,
			quote: AssetId,
		},
		TradingPairUpdated {
			base: AssetId,
			quote: AssetId,
		},
		DepositSuccessful {
			user: T::AccountId,
			asset: AssetId,
			amount: BalanceOf<T>,
		},
		ShutdownTradingPair {
			pair: TradingPairConfig,
		},
		OpenTradingPair {
			pair: TradingPairConfig,
		},
		EnclaveRegistered(T::AccountId),
		EnclaveAllowlisted(T::AccountId),
		EnclaveCleanup(Vec<T::AccountId>),
		TradingPairIsNotOperational,
		WithdrawalClaimed {
			main: T::AccountId,
			withdrawals: Vec<Withdrawal<T::AccountId>>,
		},
		NewProxyAdded {
			main: T::AccountId,
			proxy: T::AccountId,
		},
		ProxyRemoved {
			main: T::AccountId,
			proxy: T::AccountId,
		},
		/// TokenAllowlisted
		TokenAllowlisted(AssetId),
		/// AllowlistedTokenRemoved
		AllowlistedTokenRemoved(AssetId),
		/// Withdrawal failed
		WithdrawalFailed(Withdrawal<T::AccountId>),
		/// Exchange state has been updated
		ExchangeStateUpdated(bool),
		/// Withdraw Assets from Orderbook
		WithdrawFromOrderbook(T::AccountId, AssetId, BalanceOf<T>),
	}

	///Allowlisted tokens
	#[pallet::storage]
	#[pallet::getter(fn get_allowlisted_token)]
	pub(super) type AllowlistedToken<T: Config> =
		StorageValue<_, BoundedBTreeSet<AssetId, AllowlistedTokenLimit>, ValueQuery>;

	// A map that has enumerable entries.
	#[pallet::storage]
	#[pallet::getter(fn accounts)]
	pub(super) type Accounts<T: Config> = StorageMap<
		_,
		Blake2_128Concat,
		T::AccountId,
		AccountInfo<T::AccountId, ProxyLimit>,
		OptionQuery,
	>;

	// Trading pairs registered as Base, Quote => TradingPairInfo
	#[pallet::storage]
	#[pallet::getter(fn trading_pairs)]
	pub(super) type TradingPairs<T: Config> = StorageDoubleMap<
		_,
		Blake2_128Concat,
		AssetId,
		Blake2_128Concat,
		AssetId,
		TradingPairConfig,
		OptionQuery,
	>;

	// Unprocessed Snapshots storage ( snapshot id, summary_hash ) => SnapshotSummary
	#[pallet::storage]
	#[pallet::getter(fn unprocessed_snapshots)]
	pub(super) type UnprocessedSnapshots<T: Config> =
		StorageDoubleMap<_, Blake2_128Concat, u64, Identity, H256, SnapshotSummary, OptionQuery>;

	// Snapshots Storage
	#[pallet::storage]
	#[pallet::getter(fn snapshots)]
	pub(super) type Snapshots<T: Config> =
		StorageMap<_, Blake2_128Concat, u64, SnapshotSummary, ValueQuery>;

	// Snapshots Nonce
	#[pallet::storage]
	#[pallet::getter(fn snapshot_nonce)]
	pub(super) type SnapshotNonce<T: Config> = StorageValue<_, u64, ValueQuery>;

	// Exchange Operation State
	#[pallet::storage]
	#[pallet::getter(fn orderbook_operational_state)]
	pub(super) type ExchangeState<T: Config> = StorageValue<_, bool, ValueQuery>;

	// Unprocessed Snapshot from Previous set
	#[pallet::storage]
	#[pallet::getter(fn pending_snapshot_from_prev_set)]
	pub(super) type PendingSnapshotFromPreviousSet<T: Config> = StorageValue<_, u64, OptionQuery>;

	// Fees collected
	#[pallet::storage]
	#[pallet::getter(fn fees_collected)]
	pub(super) type FeesCollected<T: Config> =
		StorageMap<_, Blake2_128Concat, u32, BoundedVec<Fees, AssetsLimit>, ValueQuery>;

	// Withdrawals mapped by their trading pairs and snapshot numbers
	#[pallet::storage]
	#[pallet::getter(fn withdrawals)]
	pub(super) type Withdrawals<T: Config> =
		StorageMap<_, Blake2_128Concat, u32, WithdrawalsMap<T>, ValueQuery>;

	// Queue for enclave ingress messages
	#[pallet::storage]
	#[pallet::getter(fn ingress_messages)]
	pub(super) type IngressMessages<T: Config> = StorageValue<
		_,
		Vec<polkadex_primitives::ingress::IngressMessages<T::AccountId>>,
		ValueQuery,
	>;

	// Queue for onchain events
	#[pallet::storage]
	#[pallet::getter(fn onchain_events)]
	pub(super) type OnChainEvents<T: Config> = StorageValue<
		_,
		BoundedVec<polkadex_primitives::ocex::OnChainEvents<T::AccountId>, OnChainEventsLimit>,
		ValueQuery,
	>;

	// Total Assets present in orderbook
	#[pallet::storage]
	#[pallet::getter(fn total_assets)]
	pub(super) type TotalAssets<T: Config> =
		StorageMap<_, Blake2_128Concat, AssetId, Decimal, ValueQuery>;

	#[pallet::storage]
	#[pallet::getter(fn get_authorities)]
	pub(super) type Authorities<T: Config> =
		StorageValue<_, BoundedVec<AuthorityId, OnChainEventsLimit>, ValueQuery>;

	#[pallet::storage]
	#[pallet::getter(fn get_next_authorities)]
	pub(super) type NextAuthorities<T: Config> =
		StorageValue<_, BoundedVec<AuthorityId, OnChainEventsLimit>, ValueQuery>;
}

// The main implementation block for the pallet. Functions here fall into three broad
// categories:
// - Public interface. These are functions that are `pub` and generally fall into inspector
// functions that do not write to storage and operation functions that do.
// - Private functions. These are your usual private utilities unavailable to other pallets.
impl<T: Config + frame_system::offchain::SendTransactionTypes<Call<T>>> Pallet<T> {
	pub fn validator_set() -> ValidatorSet<AuthorityId> {
		ValidatorSet { validators: <Authorities<T>>::get().into_inner() }
	}

	pub fn get_ingress_messages() -> Vec<polkadex_primitives::ingress::IngressMessages<T::AccountId>>
	{
		<IngressMessages<T>>::get()
	}

	pub fn submit_snapshot_api(summary: SnapshotSummary) -> Result<(), ()> {
		let call = Call::<T>::submit_snapshot { summary };
		SubmitTransaction::<T, Call<T>>::submit_unsigned_transaction(call.into())
	}

	pub fn get_latest_snapshot() -> SnapshotSummary {
		let last_nonce = <SnapshotNonce<T>>::get();
		<Snapshots<T>>::get(last_nonce)
	}

	pub fn get_snapshot_by_id(nonce: u64) -> Option<SnapshotSummary> {
		let summary = <Snapshots<T>>::get(nonce);

		if summary == SnapshotSummary::default() {
			None
		} else {
			Some(summary)
		}
	}

	pub fn pending_snapshot() -> Option<u64> {
		<PendingSnapshotFromPreviousSet<T>>::get()
	}

	// Returns all main accounts and corresponding proxies for it at this point in time
	pub fn get_all_accounts_and_proxies() -> Vec<(T::AccountId, Vec<T::AccountId>)> {
		<Accounts<T>>::iter()
			.map(|(main, info)| (main, info.proxies.to_vec()))
			.collect::<Vec<(T::AccountId, Vec<T::AccountId>)>>()
	}

	/// Returns the AccountId to hold user funds, note this account has no private keys and
	/// can accessed using on-chain logic.
	fn get_pallet_account() -> T::AccountId {
		T::PalletId::get().into_account_truncating()
	}

	fn transfer_asset(
		payer: &T::AccountId,
		payee: &T::AccountId,
		amount: BalanceOf<T>,
		asset: AssetId,
	) -> DispatchResult {
		match asset {
			AssetId::polkadex => {
				T::NativeCurrency::transfer(
					payer,
					payee,
					amount.unique_saturated_into(),
					ExistenceRequirement::KeepAlive,
				)?;
			},
			AssetId::asset(id) => {
				T::OtherAssets::teleport(id, payer, payee, amount.unique_saturated_into())?;
			},
		}
		Ok(())
	}
}

impl<T: Config> sp_application_crypto::BoundToRuntimeAppPublic for Pallet<T> {
	type Public = orderbook_primitives::crypto::AuthorityId;
}

impl<T: Config> OneSessionHandler<T::AccountId> for Pallet<T> {
	type Key = orderbook_primitives::crypto::AuthorityId;

	fn on_genesis_session<'a, I: 'a>(authorities: I)
	where
		I: Iterator<Item = (&'a T::AccountId, Self::Key)>,
	{
		let authorities = authorities.map(|(_, k)| k).collect::<Vec<_>>();
		if let Ok(bounded_authorities) = BoundedVec::try_from(authorities) {
			<Authorities<T>>::put(bounded_authorities);
		};
	}

	fn on_new_session<'a, I: 'a>(changed: bool, authorities: I, queued_authorities: I)
	where
		I: Iterator<Item = (&'a T::AccountId, Self::Key)>,
	{
		let next_authorities = authorities.map(|(_, k)| k).collect::<Vec<_>>();
		let next_queued_authorities = queued_authorities.map(|(_, k)| k).collect::<Vec<_>>();
		if let (Ok(next_bounded_authorities), Ok(next_bounded_queued_authorities)) =
			(BoundedVec::try_from(next_authorities), BoundedVec::try_from(next_queued_authorities))
		{
			if next_bounded_authorities != next_bounded_queued_authorities {
				<NextAuthorities<T>>::put(next_bounded_queued_authorities);
			}
			if changed {
				<Authorities<T>>::put(next_bounded_authorities);
				// Check if there is a pending snapshot from outgoing authority set
				let next_snapshot_id = <SnapshotNonce<T>>::get().saturating_add(1);
				let unprocessed_snapshots_from_outgoing_set =
					<UnprocessedSnapshots<T>>::iter_prefix(next_snapshot_id)
						.collect::<Vec<(H256, SnapshotSummary)>>();
				if !unprocessed_snapshots_from_outgoing_set.len().is_zero() {
					// if yes, signal the new validators to process it again.
					<PendingSnapshotFromPreviousSet<T>>::put(next_snapshot_id);
				}
			}
		}
	}

	fn on_disabled(_i: u32) {}
}<|MERGE_RESOLUTION|>--- conflicted
+++ resolved
@@ -33,11 +33,7 @@
 // Re-export pallet items so that they can be accessed from the crate namespace.
 pub use pallet::*;
 
-<<<<<<< HEAD
-//Fixme:
-=======
 // ToDo: Issue 682
->>>>>>> 1c47af3a
 // #[cfg(test)]
 // mod mock;
 //
