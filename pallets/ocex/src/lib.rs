--- conflicted
+++ resolved
@@ -1415,20 +1415,16 @@
 	where
 		I: Iterator<Item = (&'a T::AccountId, Self::Key)>,
 	{
-<<<<<<< HEAD
 		let authorities = authorities.map(|(_, k)| k).collect::<Vec<_>>();
 		if let Ok(bounded_authorities) = BoundedVec::try_from(authorities) {
 		   <Authorities<T>>::put(bounded_authorities);
 		};
-=======
->>>>>>> 9b08db76
 	}
 
 	fn on_new_session<'a, I: 'a>(changed: bool, authorities: I, queued_authorities: I)
 	where
 		I: Iterator<Item = (&'a T::AccountId, Self::Key)>,
 	{
-<<<<<<< HEAD
 		let next_authorities = authorities.map(|(_, k)| k).collect::<Vec<_>>();
 		let next_queued_authorities = queued_authorities.map(|(_, k)| k).collect::<Vec<_>>();
 		if let (Ok(next_bounded_authorities), Ok(next_bounded_queued_authorities)) = (BoundedVec::try_from(next_authorities), BoundedVec::try_from(next_queued_authorities)) {
@@ -1439,8 +1435,6 @@
 				<Authorities<T>>::put(next_bounded_authorities);
 			}
 		}
-=======
->>>>>>> 9b08db76
 	}
 
 	fn on_disabled(_i: u32) {
