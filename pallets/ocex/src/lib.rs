// This file is part of Polkadex.

// Copyright (C) 2020-2022 Polkadex oü.
// SPDX-License-Identifier: GPL-3.0-or-later WITH Classpath-exception-2.0

// This program is free software: you can redistribute it and/or modify
// it under the terms of the GNU General Public License as published by
// the Free Software Foundation, either version 3 of the License, or
// (at your option) any later version.

// This program is distributed in the hope that it will be useful,
// but WITHOUT ANY WARRANTY; without even the implied warranty of
// MERCHANTABILITY or FITNESS FOR A PARTICULAR PURPOSE. See the
// GNU General Public License for more details.

// Ensure we're `no_std` when compiling for Wasm.
#![cfg_attr(not(feature = "std"), no_std)]

use frame_support::{
	dispatch::DispatchResult,
	pallet_prelude::Get,
	traits::{fungibles::Mutate, Currency, ExistenceRequirement},
};

use frame_system::ensure_signed;
use polkadex_primitives::{assets::AssetId, OnChainEventsLimit};

use pallet_timestamp::{self as timestamp};
use sp_runtime::traits::{AccountIdConversion, UniqueSaturatedInto};
use sp_std::prelude::*;

// Re-export pallet items so that they can be accessed from the crate namespace.
pub use pallet::*;

#[cfg(test)]
mod mock;

#[cfg(test)]
mod tests;

#[cfg(feature = "runtime-benchmarks")]
mod benchmarking;
pub mod weights;

pub use weights::*;

/// A type alias for the balance type from this pallet's point of view.
type BalanceOf<T> =
	<<T as Config>::NativeCurrency as Currency<<T as frame_system::Config>::AccountId>>::Balance;

const DEPOSIT_MAX: u128 = 1_000_000_000_000_000_000_000_000_000;

// Definition of the pallet logic, to be aggregated at runtime definition through
// `construct_runtime`.
#[allow(clippy::too_many_arguments)]
#[frame_support::pallet]
pub mod pallet {
	// Import various types used to declare pallet in scope.
	use super::*;
	use core::ops::Div;
	use frame_support::{
		pallet_prelude::*,
		sp_tracing::debug,
		storage::bounded_btree_map::BoundedBTreeMap,
		traits::{
			fungibles::{Inspect, Mutate},
			Currency, ReservableCurrency,
		},
		PalletId,
	};
	use frame_system::pallet_prelude::*;
	use ias_verify::{verify_ias_report, SgxStatus};
	use polkadex_primitives::{
		assets::AssetId,
		ocex::{AccountInfo, TradingPairConfig},
		snapshot::{EnclaveSnapshot, Fees},
		withdrawal::Withdrawal,
		AssetsLimit, ProxyLimit, SnapshotAccLimit, WithdrawalLimit, UNIT_BALANCE,
	};
	use rust_decimal::{prelude::ToPrimitive, Decimal};
	use sp_runtime::{
		traits::{IdentifyAccount, Verify},
		SaturatedConversion,
	};
	use sp_std::vec::Vec;

	type WithdrawalsMap<T> = BoundedBTreeMap<
		<T as frame_system::Config>::AccountId,
		BoundedVec<Withdrawal<<T as frame_system::Config>::AccountId>, WithdrawalLimit>,
		SnapshotAccLimit,
	>;

	type EnclaveSnapshotType<T> = EnclaveSnapshot<
		<T as frame_system::Config>::AccountId,
		WithdrawalLimit,
		AssetsLimit,
		SnapshotAccLimit,
	>;

	/// Our pallet's configuration trait. All our types and constants go in here. If the
	/// pallet is dependent on specific other pallets, then their configuration traits
	/// should be added to our implied traits list.
	///
	/// `frame_system::Config` should always be included.
	#[pallet::config]
	pub trait Config: frame_system::Config + timestamp::Config {
		/// The overarching event type.
		type Event: From<Event<Self>> + IsType<<Self as frame_system::Config>::Event>;

		/// Address which holds the customer funds.
		#[pallet::constant]
		type PalletId: Get<PalletId>;

		/// Balances Pallet
		type NativeCurrency: Currency<Self::AccountId> + ReservableCurrency<Self::AccountId>;

		/// Assets Pallet
		type OtherAssets: Mutate<
				<Self as frame_system::Config>::AccountId,
				Balance = BalanceOf<Self>,
				AssetId = u128,
			> + Inspect<<Self as frame_system::Config>::AccountId>;

		/// Origin that can send orderbook snapshots and withdrawal requests
		type EnclaveOrigin: EnsureOrigin<<Self as frame_system::Config>::Origin>;
		type Public: Clone
			+ PartialEq
			+ IdentifyAccount<AccountId = Self::AccountId>
			+ core::fmt::Debug
			+ codec::Codec
			+ Ord
			+ scale_info::TypeInfo;

		/// A matching `Signature` type.
		type Signature: Verify<Signer = Self::Public>
			+ Clone
			+ PartialEq
			+ core::fmt::Debug
			+ codec::Codec
			+ scale_info::TypeInfo;

		/// Type representing the weight of this pallet
		type WeightInfo: WeightInfo;

		// declared number of milliseconds per day and is used to determine
		// enclave's report validity time.
		// standard 24h in ms = 86_400_000
		type MsPerDay: Get<Self::Moment>;

		/// Governance Origin
		type GovernanceOrigin: EnsureOrigin<<Self as frame_system::Config>::Origin>;
	}

	// Simple declaration of the `Pallet` type. It is placeholder we use to implement traits and
	// method.
	#[pallet::pallet]
	#[pallet::generate_store(pub(super) trait Store)]
	#[pallet::without_storage_info]
	pub struct Pallet<T>(_);

	#[pallet::error]
	pub enum Error<T> {
		/// Unable to convert given balance to internal Decimal data type
		FailedToConvertDecimaltoBalance,
		RegisterationShouldBeSignedByMainAccount,
		/// Caller is not authorized to claim the withdrawal.
		/// Normally, when Sender != main_account.
		SenderNotAuthorizedToWithdraw,
		InvalidWithdrawalIndex,
		TradingPairIsNotOperational,
		MainAccountAlreadyRegistered,
		SnapshotNonceError,
		EnclaveSignatureVerificationFailed,
		MainAccountNotFound,
		ProxyLimitExceeded,
		TradingPairAlreadyRegistered,
		BothAssetsCannotBeSame,
		TradingPairNotFound,
		/// Provided Report Value is invalid
		InvalidReportValue,
		/// IAS attestation verification failed:
		/// a) certificate[s] outdated;
		/// b) enclave is not properly signed it's report with IAS service;
		RemoteAttestationVerificationFailed,
		/// Sender has not been attested
		SenderIsNotAttestedEnclave,
		/// RA status is insufficient
		InvalidSgxReportStatus,
		/// Storage overflow ocurred
		AmountOverflow,
		///ProxyNotFound
		ProxyNotFound,
		/// MinimumOneProxyRequried
		MinimumOneProxyRequired,
		/// Onchain Events vector is full
		OnchainEventsBoundedVecOverflow,
<<<<<<< HEAD
		/// Overflow of Deposit amount
		DepositOverflow,
		/// Enclave not whitelisted
		EnclaveNotWhitelisted,
=======
		/// Trading Pair is not registed for updating
		TradingPairNotRegistered,
		/// Trading Pair config value cannot be set to zero
		TradingPairConfigCannotBeZero,
>>>>>>> 1a00364e
	}

	#[pallet::hooks]
	impl<T: Config> Hooks<BlockNumberFor<T>> for Pallet<T> {
		/// What to do at the end of each block.
		///
		/// Clean IngressMessages
		fn on_initialize(_n: T::BlockNumber) -> Weight {
			// When block's been initialized - clean up expired registrations of enclaves
			Self::unregister_timed_out_enclaves();
			if let Some(snapshot_nonce) = <SnapshotNonce<T>>::get() {
				if let Some(snapshot) = <Snapshots<T>>::get(snapshot_nonce.saturating_sub(1)) {
					<IngressMessages<T>>::put(Vec::<
						polkadex_primitives::ingress::IngressMessages<T::AccountId>,
					>::from([
						polkadex_primitives::ingress::IngressMessages::LastestSnapshot(
							snapshot.snapshot_hash,
							snapshot.snapshot_number,
						),
					]));
				} else {
					<IngressMessages<T>>::put(Vec::<
						polkadex_primitives::ingress::IngressMessages<T::AccountId>,
					>::new());
				}
			} else {
				<IngressMessages<T>>::put(Vec::<
					polkadex_primitives::ingress::IngressMessages<T::AccountId>,
				>::new());
			}

			<OnChainEvents<T>>::put(BoundedVec::<
				polkadex_primitives::ocex::OnChainEvents<T::AccountId>,
				OnChainEventsLimit,
			>::default());

			(1000000 as Weight)
				.saturating_add(T::DbWeight::get().reads(2 as Weight))
				.saturating_add(T::DbWeight::get().writes(2 as Weight))
		}
	}

	#[pallet::call]
	impl<T: Config> Pallet<T> {
		/// Registers a new account in orderbook
		#[pallet::weight(<T as Config>::WeightInfo::register_main_account())]
		pub fn register_main_account(origin: OriginFor<T>, proxy: T::AccountId) -> DispatchResult {
			let main_account = ensure_signed(origin)?;
			ensure!(
				!<Accounts<T>>::contains_key(&main_account),
				Error::<T>::MainAccountAlreadyRegistered
			);

			let mut account_info = AccountInfo::new(main_account.clone());
			ensure!(account_info.add_proxy(proxy.clone()).is_ok(), Error::<T>::ProxyLimitExceeded);
			<Accounts<T>>::insert(&main_account, account_info);

			<IngressMessages<T>>::mutate(|ingress_messages| {
				ingress_messages.push(polkadex_primitives::ingress::IngressMessages::RegisterUser(
					main_account.clone(),
					proxy.clone(),
				));
			});
			Self::deposit_event(Event::MainAccountRegistered { main: main_account, proxy });
			Ok(())
		}

		/// Adds a proxy account to a pre-registered main acocunt
		#[pallet::weight(<T as Config>::WeightInfo::add_proxy_account())]
		pub fn add_proxy_account(origin: OriginFor<T>, proxy: T::AccountId) -> DispatchResult {
			let main_account = ensure_signed(origin)?;
			ensure!(<Accounts<T>>::contains_key(&main_account), Error::<T>::MainAccountNotFound);
			if let Some(mut account_info) = <Accounts<T>>::get(&main_account) {
				ensure!(
					account_info.add_proxy(proxy.clone()).is_ok(),
					Error::<T>::ProxyLimitExceeded
				);

				<IngressMessages<T>>::mutate(|ingress_messages| {
					ingress_messages.push(polkadex_primitives::ingress::IngressMessages::AddProxy(
						main_account.clone(),
						proxy.clone(),
					));
				});
				<Accounts<T>>::insert(&main_account, account_info);
				Self::deposit_event(Event::MainAccountRegistered { main: main_account, proxy });
			}
			Ok(())
		}

		/// Registers a new trading pair
		#[pallet::weight(100000)]
		pub fn close_trading_pair(
			origin: OriginFor<T>,
			base: AssetId,
			quote: AssetId,
		) -> DispatchResult {
			T::GovernanceOrigin::ensure_origin(origin)?;
			ensure!(base != quote, Error::<T>::BothAssetsCannotBeSame);
			ensure!(<TradingPairs<T>>::contains_key(base, quote), Error::<T>::TradingPairNotFound);
			<TradingPairs<T>>::mutate(base, quote, |value| {
				if let Some(trading_pair) = value {
					trading_pair.operational_status = false;
					<IngressMessages<T>>::mutate(|ingress_messages| {
						ingress_messages.push(
							polkadex_primitives::ingress::IngressMessages::CloseTradingPair(
								trading_pair.clone(),
							),
						);
					});
					Self::deposit_event(Event::ShutdownTradingPair { pair: trading_pair.clone() });
				} else {
					//scope never executed, already ensured if trading pair exits above
				}
			});
			Ok(())
		}

		/// Registers a new trading pair
		#[pallet::weight(100000)]
		pub fn open_trading_pair(
			origin: OriginFor<T>,
			base: AssetId,
			quote: AssetId,
		) -> DispatchResult {
			T::GovernanceOrigin::ensure_origin(origin)?;
			ensure!(base != quote, Error::<T>::BothAssetsCannotBeSame);
			ensure!(<TradingPairs<T>>::contains_key(base, quote), Error::<T>::TradingPairNotFound);
			//update the operational status of the trading pair as true.
			<TradingPairs<T>>::mutate(base, quote, |value| {
				if let Some(trading_pair) = value {
					trading_pair.operational_status = true;
					<IngressMessages<T>>::mutate(|ingress_messages| {
						ingress_messages.push(
							polkadex_primitives::ingress::IngressMessages::OpenTradingPair(
								trading_pair.clone(),
							),
						);
					});
					Self::deposit_event(Event::OpenTradingPair { pair: trading_pair.clone() });
				} else {
					//scope never executed, already ensured if trading pair exits above
				}
			});
			Ok(())
		}

		/// Registers a new trading pair
		#[pallet::weight(100000)]
		pub fn register_trading_pair(
			origin: OriginFor<T>,
			base: AssetId,
			quote: AssetId,
			min_order_price: BalanceOf<T>,
			max_order_price: BalanceOf<T>,
			min_order_qty: BalanceOf<T>,
			max_order_qty: BalanceOf<T>,
			price_tick_size: BalanceOf<T>,
			qty_step_size: BalanceOf<T>,
		) -> DispatchResult {
			T::GovernanceOrigin::ensure_origin(origin)?;

			ensure!(base != quote, Error::<T>::BothAssetsCannotBeSame);
			ensure!(
				!<TradingPairs<T>>::contains_key(base, quote),
				Error::<T>::TradingPairAlreadyRegistered
			);
			ensure!(
				!<TradingPairs<T>>::contains_key(quote, base),
				Error::<T>::TradingPairAlreadyRegistered
			);

			// We need to also check if provided values are not zero
			ensure!(
				min_order_price.saturated_into::<u128>() > 0 &&
					max_order_price.saturated_into::<u128>() > 0 &&
					min_order_qty.saturated_into::<u128>() > 0 &&
					max_order_qty.saturated_into::<u128>() > 0 &&
					price_tick_size.saturated_into::<u128>() > 0 &&
					qty_step_size.saturated_into::<u128>() > 0,
				Error::<T>::TradingPairConfigCannotBeZero
			);

			// We need to check if the provided parameters are not exceeding 10^27 so that there
			// will not be an overflow upon performing calculations
			ensure!(
				min_order_price.saturated_into::<u128>() <= DEPOSIT_MAX,
				Error::<T>::AmountOverflow
			);
			ensure!(
				max_order_price.saturated_into::<u128>() <= DEPOSIT_MAX,
				Error::<T>::AmountOverflow
			);
			ensure!(
				min_order_qty.saturated_into::<u128>() <= DEPOSIT_MAX,
				Error::<T>::AmountOverflow
			);
			ensure!(
				max_order_qty.saturated_into::<u128>() <= DEPOSIT_MAX,
				Error::<T>::AmountOverflow
			);
			ensure!(
				price_tick_size.saturated_into::<u128>() <= DEPOSIT_MAX,
				Error::<T>::AmountOverflow
			);
			ensure!(
				qty_step_size.saturated_into::<u128>() <= DEPOSIT_MAX,
				Error::<T>::AmountOverflow
			);

			// TODO: Check if base and quote assets are enabled for deposits
			// Decimal::from() here is infallable as we ensure provided parameters do not exceed
			// Decimal::MAX
			let trading_pair_info = TradingPairConfig {
				base_asset: base,
				quote_asset: quote,
				min_price: Decimal::from(min_order_price.saturated_into::<u128>())
					.div(&Decimal::from(UNIT_BALANCE)),
				max_price: Decimal::from(max_order_price.saturated_into::<u128>())
					.div(&Decimal::from(UNIT_BALANCE)),
				price_tick_size: Decimal::from(price_tick_size.saturated_into::<u128>())
					.div(&Decimal::from(UNIT_BALANCE)),
				min_qty: Decimal::from(min_order_qty.saturated_into::<u128>())
					.div(&Decimal::from(UNIT_BALANCE)),
				max_qty: Decimal::from(max_order_qty.saturated_into::<u128>())
					.div(&Decimal::from(UNIT_BALANCE)),
				qty_step_size: Decimal::from(qty_step_size.saturated_into::<u128>())
					.div(&Decimal::from(UNIT_BALANCE)),
				operational_status: true,
			};
			<TradingPairs<T>>::insert(base, quote, trading_pair_info.clone());
			<IngressMessages<T>>::mutate(|ingress_messages| {
				ingress_messages.push(
					polkadex_primitives::ingress::IngressMessages::OpenTradingPair(
						trading_pair_info,
					),
				);
			});
			Self::deposit_event(Event::TradingPairRegistered { base, quote });
			Ok(())
		}

		/// Updates the trading pair config
		#[pallet::weight(100000)]
		pub fn update_trading_pair(
			origin: OriginFor<T>,
			base: AssetId,
			quote: AssetId,
			min_order_price: BalanceOf<T>,
			max_order_price: BalanceOf<T>,
			min_order_qty: BalanceOf<T>,
			max_order_qty: BalanceOf<T>,
			price_tick_size: BalanceOf<T>,
			qty_step_size: BalanceOf<T>,
		) -> DispatchResult {
			T::GovernanceOrigin::ensure_origin(origin)?;
			ensure!(base != quote, Error::<T>::BothAssetsCannotBeSame);
			ensure!(
				<TradingPairs<T>>::contains_key(base, quote),
				Error::<T>::TradingPairNotRegistered
			);

			// We need to also check if provided values are not zero
			ensure!(
				min_order_price.saturated_into::<u128>() > 0 &&
					max_order_price.saturated_into::<u128>() > 0 &&
					min_order_qty.saturated_into::<u128>() > 0 &&
					max_order_qty.saturated_into::<u128>() > 0 &&
					price_tick_size.saturated_into::<u128>() > 0 &&
					qty_step_size.saturated_into::<u128>() > 0,
				Error::<T>::TradingPairConfigCannotBeZero
			);

			// We need to check if the provided parameters are not exceeding 10^27 so that there
			// will not be an overflow upon performing calculations
			ensure!(
				min_order_price.saturated_into::<u128>() <= DEPOSIT_MAX,
				Error::<T>::AmountOverflow
			);
			ensure!(
				max_order_price.saturated_into::<u128>() <= DEPOSIT_MAX,
				Error::<T>::AmountOverflow
			);
			ensure!(
				min_order_qty.saturated_into::<u128>() <= DEPOSIT_MAX,
				Error::<T>::AmountOverflow
			);
			ensure!(
				max_order_qty.saturated_into::<u128>() <= DEPOSIT_MAX,
				Error::<T>::AmountOverflow
			);
			ensure!(
				price_tick_size.saturated_into::<u128>() <= DEPOSIT_MAX,
				Error::<T>::AmountOverflow
			);
			ensure!(
				qty_step_size.saturated_into::<u128>() <= DEPOSIT_MAX,
				Error::<T>::AmountOverflow
			);

			let trading_pair_info = TradingPairConfig {
				base_asset: base,
				quote_asset: quote,
				min_price: Decimal::from(min_order_price.saturated_into::<u128>())
					.div(&Decimal::from(UNIT_BALANCE)),
				max_price: Decimal::from(max_order_price.saturated_into::<u128>())
					.div(&Decimal::from(UNIT_BALANCE)),
				price_tick_size: Decimal::from(price_tick_size.saturated_into::<u128>())
					.div(&Decimal::from(UNIT_BALANCE)),
				min_qty: Decimal::from(min_order_qty.saturated_into::<u128>())
					.div(&Decimal::from(UNIT_BALANCE)),
				max_qty: Decimal::from(max_order_qty.saturated_into::<u128>())
					.div(&Decimal::from(UNIT_BALANCE)),
				qty_step_size: Decimal::from(qty_step_size.saturated_into::<u128>())
					.div(&Decimal::from(UNIT_BALANCE)),
				operational_status: true,
			};
			<TradingPairs<T>>::insert(base, quote, trading_pair_info.clone());
			<IngressMessages<T>>::mutate(|ingress_messages| {
				ingress_messages.push(
					polkadex_primitives::ingress::IngressMessages::UpdateTradingPair(
						trading_pair_info,
					),
				);
			});
			Self::deposit_event(Event::TradingPairUpdated { base, quote });
			Ok(())
		}

		/// Deposit Assets to Orderbook
		#[pallet::weight(<T as Config>::WeightInfo::deposit())]
		pub fn deposit(
			origin: OriginFor<T>,
			asset: AssetId,
			amount: BalanceOf<T>,
		) -> DispatchResult {
			let user = ensure_signed(origin)?;
			// TODO: Check if asset is enabled for deposit

			ensure!(amount.saturated_into::<u128>() <= DEPOSIT_MAX, Error::<T>::AmountOverflow);
			let converted_amount =
				Decimal::from(amount.saturated_into::<u128>()).div(Decimal::from(UNIT_BALANCE));

			// Get Storage Map Value
			if let Some(expected_total_amount) =
				converted_amount.checked_add(Self::total_assets(asset))
			{
				<TotalAssets<T>>::insert(asset, expected_total_amount);
			} else {
				return Err(Error::<T>::AmountOverflow.into())
			}

			Self::transfer_asset(&user, &Self::get_custodian_account(), amount, asset)?;
			<IngressMessages<T>>::mutate(|ingress_messages| {
				ingress_messages.push(polkadex_primitives::ingress::IngressMessages::Deposit(
					user.clone(),
					asset,
					converted_amount,
				));
			});
			Self::deposit_event(Event::DepositSuccessful { user, asset, amount });
			Ok(())
		}

		/// Removes a proxy account from pre-registered main acocunt
		#[pallet::weight(100000)]
		pub fn remove_proxy_account(origin: OriginFor<T>, proxy: T::AccountId) -> DispatchResult {
			let main_account = ensure_signed(origin)?;
			ensure!(<Accounts<T>>::contains_key(&main_account), Error::<T>::MainAccountNotFound);
			<Accounts<T>>::try_mutate(&main_account, |account_info| {
				if let Some(account_info) = account_info {
					ensure!(account_info.proxies.len() > 1, Error::<T>::MinimumOneProxyRequired);
					let proxy_positon = account_info
						.proxies
						.iter()
						.position(|account| *account == proxy)
						.ok_or(Error::<T>::ProxyNotFound)?;
					account_info.proxies.remove(proxy_positon);
					<IngressMessages<T>>::mutate(|ingress_messages| {
						ingress_messages.push(
							polkadex_primitives::ingress::IngressMessages::RemoveProxy(
								main_account.clone(),
								proxy.clone(),
							),
						);
					});
				}
				Self::deposit_event(Event::ProxyRemoved { main: main_account.clone(), proxy });
				Ok(())
			})
		}

		/// Extrinsic used by enclave to submit balance snapshot and withdrawal requests
		#[pallet::weight((590_500_000 as Weight).saturating_add(T::DbWeight::get().reads(3 as Weight)).saturating_add(T::DbWeight::get().writes(5 as Weight)))]
		pub fn submit_snapshot(
			origin: OriginFor<T>,
			mut snapshot: EnclaveSnapshot<
				T::AccountId,
				WithdrawalLimit,
				AssetsLimit,
				SnapshotAccLimit,
			>,
			signature: T::Signature,
		) -> DispatchResult {
			let enclave = ensure_signed(origin)?;
			ensure!(
				<RegisteredEnclaves<T>>::contains_key(&enclave),
				Error::<T>::SenderIsNotAttestedEnclave
			);

			let last_snapshot_serial_number =
				if let Some(last_snapshot_number) = <SnapshotNonce<T>>::get() {
					last_snapshot_number
				} else {
					0
				};
			ensure!(
				snapshot.snapshot_number.eq(&(last_snapshot_serial_number + 1)),
				Error::<T>::SnapshotNonceError
			);
			let bytes = snapshot.encode();
			ensure!(
				signature.verify(bytes.as_slice(), &enclave),
				Error::<T>::EnclaveSignatureVerificationFailed
			);
			let current_snapshot_nonce = snapshot.snapshot_number;
			ensure!(
				<OnChainEvents<T>>::try_mutate(|onchain_events| {
					onchain_events.try_push(
						polkadex_primitives::ocex::OnChainEvents::GetStorage(
							polkadex_primitives::ocex::Pallet::OCEX,
							polkadex_primitives::ocex::StorageItem::Withdrawal,
							snapshot.snapshot_number,
						),
					)?;
					Ok::<(), ()>(())
				})
				.is_ok(),
				Error::<T>::OnchainEventsBoundedVecOverflow
			);
			<Withdrawals<T>>::insert(current_snapshot_nonce, snapshot.withdrawals.clone());
			<FeesCollected<T>>::insert(current_snapshot_nonce, snapshot.fees.clone());
			snapshot.withdrawals = Default::default();
			snapshot.fees = Default::default();
			<Snapshots<T>>::insert(current_snapshot_nonce, snapshot.clone());
			<SnapshotNonce<T>>::put(current_snapshot_nonce);
			Ok(())
		}

		// FIXME Only for testing will be removed before mainnet launch
		/// Insert Enclave
		#[doc(hidden)]
		#[pallet::weight(10000 + T::DbWeight::get().writes(1))]
		pub fn insert_enclave(origin: OriginFor<T>, encalve: T::AccountId) -> DispatchResult {
			T::GovernanceOrigin::ensure_origin(origin)?;
			let timestamp = <timestamp::Pallet<T>>::get();
			<RegisteredEnclaves<T>>::insert(encalve, timestamp);
			Ok(())
		}

		/// Withdraws Fees Collected
		///
		/// params:  snapshot_number: u32
		#[pallet::weight(100000 + T::DbWeight::get().writes(1))]
		pub fn collect_fees(
			origin: OriginFor<T>,
			snapshot_id: u32,
			beneficiary: T::AccountId,
		) -> DispatchResult {
			// TODO: The caller should be of operational council
			T::GovernanceOrigin::ensure_origin(origin)?;

			let fees: Vec<Fees> = <FeesCollected<T>>::get(snapshot_id).iter().cloned().collect();
			for fee in fees {
				if let Some(converted_fee) =
					fee.amount.saturating_mul(Decimal::from(UNIT_BALANCE)).to_u128()
				{
					Self::transfer_asset(
						&Self::get_custodian_account(),
						&beneficiary,
						converted_fee.saturated_into(),
						fee.asset,
					)?;
				// TODO: Remove the fees from storage if successful
				} else {
					return Err(Error::<T>::FailedToConvertDecimaltoBalance.into())
				}
			}
			Self::deposit_event(Event::FeesClaims { beneficiary, snapshot_id });
			Ok(())
		}

		/// Extrinsic used to shutdown the orderbook
		#[pallet::weight(100000)]
		pub fn shutdown(origin: OriginFor<T>) -> DispatchResult {
			T::GovernanceOrigin::ensure_origin(origin)?;
			<ExchangeState<T>>::put(false);
			<IngressMessages<T>>::mutate(|ingress_messages| {
				ingress_messages.push(polkadex_primitives::ingress::IngressMessages::Shutdown);
			});
			Ok(())
		}

		/// Withdraws user balance
		///
		/// params: snapshot_number: u32
		#[pallet::weight((100000 as Weight).saturating_add(T::DbWeight::get().reads(2 as Weight)).saturating_add(T::DbWeight::get().writes(3 as Weight)))]
		pub fn claim_withdraw(
			origin: OriginFor<T>,
			snapshot_id: u32,
			account: T::AccountId,
		) -> DispatchResult {
			// Anyone can claim the withdrawal for any user
			// This is to build services that can enable free withdrawals similar to CEXes.
			let _ = ensure_signed(origin)?;

			let mut withdrawals: WithdrawalsMap<T> = <Withdrawals<T>>::get(snapshot_id);
			ensure!(withdrawals.contains_key(&account), Error::<T>::InvalidWithdrawalIndex);
			if let Some(withdrawal_vector) = withdrawals.get(&account) {
				for x in withdrawal_vector.iter() {
					// TODO: Security: if this fails for a withdrawal in between the iteration, it
					// will double spend.
					if let Some(converted_withdrawal) =
						x.amount.saturating_mul(Decimal::from(UNIT_BALANCE)).to_u128()
					{
						Self::transfer_asset(
							&Self::get_custodian_account(),
							&x.main_account,
							converted_withdrawal.saturated_into(),
							x.asset,
						)?;
					}
				}
				Self::deposit_event(Event::WithdrawalClaimed {
					main: account.clone(),
					withdrawals: withdrawal_vector.to_owned(),
				});
				ensure!(
					<OnChainEvents<T>>::mutate(|onchain_events| {
						onchain_events.try_push(
							polkadex_primitives::ocex::OnChainEvents::OrderBookWithdrawalClaimed(
								snapshot_id,
								account.clone(),
								withdrawal_vector.to_owned(),
							),
						)?;
						Ok::<(), ()>(())
					})
					.is_ok(),
					Error::<T>::OnchainEventsBoundedVecOverflow
				);
			}
			withdrawals.remove(&account);
			<Withdrawals<T>>::insert(snapshot_id, withdrawals);
			Ok(())
		}

		/// In order to register itself - enclave must send it's own report to this extrinsic
		#[pallet::weight(<T as Config>::WeightInfo::register_enclave())]
		pub fn register_enclave(origin: OriginFor<T>, ias_report: Vec<u8>) -> DispatchResult {
			let _ = ensure_signed(origin)?;

			let report = verify_ias_report(&ias_report)
				.map_err(|_| <Error<T>>::RemoteAttestationVerificationFailed)?;

			// TODO: attested key verification enabled
			let enclave_signer = T::AccountId::decode(&mut &report.pubkey[..])
				.map_err(|_| <Error<T>>::SenderIsNotAttestedEnclave)?;

			// Check if enclave_signer is whitelisted
			ensure!(
				<WhitelistedEnclaves<T>>::get(&enclave_signer),
				<Error<T>>::EnclaveNotWhitelisted
			);

			// TODO: any other checks we want to run?
			ensure!(
				(report.status == SgxStatus::Ok) |
					(report.status == SgxStatus::ConfigurationNeeded),
				<Error<T>>::InvalidSgxReportStatus
			);
			<RegisteredEnclaves<T>>::mutate(&enclave_signer, |v| {
				*v = Some(T::Moment::saturated_from(report.timestamp));
			});
			Self::deposit_event(Event::EnclaveRegistered(enclave_signer));
			debug!("registered enclave at time =>{:?}", report.timestamp);
			Ok(())
		}

		/// In order to register itself - enclave accountid must be whitelisted called by
		/// Governance
		#[pallet::weight(<T as Config>::WeightInfo::register_enclave())]
		pub fn whitelist_enclave(
			origin: OriginFor<T>,
			enclave_account_id: T::AccountId,
		) -> DispatchResult {
			T::GovernanceOrigin::ensure_origin(origin)?;
			// It will just overwrite if account_id is already whitelisted
			<WhitelistedEnclaves<T>>::insert(&enclave_account_id, true);
			Self::deposit_event(Event::EnclaveWhitelisted(enclave_account_id));
			Ok(())
		}
	}

	impl<T: Config> Pallet<T> {
		// clean-up function - should be called on each block
		fn unregister_timed_out_enclaves() {
			use sp_runtime::traits::CheckedSub;
			let mut enclaves_to_remove = sp_std::vec![];
			let iter = <RegisteredEnclaves<T>>::iter();
			iter.for_each(|(enclave, attested_ts)| {
				let current_timestamp = <timestamp::Pallet<T>>::get();
				// enclave will be removed even if something happens with substraction
				if current_timestamp.checked_sub(&attested_ts).unwrap_or(current_timestamp) >=
					T::MsPerDay::get()
				{
					enclaves_to_remove.push(enclave);
				}
			});
			for enclave in &enclaves_to_remove {
				<RegisteredEnclaves<T>>::remove(enclave);
			}
			Self::deposit_event(Event::EnclaveCleanup(enclaves_to_remove));
		}
	}

	/// Events are a simple means of reporting specific conditions and
	/// circumstances that have happened that users, Dapps and/or chain explorers would find
	/// interesting and otherwise difficult to detect.
	#[pallet::event]
	#[pallet::generate_deposit(pub(super) fn deposit_event)]
	pub enum Event<T: Config> {
		FeesClaims {
			beneficiary: T::AccountId,
			snapshot_id: u32,
		},
		MainAccountRegistered {
			main: T::AccountId,
			proxy: T::AccountId,
		},
		TradingPairRegistered {
			base: AssetId,
			quote: AssetId,
		},
		TradingPairUpdated {
			base: AssetId,
			quote: AssetId,
		},
		DepositSuccessful {
			user: T::AccountId,
			asset: AssetId,
			amount: BalanceOf<T>,
		},
		ShutdownTradingPair {
			pair: TradingPairConfig,
		},
		OpenTradingPair {
			pair: TradingPairConfig,
		},
		EnclaveRegistered(T::AccountId),
		EnclaveWhitelisted(T::AccountId),
		EnclaveCleanup(Vec<T::AccountId>),
		TradingPairIsNotOperational,
		WithdrawalClaimed {
			main: T::AccountId,
			withdrawals: BoundedVec<Withdrawal<T::AccountId>, WithdrawalLimit>,
		},
		NewProxyAdded {
			main: T::AccountId,
			proxy: T::AccountId,
		},
		ProxyRemoved {
			main: T::AccountId,
			proxy: T::AccountId,
		},
	}

	// A map that has enumerable entries.
	#[pallet::storage]
	#[pallet::getter(fn accounts)]
	pub(super) type Accounts<T: Config> = StorageMap<
		_,
		Blake2_128Concat,
		T::AccountId,
		AccountInfo<T::AccountId, ProxyLimit>,
		OptionQuery,
	>;

	// Trading pairs registered as Base, Quote => TradingPairInfo
	#[pallet::storage]
	#[pallet::getter(fn trading_pairs)]
	pub(super) type TradingPairs<T: Config> = StorageDoubleMap<
		_,
		Blake2_128Concat,
		AssetId,
		Blake2_128Concat,
		AssetId,
		TradingPairConfig,
		OptionQuery,
	>;

	// Snapshots Storage
	#[pallet::storage]
	#[pallet::getter(fn snapshots)]
	pub(super) type Snapshots<T: Config> =
		StorageMap<_, Blake2_128Concat, u32, EnclaveSnapshotType<T>, OptionQuery>;

	// Snapshots Nonce
	#[pallet::storage]
	#[pallet::getter(fn snapshot_nonce)]
	pub(super) type SnapshotNonce<T: Config> = StorageValue<_, u32, OptionQuery>;

	// Exchange Operation State
	#[pallet::storage]
	#[pallet::getter(fn orderbook_operational_state)]
	pub(super) type ExchangeState<T: Config> = StorageValue<_, bool, ValueQuery>;

	// Fees collected
	#[pallet::storage]
	#[pallet::getter(fn fees_collected)]
	pub(super) type FeesCollected<T: Config> =
		StorageMap<_, Blake2_128Concat, u32, BoundedVec<Fees, AssetsLimit>, ValueQuery>;

	// Withdrawals mapped by their trading pairs and snapshot numbers
	#[pallet::storage]
	#[pallet::getter(fn withdrawals)]
	pub(super) type Withdrawals<T: Config> =
		StorageMap<_, Blake2_128Concat, u32, WithdrawalsMap<T>, ValueQuery>;

	// Whitelisted enclaves
	#[pallet::storage]
	#[pallet::getter(fn whitelisted_enclaves)]
	pub(super) type WhitelistedEnclaves<T: Config> =
		StorageMap<_, Blake2_128Concat, T::AccountId, bool, ValueQuery>;

	// Queue for enclave ingress messages
	#[pallet::storage]
	#[pallet::getter(fn ingress_messages)]
	pub(super) type IngressMessages<T: Config> = StorageValue<
		_,
		Vec<polkadex_primitives::ingress::IngressMessages<T::AccountId>>,
		ValueQuery,
	>;

	// Queue for onchain events
	#[pallet::storage]
	#[pallet::getter(fn onchain_events)]
	pub(super) type OnChainEvents<T: Config> = StorageValue<
		_,
		BoundedVec<polkadex_primitives::ocex::OnChainEvents<T::AccountId>, OnChainEventsLimit>,
		ValueQuery,
	>;

	// Total Assets present in orderbook
	#[pallet::storage]
	#[pallet::getter(fn total_assets)]
	pub(super) type TotalAssets<T: Config> =
		StorageMap<_, Blake2_128Concat, AssetId, Decimal, ValueQuery>;

	// Vector of registered enclaves
	#[pallet::storage]
	#[pallet::getter(fn get_registered_enclaves)]
	pub(super) type RegisteredEnclaves<T: Config> =
		StorageMap<_, Blake2_128Concat, T::AccountId, T::Moment, OptionQuery>;
}

// The main implementation block for the pallet. Functions here fall into three broad
// categories:
// - Public interface. These are functions that are `pub` and generally fall into inspector
// functions that do not write to storage and operation functions that do.
// - Private functions. These are your usual private utilities unavailable to other pallets.
impl<T: Config> Pallet<T> {
	/// Returns the AccountId to hold user funds, note this account has no private keys and
	/// can accessed using on-chain logic.
	fn get_custodian_account() -> T::AccountId {
		T::PalletId::get().into_account_truncating()
	}

	fn transfer_asset(
		payer: &T::AccountId,
		payee: &T::AccountId,
		amount: BalanceOf<T>,
		asset: AssetId,
	) -> DispatchResult {
		match asset {
			AssetId::polkadex => {
				T::NativeCurrency::transfer(
					payer,
					payee,
					amount.unique_saturated_into(),
					ExistenceRequirement::KeepAlive,
				)?;
			},
			AssetId::asset(id) => {
				T::OtherAssets::teleport(id, payer, payee, amount.unique_saturated_into())?;
			},
		}
		Ok(())
	}
}<|MERGE_RESOLUTION|>--- conflicted
+++ resolved
@@ -194,17 +194,14 @@
 		MinimumOneProxyRequired,
 		/// Onchain Events vector is full
 		OnchainEventsBoundedVecOverflow,
-<<<<<<< HEAD
 		/// Overflow of Deposit amount
 		DepositOverflow,
 		/// Enclave not whitelisted
 		EnclaveNotWhitelisted,
-=======
 		/// Trading Pair is not registed for updating
 		TradingPairNotRegistered,
 		/// Trading Pair config value cannot be set to zero
 		TradingPairConfigCannotBeZero,
->>>>>>> 1a00364e
 	}
 
 	#[pallet::hooks]
