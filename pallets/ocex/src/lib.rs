// This file is part of Polkadex.

// Copyright (C) 2020-2022 Polkadex oü.
// SPDX-License-Identifier: GPL-3.0-or-later WITH Classpath-exception-2.0

// This program is free software: you can redistribute it and/or modify
// it under the terms of the GNU General Public License as published by
// the Free Software Foundation, either version 3 of the License, or
// (at your option) any later version.

// This program is distributed in the hope that it will be useful,
// but WITHOUT ANY WARRANTY; without even the implied warranty of
// MERCHANTABILITY or FITNESS FOR A PARTICULAR PURPOSE. See the
// GNU General Public License for more details.

// Ensure we're `no_std` when compiling for Wasm.
#![cfg_attr(not(feature = "std"), no_std)]

use frame_support::{
	dispatch::DispatchResult,
	pallet_prelude::Get,
	traits::{fungibles::Mutate, Currency, ExistenceRequirement},
};

use frame_system::ensure_signed;

use polkadex_primitives::assets::AssetId;

use pallet_timestamp::{self as timestamp};
use sp_runtime::traits::{AccountIdConversion, UniqueSaturatedInto};
use sp_std::prelude::*;

// Re-export pallet items so that they can be accessed from the crate namespace.
pub use pallet::*;

#[cfg(test)]
mod mock;

#[cfg(test)]
mod tests;

#[cfg(feature = "runtime-benchmarks")]
mod benchmarking;
pub mod weights;

pub use weights::*;

/// A type alias for the balance type from this pallet's point of view.
type BalanceOf<T> =
<<T as Config>::NativeCurrency as Currency<<T as frame_system::Config>::AccountId>>::Balance;

// Definition of the pallet logic, to be aggregated at runtime definition through
// `construct_runtime`.
#[frame_support::pallet]
pub mod pallet {
	// Import various types used to declare pallet in scope.
	use super::*;
	use frame_support::{
		pallet_prelude::*,
		traits::{
			fungibles::{Inspect, Mutate},
			Currency, ReservableCurrency,
		},
		PalletId,
	};
	use frame_support::storage::bounded_btree_map::BoundedBTreeMap;
	use frame_system::pallet_prelude::*;
	use ias_verify::{verify_ias_report, SgxStatus};
	use polkadex_primitives::{assets::AssetId, ocex::{AccountInfo, TradingPairConfig}, snapshot::EnclaveSnapshot, withdrawal::Withdrawal, ProxyLimit, WithdrawalLimit, AssetsLimit, AccountId, SnapshotAccLimit};
	use sp_runtime::SaturatedConversion;
	use polkadex_primitives::snapshot::Fees;
	use sp_runtime::traits::{IdentifyAccount, Verify};
	use sp_std::vec::Vec;
	// use polkadex_primitives::SnapshotAccLimit;

	/// Our pallet's configuration trait. All our types and constants go in here. If the
	/// pallet is dependent on specific other pallets, then their configuration traits
	/// should be added to our implied traits list.
	///
	/// `frame_system::Config` should always be included.
	#[pallet::config]
	pub trait Config: frame_system::Config + timestamp::Config {
		/// The overarching event type.
		type Event: From<Event<Self>> + IsType<<Self as frame_system::Config>::Event>;

		/// Address which holds the customer funds.
		#[pallet::constant]
		type PalletId: Get<PalletId>;

		/// Balances Pallet
		type NativeCurrency: Currency<Self::AccountId> + ReservableCurrency<Self::AccountId>;

		/// Assets Pallet
		type OtherAssets: Mutate<
			<Self as frame_system::Config>::AccountId,
			Balance = BalanceOf<Self>,
			AssetId = u128,
		> + Inspect<<Self as frame_system::Config>::AccountId>;

		/// Origin that can send orderbook snapshots and withdrawal requests
		type EnclaveOrigin: EnsureOrigin<<Self as frame_system::Config>::Origin>;
		type Public: Clone
			+ PartialEq
			+ IdentifyAccount<AccountId = Self::AccountId>
			+ core::fmt::Debug
			+ codec::Codec
			+ Ord
			+ scale_info::TypeInfo;

		/// A matching `Signature` type.
		type Signature: Verify<Signer = Self::Public>
<<<<<<< HEAD
		+ Clone
		+ PartialEq
		+ core::fmt::Debug
		+ codec::Codec
		+ scale_info::TypeInfo;
=======
			+ Clone
			+ PartialEq
			+ core::fmt::Debug
			+ codec::Codec
			+ scale_info::TypeInfo;
>>>>>>> 718531b9

		/// Type representing the weight of this pallet
		type WeightInfo: WeightInfo;

		// declared number of milliseconds per day and is used to determine
		// enclave's report validity time.
		// standard 24h in ms = 86_400_000
		type MsPerDay: Get<Self::Moment>;

		/// Governance Origin
		type GovernanceOrigin: EnsureOrigin<<Self as frame_system::Config>::Origin>;
	}

	// Simple declaration of the `Pallet` type. It is placeholder we use to implement traits and
	// method.
	#[pallet::pallet]
	#[pallet::generate_store(pub(super) trait Store)]
	#[pallet::without_storage_info]
	pub struct Pallet<T>(_);

	#[pallet::error]
	pub enum Error<T> {
		RegisterationShouldBeSignedByMainAccount,
		/// Caller is not authorized to claim the withdrawal.
		/// Normally, when Sender != main_account.
		SenderNotAuthorizedToWithdraw,
		InvalidWithdrawalIndex,
		TradingPairIsNotOperational,
		MainAccountAlreadyRegistered,
		SnapshotNonceError,
		EnclaveSignatureVerificationFailed,
		MainAccountNotFound,
		ProxyLimitExceeded,
		TradingPairAlreadyRegistered,
		BothAssetsCannotBeSame,
		TradingPairNotFound,
		/// Provided Report Value is invalid
		InvalidReportValue,
		/// IAS attestation verification failed:
		/// a) certificate[s] outdated;
		/// b) enclave is not properly signed it's report with IAS service;
		RemoteAttestationVerificationFailed,
		/// Sender has not been attested
		SenderIsNotAttestedEnclave,
		/// RA status is insufficient
		InvalidSgxReportStatus,
		/// Storage overflow ocurred
		StorageOverflow,
	}

	#[pallet::hooks]
	impl<T: Config> Hooks<BlockNumberFor<T>> for Pallet<T> {
		/// What to do at the end of each block.
		///
		/// Clean IngressMessages
		fn on_initialize(_n: T::BlockNumber) -> Weight {
			// When block's been initialized - clean up expired registrations of enclaves
			//Self::unregister_timed_out_enclaves(); FIXME: Commented out for testing. Should be restored before mainnet launch
			if let Some(snapshot_nonce) = <SnapshotNonce<T>>::get() {
				if let Some(snapshot) = <Snapshots<T>>::get(snapshot_nonce.saturating_sub(1)) {
					<IngressMessages<T>>::put(Vec::<
						polkadex_primitives::ingress::IngressMessages<T::AccountId, BalanceOf<T>>,
					>::from([polkadex_primitives::ingress::IngressMessages::LastestSnapshot(snapshot.merkle_root, snapshot.snapshot_number)]));
				} else {
					<IngressMessages<T>>::put(Vec::<
						polkadex_primitives::ingress::IngressMessages<T::AccountId, BalanceOf<T>>,
					>::new());
				}
			} else {
				<IngressMessages<T>>::put(Vec::<
					polkadex_primitives::ingress::IngressMessages<T::AccountId, BalanceOf<T>>,
				>::new());
			}
			// TODO: Benchmark on initialize
			0
		}
	}

	#[pallet::call]
	impl<T: Config> Pallet<T> {
		/// Registers a new account in orderbook
		#[pallet::weight(<T as Config>::WeightInfo::register_main_account())]
		pub fn register_main_account(origin: OriginFor<T>, proxy: T::AccountId) -> DispatchResult {
			let main_account = ensure_signed(origin)?;
			ensure!(
				!<Accounts<T>>::contains_key(&main_account),
				Error::<T>::MainAccountAlreadyRegistered
			);

			let mut account_info = AccountInfo::new(main_account.clone());
			ensure!(account_info.add_proxy(proxy.clone()).is_ok(), Error::<T>::ProxyLimitExceeded);
			<Accounts<T>>::insert(&main_account, account_info);

			<IngressMessages<T>>::mutate(|ingress_messages| {
				ingress_messages.push(polkadex_primitives::ingress::IngressMessages::RegisterUser(
					main_account.clone(),
					proxy.clone(),
				));
			});
			Self::deposit_event(Event::MainAccountRegistered { main: main_account, proxy });
			Ok(())
		}

		/// Adds a proxy account to a pre-registered main acocunt
		#[pallet::weight(<T as Config>::WeightInfo::add_proxy_account())]
		pub fn add_proxy_account(origin: OriginFor<T>, proxy: T::AccountId) -> DispatchResult {
			let main_account = ensure_signed(origin)?;
			ensure!(<Accounts<T>>::contains_key(&main_account), Error::<T>::MainAccountNotFound);
			if let Some(mut account_info) = <Accounts<T>>::get(&main_account) {
				ensure!(
					account_info.add_proxy(proxy.clone()).is_ok(),
					Error::<T>::ProxyLimitExceeded
				);

				<IngressMessages<T>>::mutate(|ingress_messages| {
					ingress_messages.push(polkadex_primitives::ingress::IngressMessages::AddProxy(
						main_account.clone(),
						proxy.clone(),
					));
				});
				<Accounts<T>>::insert(&main_account, account_info);
				Self::deposit_event(Event::MainAccountRegistered { main: main_account, proxy });
			}
			Ok(())
		}

		/// Registers a new trading pair
<<<<<<< HEAD
		#[pallet::weight(10000)]
		pub fn close_trading_pair(
			origin: OriginFor<T>,
			base: AssetId,
			quote: AssetId,
		) -> DispatchResult {
			T::GovernanceOrigin::ensure_origin(origin)?;
			ensure!(base != quote, Error::<T>::BothAssetsCannotBeSame);
			ensure!(
				<TradingPairs<T>>::contains_key(&base, &quote),
				Error::<T>::TradingPairNotFound
			);

			if let Some(trading_pair) = <TradingPairs<T>>::get(&base, &quote) {
				<TradingPairsStatus<T>>::mutate(&base, &quote, |status| *status = false);
				<IngressMessages<T>>::mutate(|ingress_messages| {
					ingress_messages.push(
						polkadex_primitives::ingress::IngressMessages::CloseTradingPair(
							trading_pair.clone(),
						),
					);
				});
				Self::deposit_event(Event::ShutdownTradingPair { pair: trading_pair });
			}
			Ok(())
		}

		/// Registers a new trading pair
		#[pallet::weight(10000)]
		pub fn open_trading_pair(
			origin: OriginFor<T>,
			base: AssetId,
			quote: AssetId,
		) -> DispatchResult {
			T::GovernanceOrigin::ensure_origin(origin)?;
			ensure!(base != quote, Error::<T>::BothAssetsCannotBeSame);
			ensure!(
				<TradingPairs<T>>::contains_key(&base, &quote),
				Error::<T>::TradingPairNotFound
			);

			if let Some(trading_pair) = <TradingPairs<T>>::get(&base, &quote) {
				<TradingPairsStatus<T>>::mutate(&base, &quote, |status| *status = true);
				<IngressMessages<T>>::mutate(|ingress_messages| {
					ingress_messages.push(
						polkadex_primitives::ingress::IngressMessages::OpenTradingPair(
							trading_pair.clone(),
						),
					);
				});
				Self::deposit_event(Event::OpenTradingPair { pair: trading_pair });
			}
			Ok(())
		}

		/// Registers a new trading pair
		#[pallet::weight(10000)]
=======
		#[pallet::weight(<T as Config>::WeightInfo::register_trading_pair())]
>>>>>>> 718531b9
		pub fn register_trading_pair(
			origin: OriginFor<T>,
			base: AssetId,
			quote: AssetId,
			min_trade_amount: BalanceOf<T>,
			max_trade_amount: BalanceOf<T>,
			min_order_qty: BalanceOf<T>,
			max_order_qty: BalanceOf<T>,
			max_spread: BalanceOf<T>,
			min_depth: BalanceOf<T>
		) -> DispatchResult {
			T::GovernanceOrigin::ensure_origin(origin)?;
			ensure!(base != quote, Error::<T>::BothAssetsCannotBeSame);
			ensure!(
				!<TradingPairs<T>>::contains_key(&base, &quote),
				Error::<T>::TradingPairAlreadyRegistered
			);
			ensure!(
				!<TradingPairs<T>>::contains_key(&quote, &base),
				Error::<T>::TradingPairAlreadyRegistered
			);

			// TODO: Check if base and quote assets are enabled for deposits
			let trading_pair_info = TradingPairConfig {
				base_asset: base,
				quote_asset: quote,
				min_trade_amount,
				max_trade_amount,
				min_order_qty,
				max_order_qty,
				max_spread,
				min_depth
			};
			<TradingPairs<T>>::insert(&base, &quote, trading_pair_info.clone());
			<TradingPairsStatus<T>>::insert(&base, &quote, true);
			<IngressMessages<T>>::mutate(|ingress_messages| {
				ingress_messages.push(
					polkadex_primitives::ingress::IngressMessages::OpenTradingPair(
						trading_pair_info,
					),
				);
			});
			Self::deposit_event(Event::TradingPairRegistered { base, quote });
			Ok(())
		}

		/// Deposit Assets to Orderbook
		#[pallet::weight(<T as Config>::WeightInfo::deposit())]
		pub fn deposit(
			origin: OriginFor<T>,
			asset: AssetId,
			amount: BalanceOf<T>,
		) -> DispatchResult {
			let user = ensure_signed(origin)?;
			// TODO: Check if asset is enabled for deposit
			Self::transfer_asset(&user, &Self::get_custodian_account(), amount, asset)?;
			<IngressMessages<T>>::mutate(|ingress_messages| {
				ingress_messages.push(polkadex_primitives::ingress::IngressMessages::Deposit(
					user.clone(),
					asset,
					amount,
				));
			});
			Self::deposit_event(Event::DepositSuccessful { user, asset, amount });
			Ok(())
		}

		/// Extrinsic used by enclave to submit balance snapshot and withdrawal requests
		#[pallet::weight(<T as Config>::WeightInfo::submit_snapshot())]
		pub fn submit_snapshot(
			origin: OriginFor<T>,
			mut snapshot: EnclaveSnapshot<T::AccountId, BalanceOf<T>, WithdrawalLimit,AssetsLimit, SnapshotAccLimit>,
			signature: T::Signature,
		) -> DispatchResult {
			let enclave = ensure_signed(origin)?;
			ensure!(
				<RegisteredEnclaves<T>>::contains_key(&enclave),
				Error::<T>::SenderIsNotAttestedEnclave
			);

			let last_snapshot_serial_number =
				if let Some(last_snapshot_number) = <SnapshotNonce<T>>::get() {
					last_snapshot_number
				} else {
					0
				};
			ensure!(
				snapshot.snapshot_number.eq(&last_snapshot_serial_number),
				Error::<T>::SnapshotNonceError
			);
			let bytes = snapshot.encode();
			ensure!(
				signature.verify(bytes.as_slice(), &enclave),
				Error::<T>::EnclaveSignatureVerificationFailed
			);
<<<<<<< HEAD
			<Withdrawals<T>>::insert(snapshot.snapshot_number, snapshot.withdrawals);
			<FeesCollected<T>>::insert(snapshot.snapshot_number,snapshot.fees.clone());
			snapshot.withdrawals = Default::default();
			<Snapshots<T>>::insert(snapshot.snapshot_number, snapshot);
			<SnapshotNonce<T>>::put(last_snapshot_serial_number.saturating_add(1));
			Ok(())
		}

		// FIXME Only for testing will be removed before mainnet launch
		/// Insert Enclave
		#[doc(hidden)]
		#[pallet::weight(10000 + T::DbWeight::get().writes(1))]
		pub fn insert_enclave(
			origin: OriginFor<T>,
		    encalve: T::AccountId
		) -> DispatchResult {
			T::GovernanceOrigin::ensure_origin(origin)?;
			<RegisteredEnclaves<T>>::insert(encalve, T::Moment::from(T::MsPerDay::get() * T::Moment::from(10000u32)));
			Ok(())
		}

		/// Withdraws Fees Collected
		///
		/// params:  snapshot_number: u32
		#[pallet::weight(10000 + T::DbWeight::get().writes(1))]
		pub fn collect_fees(
			origin: OriginFor<T>,
			snapshot_id: u32,
			beneficiary: T::AccountId
		) -> DispatchResult {
			// TODO: The caller should be of operational council
			let _sender = ensure_signed(origin)?;

			let fees: Vec<Fees<BalanceOf<T>>> = <FeesCollected<T>>::get(snapshot_id).iter().cloned().collect();
			for fee in fees {
				Self::transfer_asset(
					&Self::get_custodian_account(),
					&beneficiary,
					fee.amount,
					fee.asset,
				)?;
			}
			Self::deposit_event(Event::FeesClaims {
				beneficiary: beneficiary,
				snapshot_id
			});
			Ok(())
		}

		/// Extrinsic used to shutdown the orderbook
		#[pallet::weight(10000)]
		pub fn shutdown(origin: OriginFor<T>) -> DispatchResult {
			T::GovernanceOrigin::ensure_origin(origin)?;
			<ExchangeState<T>>::put(false);
			<IngressMessages<T>>::mutate(|ingress_messages| {
				ingress_messages.push(polkadex_primitives::ingress::IngressMessages::Shutdown);
			});
			Ok(())
		}

		/// Withdraws user balance
		///
		/// params: pair: (base,quote), snapshot_number: u32
		#[pallet::weight(10000 + T::DbWeight::get().writes(1))]
		pub fn withdraw(
=======
			<Withdrawals<T>>::insert((base, quote), snapshot.snapshot_number, snapshot.withdrawals);
			snapshot.withdrawals =
				BoundedVec::<Withdrawal<T::AccountId, BalanceOf<T>>, WithdrawalLimit>::default();
			<Snapshots<T>>::insert(&base, &quote, snapshot);
			Ok(())
		}

		/// Extrinsic used to emit a shutdown request of an Enclave
		#[pallet::weight(<T as Config>::WeightInfo::shutdown_enclave())]
		pub fn shutdown_enclave(
>>>>>>> 718531b9
			origin: OriginFor<T>,
			snapshot_id: u32,

		) -> DispatchResult {
			// Anyone can claim the withdrawal for any user
			// This is to build services that can enable free withdrawals similar to CEXes.
			let sender = ensure_signed(origin)?;

			let mut withdrawals: BoundedBTreeMap<T::AccountId, BoundedVec<Withdrawal<T::AccountId, BalanceOf<T>>, WithdrawalLimit>, SnapshotAccLimit> = <Withdrawals<T>>::get(snapshot_id);
			ensure!(
				withdrawals.contains_key(&sender),
				Error::<T>::InvalidWithdrawalIndex
			); 
			if let Some(withdrawal_vector) = withdrawals.get(&sender){
				for x in withdrawal_vector.iter(){
					Self::transfer_asset(
						&Self::get_custodian_account(),
						&x.main_account,
						x.amount,
						x.asset,
					)?;
				}
				Self::deposit_event(Event::WithdrawalClaimed {
					main: sender.clone(),
					withdrawals: withdrawal_vector.to_owned()
				});
			}
			/* withdrawals.remove(&sender);
			<Withdrawals<T>>::insert(snapshot_id, withdrawals); */
			Ok(())
		}

		/// In order to register itself - enclave must send it's own report to this extrinsic
		#[pallet::weight(<T as Config>::WeightInfo::register_enclave())]
		pub fn register_enclave(origin: OriginFor<T>, ias_report: Vec<u8>) -> DispatchResult {
			let relayer = ensure_signed(origin)?;
			if cfg!(not(debug_assertions)) {
				let report = verify_ias_report(&ias_report)
					.map_err(|_| <Error<T>>::RemoteAttestationVerificationFailed)?;

				// TODO: attested key verification enabled
				let enclave_signer = T::AccountId::decode(&mut &report.pubkey[..])
					.map_err(|_| <Error<T>>::SenderIsNotAttestedEnclave)?;

				// TODO: any other checks we want to run?
				ensure!(
				(report.status == SgxStatus::Ok) |
					(report.status == SgxStatus::ConfigurationNeeded),
				<Error<T>>::InvalidSgxReportStatus
			);
				<RegisteredEnclaves<T>>::mutate(&enclave_signer, |v| {
					*v = Some(T::Moment::saturated_from(report.timestamp));
				});
				Self::deposit_event(Event::EnclaveRegistered(enclave_signer));
			} else {
				<RegisteredEnclaves<T>>::mutate(&relayer, |v| {
					*v = Some(T::Moment::default());
				});
				Self::deposit_event(Event::EnclaveRegistered(relayer));
			}
			Ok(())
		}
	}

	impl<T: Config> Pallet<T> {
		// clean-up function - should be called on each block
		fn unregister_timed_out_enclaves() {
			use sp_runtime::traits::CheckedSub;
			let mut enclave_to_remove = sp_std::vec![];
			let iter = <RegisteredEnclaves<T>>::iter();
			iter.for_each(|(enclave, attested_ts)| {
				if <timestamp::Pallet<T>>::get().checked_sub(&attested_ts).unwrap() >=
					T::MsPerDay::get()
				{
					enclave_to_remove.push(enclave);
				}
			});
			for enclave in &enclave_to_remove {
				<RegisteredEnclaves<T>>::remove(enclave);
			}
			Self::deposit_event(Event::EnclaveCleanup(enclave_to_remove));
		}
	}

	/// Events are a simple means of reporting specific conditions and
	/// circumstances that have happened that users, Dapps and/or chain explorers would find
	/// interesting and otherwise difficult to detect.
	#[pallet::event]
	#[pallet::generate_deposit(pub(super) fn deposit_event)]
	pub enum Event<T: Config> {
		FeesClaims{
			beneficiary: T::AccountId,
			snapshot_id: u32
		},
		MainAccountRegistered {
			main: T::AccountId,
			proxy: T::AccountId,
		},
		TradingPairRegistered {
			base: AssetId,
			quote: AssetId,
		},
		DepositSuccessful {
			user: T::AccountId,
			asset: AssetId,
			amount: BalanceOf<T>,
		},
		ShutdownTradingPair {
			pair: TradingPairConfig<BalanceOf<T>>,
		},
		OpenTradingPair {
			pair: TradingPairConfig<BalanceOf<T>>,
		},
		EnclaveRegistered(T::AccountId),
		EnclaveCleanup(Vec<T::AccountId>),
		TradingPairIsNotOperational,
		WithdrawalClaimed {
			main: T::AccountId,
			withdrawals: BoundedVec<Withdrawal<T::AccountId, BalanceOf<T>>, WithdrawalLimit>
		},
	}

	// A map that has enumerable entries.
	#[pallet::storage]
	#[pallet::getter(fn accounts)]
	pub(super) type Accounts<T: Config> = StorageMap<
		_,
		Blake2_128Concat,
		T::AccountId,
		AccountInfo<T::AccountId, BalanceOf<T>, ProxyLimit>,
		OptionQuery,
	>;

	// Trading pairs registered as Base, Quote => TradingPairInfo
	#[pallet::storage]
	#[pallet::getter(fn trading_pairs)]
	pub(super) type TradingPairs<T: Config> = StorageDoubleMap<
		_,
		Blake2_128Concat,
		AssetId,
		Blake2_128Concat,
		AssetId,
		TradingPairConfig<BalanceOf<T>>,
		OptionQuery,
	>;

	// Operational Status of registered trading pairs
	#[pallet::storage]
	#[pallet::getter(fn trading_pairs_status)]
	pub(super) type TradingPairsStatus<T: Config> =
	StorageDoubleMap<_, Blake2_128Concat, AssetId, Blake2_128Concat, AssetId, bool, ValueQuery>;

	// Snapshots Storage
	#[pallet::storage]
	#[pallet::getter(fn snapshots)]
	pub(super) type Snapshots<T: Config> = StorageMap<
		_,
		Blake2_128Concat,
		u32,
		EnclaveSnapshot<T::AccountId, BalanceOf<T>, WithdrawalLimit,AssetsLimit, SnapshotAccLimit>,
		OptionQuery,
	>;

	// Snapshots Nonce
	#[pallet::storage]
	#[pallet::getter(fn snapshot_nonce)]
	pub(super) type SnapshotNonce<T: Config> = StorageValue<_, u32, OptionQuery>;

	// Exchange Operation State
	#[pallet::storage]
	#[pallet::getter(fn orderbook_operational_state)]
	pub(super) type ExchangeState<T: Config> = StorageValue<_, bool, ValueQuery>;


	// Fees collected
	#[pallet::storage]
	#[pallet::getter(fn fees_collected)]
	pub(super) type FeesCollected<T: Config> = StorageMap<
		_,
		Blake2_128Concat,
		u32,
		BoundedVec<Fees<BalanceOf<T>>, AssetsLimit>,
		ValueQuery,
	>;

	// Withdrawals mapped by their trading pairs and snapshot numbers
	#[pallet::storage]
	#[pallet::getter(fn withdrawals)]
	pub(super) type Withdrawals<T: Config> = StorageMap<
		_,
		Blake2_128Concat,
		u32,
		BoundedBTreeMap<T::AccountId,BoundedVec<Withdrawal<T::AccountId, BalanceOf<T>>, WithdrawalLimit>,SnapshotAccLimit>,
		ValueQuery,
	>;

	// Queue for enclave ingress messages
	#[pallet::storage]
	#[pallet::getter(fn ingress_messages)]
	pub(super) type IngressMessages<T: Config> = StorageValue<
		_,
		Vec<polkadex_primitives::ingress::IngressMessages<T::AccountId, BalanceOf<T>>>,
		ValueQuery,
	>;

	// Vector of registered enclaves
	#[pallet::storage]
	#[pallet::getter(fn get_registered_enclaves)]
	pub(super) type RegisteredEnclaves<T: Config> =
	StorageMap<_, Blake2_128Concat, T::AccountId, T::Moment, OptionQuery>;
}

// The main implementation block for the pallet. Functions here fall into three broad
// categories:
// - Public interface. These are functions that are `pub` and generally fall into inspector
// functions that do not write to storage and operation functions that do.
// - Private functions. These are your usual private utilities unavailable to other pallets.
impl<T: Config> Pallet<T> {
	/// Returns the AccountId to hold user funds, note this account has no private keys and
	/// can accessed using on-chain logic.
	fn get_custodian_account() -> T::AccountId {
		T::PalletId::get().into_account_truncating()
	}

	fn transfer_asset(
		payer: &T::AccountId,
		payee: &T::AccountId,
		amount: BalanceOf<T>,
		asset: AssetId,
	) -> DispatchResult {
		match asset {
			AssetId::polkadex => {
				T::NativeCurrency::transfer(
					payer,
					payee,
					amount.unique_saturated_into(),
					ExistenceRequirement::KeepAlive,
				)?;
			},
			AssetId::asset(id) => {
				T::OtherAssets::teleport(id, payer, payee, amount.unique_saturated_into())?;
			},
		}
		Ok(())
	}
}<|MERGE_RESOLUTION|>--- conflicted
+++ resolved
@@ -109,19 +109,11 @@
 
 		/// A matching `Signature` type.
 		type Signature: Verify<Signer = Self::Public>
-<<<<<<< HEAD
 		+ Clone
 		+ PartialEq
 		+ core::fmt::Debug
 		+ codec::Codec
 		+ scale_info::TypeInfo;
-=======
-			+ Clone
-			+ PartialEq
-			+ core::fmt::Debug
-			+ codec::Codec
-			+ scale_info::TypeInfo;
->>>>>>> 718531b9
 
 		/// Type representing the weight of this pallet
 		type WeightInfo: WeightInfo;
@@ -249,7 +241,6 @@
 		}
 
 		/// Registers a new trading pair
-<<<<<<< HEAD
 		#[pallet::weight(10000)]
 		pub fn close_trading_pair(
 			origin: OriginFor<T>,
@@ -307,9 +298,6 @@
 
 		/// Registers a new trading pair
 		#[pallet::weight(10000)]
-=======
-		#[pallet::weight(<T as Config>::WeightInfo::register_trading_pair())]
->>>>>>> 718531b9
 		pub fn register_trading_pair(
 			origin: OriginFor<T>,
 			base: AssetId,
@@ -405,7 +393,6 @@
 				signature.verify(bytes.as_slice(), &enclave),
 				Error::<T>::EnclaveSignatureVerificationFailed
 			);
-<<<<<<< HEAD
 			<Withdrawals<T>>::insert(snapshot.snapshot_number, snapshot.withdrawals);
 			<FeesCollected<T>>::insert(snapshot.snapshot_number,snapshot.fees.clone());
 			snapshot.withdrawals = Default::default();
@@ -471,21 +458,8 @@
 		/// params: pair: (base,quote), snapshot_number: u32
 		#[pallet::weight(10000 + T::DbWeight::get().writes(1))]
 		pub fn withdraw(
-=======
-			<Withdrawals<T>>::insert((base, quote), snapshot.snapshot_number, snapshot.withdrawals);
-			snapshot.withdrawals =
-				BoundedVec::<Withdrawal<T::AccountId, BalanceOf<T>>, WithdrawalLimit>::default();
-			<Snapshots<T>>::insert(&base, &quote, snapshot);
-			Ok(())
-		}
-
-		/// Extrinsic used to emit a shutdown request of an Enclave
-		#[pallet::weight(<T as Config>::WeightInfo::shutdown_enclave())]
-		pub fn shutdown_enclave(
->>>>>>> 718531b9
 			origin: OriginFor<T>,
 			snapshot_id: u32,
-
 		) -> DispatchResult {
 			// Anyone can claim the withdrawal for any user
 			// This is to build services that can enable free withdrawals similar to CEXes.
