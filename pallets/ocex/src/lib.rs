--- conflicted
+++ resolved
@@ -539,7 +539,19 @@
 				Error::<T>::AmountOverflow
 			);
 
-<<<<<<< HEAD
+
+			//enclave will only support min volume of 10^-8
+			//if trading pairs volume falls below it will pass a UnderFlow Error
+			ensure!(
+				min_order_price.saturated_into::<u128>() > TRADE_OPERATION_MIN_VALUE &&
+					min_order_qty.saturated_into::<u128>() > TRADE_OPERATION_MIN_VALUE &&
+					min_order_price
+						.saturated_into::<u128>()
+						.saturating_mul(min_order_qty.saturated_into::<u128>()) >
+						TRADE_OPERATION_MIN_VALUE,
+				Error::<T>::TradingPairConfigUnderflow
+			);
+
 			let result: DispatchResult = match (
 				Decimal::from(min_order_price.saturated_into::<u128>())
 					.checked_div(Decimal::from(UNIT_BALANCE)),
@@ -587,36 +599,6 @@
 					Ok(())
 				},
 				_ => Err(Error::<T>::TradingPairConfigUnderflow.into()),
-=======
-			//enclave will only support min volume of 10^-8
-			//if trading pairs volume falls below it will pass a UnderFlow Error
-			ensure!(
-				min_order_price.saturated_into::<u128>() > TRADE_OPERATION_MIN_VALUE &&
-					min_order_qty.saturated_into::<u128>() > TRADE_OPERATION_MIN_VALUE &&
-					min_order_price
-						.saturated_into::<u128>()
-						.saturating_mul(min_order_qty.saturated_into::<u128>()) >
-						TRADE_OPERATION_MIN_VALUE,
-				Error::<T>::TradingPairConfigUnderflow
-			);
-
-			let trading_pair_info = TradingPairConfig {
-				base_asset: base,
-				quote_asset: quote,
-				min_price: Decimal::from(min_order_price.saturated_into::<u128>())
-					.div(&Decimal::from(UNIT_BALANCE)),
-				max_price: Decimal::from(max_order_price.saturated_into::<u128>())
-					.div(&Decimal::from(UNIT_BALANCE)),
-				price_tick_size: Decimal::from(price_tick_size.saturated_into::<u128>())
-					.div(&Decimal::from(UNIT_BALANCE)),
-				min_qty: Decimal::from(min_order_qty.saturated_into::<u128>())
-					.div(&Decimal::from(UNIT_BALANCE)),
-				max_qty: Decimal::from(max_order_qty.saturated_into::<u128>())
-					.div(&Decimal::from(UNIT_BALANCE)),
-				qty_step_size: Decimal::from(qty_step_size.saturated_into::<u128>())
-					.div(&Decimal::from(UNIT_BALANCE)),
-				operational_status: true,
->>>>>>> 00856138
 			};
 			result
 		}
