--- conflicted
+++ resolved
@@ -858,24 +858,6 @@
 			// Anyone can claim the withdrawal for any user
 			// This is to build services that can enable free withdrawals similar to CEXes.
 			let _ = ensure_signed(origin)?;
-<<<<<<< HEAD
-
-			let mut withdrawals: WithdrawalsMap<T> = <Withdrawals<T>>::get(snapshot_id);
-			ensure!(withdrawals.contains_key(&account), Error::<T>::InvalidWithdrawalIndex);
-			if let Some(withdrawal_vector) = withdrawals.get(&account) {
-				for x in withdrawal_vector.iter() {
-					// TODO: Security: if this fails for a withdrawal in between the iteration, it
-					// will double spend.
-					if let Some(converted_withdrawal) =
-						x.amount.saturating_mul(Decimal::from(UNIT_BALANCE)).to_u128()
-					{
-						Self::transfer_asset(
-							&Self::get_pallet_account(),
-							&x.main_account,
-							converted_withdrawal.saturated_into(),
-							x.asset,
-						)?;
-=======
 			// This vector will keep track of withdrawals processed already
 			let mut processed_withdrawals: BoundedVec<Withdrawal<T::AccountId>, WithdrawalLimit> =
 				BoundedVec::<Withdrawal<T::AccountId>, WithdrawalLimit>::default();
@@ -899,7 +881,7 @@
 									.to_u128()
 								{
 									if Self::transfer_asset(
-										&Self::get_custodian_account(),
+										&Self::get_pallet_account(),
 										&withdrawal.main_account,
 										converted_withdrawal.saturated_into(),
 										withdrawal.asset,
@@ -925,7 +907,6 @@
 					} else {
 						// This allows us to ensure we do not have someone with an invalid account
 						Err(Error::<T>::InvalidWithdrawalIndex)
->>>>>>> 7906bed5
 					}
 				})
 				.is_ok(),
@@ -949,7 +930,6 @@
 				.is_ok(),
 				Error::<T>::OnchainEventsBoundedVecOverflow
 			);
-
 			Ok(Pays::No.into())
 		}
 
