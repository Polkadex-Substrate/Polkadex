// This file is part of Polkadex.
//
// Copyright (c) 2022-2023 Polkadex oü.
// SPDX-License-Identifier: GPL-3.0-or-later WITH Classpath-exception-2.0
//
// This program is free software: you can redistribute it and/or modify
// it under the terms of the GNU General Public License as published by
// the Free Software Foundation, either version 3 of the License, or
// (at your option) any later version.
//
// This program is distributed in the hope that it will be useful,
// but WITHOUT ANY WARRANTY; without even the implied warranty of
// MERCHANTABILITY or FITNESS FOR A PARTICULAR PURPOSE. See the
// GNU General Public License for more details.
//
// You should have received a copy of the GNU General Public License
// along with this program. If not, see <https://www.gnu.org/licenses/>.

//! # Off Chain EXchange Pallet.
//!
//! The OCEX pallet is the foundation for the fund security. This pallet handles all the critical
//! operational tasks.

// Ensure we're `no_std` when compiling for Wasm.
#![cfg_attr(not(feature = "std"), no_std)]
#![deny(unused_crate_dependencies)]

extern crate core;

use frame_support::{
	dispatch::DispatchResult,
	pallet_prelude::{InvalidTransaction, TransactionValidity, ValidTransaction, Weight},
	traits::{
		fungibles::{Inspect, Mutate},
		tokens::{Fortitude, Preservation},
		Currency, ExistenceRequirement, Get, OneSessionHandler,
	},
};
use frame_system::ensure_signed;
use num_traits::Zero;
pub use pallet::*;
use pallet_timestamp as timestamp;
use parity_scale_codec::Encode;
use polkadex_primitives::{assets::AssetId, auction::FeeDistribution, AccountId, UNIT_BALANCE};
use rust_decimal::Decimal;
use sp_application_crypto::RuntimeAppPublic;
use sp_core::crypto::KeyTypeId;
use sp_runtime::{
	traits::{AccountIdConversion, UniqueSaturatedInto},
	Percent, SaturatedConversion, Saturating,
};
use sp_std::{ops::Div, prelude::*};
// Re-export pallet items so that they can be accessed from the crate namespace.
use frame_support::traits::fungible::Inspect as InspectNative;
use frame_system::pallet_prelude::BlockNumberFor;
use orderbook_primitives::lmp::LMPMarketConfig;
use orderbook_primitives::ocex::TradingPairConfig;
use orderbook_primitives::{
	types::{AccountAsset, TradingPair},
	SnapshotSummary, ValidatorSet, GENESIS_AUTHORITY_SET_ID,
};
use sp_std::vec::Vec;

#[cfg(test)]
mod mock;

#[cfg(test)]
mod mock_aggregator;
#[cfg(test)]
pub mod tests;

#[cfg(test)]
mod integration_tests;

pub mod weights;

pub const OCEX: KeyTypeId = KeyTypeId(*b"ocex");

pub mod sr25519 {
	mod app_sr25519 {
		use super::super::OCEX;
		use sp_application_crypto::{app_crypto, sr25519};
		app_crypto!(sr25519, OCEX);
	}

	sp_application_crypto::with_pair! {
		/// An OCEX keypair using sr25519 as its crypto.
		pub type AuthorityPair = app_sr25519::Pair;
	}

	/// An OCEX signature using sr25519 as its crypto.
	pub type AuthoritySignature = app_sr25519::Signature;

	/// An OCEX identifier using sr25519 as its crypto.
	pub type AuthorityId = app_sr25519::Public;
}

pub mod aggregator;
#[cfg(feature = "runtime-benchmarks")]
mod benchmarking;
mod lmp;
pub mod rpc;
mod session;
mod settlement;
mod snapshot;
pub mod storage;
pub mod validator;

/// A type alias for the balance type from this pallet's point of view.
type BalanceOf<T> =
	<<T as Config>::NativeCurrency as Currency<<T as frame_system::Config>::AccountId>>::Balance;

const DEPOSIT_MAX: u128 = 1_000_000_000_000_000_000_000_000_000;
const WITHDRAWAL_MAX: u128 = 1_000_000_000_000_000_000_000_000_000;
const TRADE_OPERATION_MIN_VALUE: u128 = 10000;

/// Weight abstraction required for "ocex" pallet.
pub trait OcexWeightInfo {
	fn register_main_account(_b: u32) -> Weight;
	fn add_proxy_account(x: u32) -> Weight;
	fn close_trading_pair(_x: u32) -> Weight;
	fn open_trading_pair(_x: u32) -> Weight;
	fn register_trading_pair(_x: u32) -> Weight;
	fn update_trading_pair(_x: u32) -> Weight;
	fn deposit(_x: u32) -> Weight;
	fn remove_proxy_account(x: u32) -> Weight;
	fn submit_snapshot() -> Weight;
	fn set_exchange_state(_x: u32) -> Weight;
	fn claim_withdraw(_x: u32) -> Weight;
	fn allowlist_token(_x: u32) -> Weight;
	fn remove_allowlisted_token(_x: u32) -> Weight;
	fn set_snapshot() -> Weight;
	fn whitelist_orderbook_operator() -> Weight;
	fn claim_lmp_rewards() -> Weight;
	fn set_lmp_epoch_config() -> Weight;
	fn set_fee_distribution() -> Weight;
	fn place_bid() -> Weight;
	fn on_initialize() -> Weight;
}

// Definition of the pallet logic, to be aggregated at runtime definition through
// `construct_runtime`.
#[allow(clippy::too_many_arguments)]
#[frame_support::pallet(dev_mode)]
pub mod pallet {
	use orderbook_primitives::traits::LiquidityMiningCrowdSourcePallet;
	use sp_std::collections::btree_map::BTreeMap;
	// Import various types used to declare pallet in scope.
	use super::*;
	use crate::lmp::get_fees_paid_by_main_account_in_quote;
	use crate::storage::OffchainState;
	use crate::validator::WORKER_STATUS;
	use frame_support::traits::WithdrawReasons;
	use frame_support::{
		pallet_prelude::*,
		traits::{
			fungibles::{Create, Inspect, Mutate},
			Currency, ReservableCurrency,
		},
		transactional, PalletId,
	};
	use frame_system::{offchain::SendTransactionTypes, pallet_prelude::*};
	use orderbook_primitives::lmp::LMPMarketConfigWrapper;
	use orderbook_primitives::ocex::{AccountInfo, TradingPairConfig};
	use orderbook_primitives::{
		constants::FEE_POT_PALLET_ID, ingress::EgressMessages, lmp::LMPEpochConfig, Fees,
		ObCheckpointRaw, SnapshotSummary, TradingPairMetricsMap,
	};
	use parity_scale_codec::Compact;
	use polkadex_primitives::auction::AuctionInfo;
	use polkadex_primitives::{assets::AssetId, withdrawal::Withdrawal, ProxyLimit, UNIT_BALANCE};
	use rust_decimal::{prelude::ToPrimitive, Decimal};
	use sp_application_crypto::RuntimeAppPublic;
	use sp_runtime::{
		offchain::storage::StorageValueRef, traits::BlockNumberProvider, BoundedBTreeSet,
		SaturatedConversion,
	};
	use sp_std::vec::Vec;

	type WithdrawalsMap<T> = BTreeMap<
		<T as frame_system::Config>::AccountId,
		Vec<Withdrawal<<T as frame_system::Config>::AccountId>>,
	>;

	pub type BatchProcessResult<T> = (
		Vec<Withdrawal<<T as frame_system::Config>::AccountId>>,
		Vec<EgressMessages<<T as frame_system::Config>::AccountId>>,
		Option<
			BTreeMap<
				TradingPair,
				(
					BTreeMap<<T as frame_system::Config>::AccountId, (Decimal, Decimal)>,
					(Decimal, Decimal),
				),
			>,
		>,
	);

	pub struct AllowlistedTokenLimit;

	impl Get<u32> for AllowlistedTokenLimit {
		fn get() -> u32 {
			50 // TODO: Arbitrary value
		}
	}

	#[pallet::validate_unsigned]
	impl<T: Config> frame_support::unsigned::ValidateUnsigned for Pallet<T> {
		type Call = Call<T>;

		fn validate_unsigned(_: TransactionSource, call: &Self::Call) -> TransactionValidity {
			sp_runtime::print("Validating unsigned transactions...");
			match call {
				Call::submit_snapshot { summary, signatures } => {
					Self::validate_snapshot(summary, signatures)
				},
				_ => InvalidTransaction::Call.into(),
			}
		}
	}

	/// Our pallet's configuration trait. All our types and constants go in here. If the
	/// pallet is dependent on specific other pallets, then their configuration traits
	/// should be added to our implied traits list.
	///
	/// `frame_system::Config` should always be included.
	#[pallet::config]
	pub trait Config:
		frame_system::Config + timestamp::Config + SendTransactionTypes<Call<Self>>
	{
		/// The overarching event type.
		type RuntimeEvent: From<Event<Self>> + IsType<<Self as frame_system::Config>::RuntimeEvent>;

		/// Address which holds the customer funds.
		#[pallet::constant]
		type PalletId: Get<PalletId>;

		/// Address of Polkadex Treasury
		#[pallet::constant]
		type TreasuryPalletId: Get<PalletId>;

		/// LMP Rewards address
		#[pallet::constant]
		type LMPRewardsPalletId: Get<PalletId>;

		/// Balances Pallet
		type NativeCurrency: Currency<Self::AccountId>
			+ ReservableCurrency<Self::AccountId>
			+ InspectNative<Self::AccountId>;

		/// Assets Pallet
		type OtherAssets: Mutate<
				<Self as frame_system::Config>::AccountId,
				Balance = BalanceOf<Self>,
				AssetId = u128,
			> + Inspect<<Self as frame_system::Config>::AccountId>
			+ Create<<Self as frame_system::Config>::AccountId>;

		/// Origin that can send orderbook snapshots and withdrawal requests
		type EnclaveOrigin: EnsureOrigin<<Self as frame_system::Config>::RuntimeOrigin>;
		/// The identifier type for an authority.
		type AuthorityId: Member
			+ Parameter
			+ RuntimeAppPublic
			+ Ord
			+ MaybeSerializeDeserialize
			+ MaxEncodedLen;

		/// Governance Origin
		type GovernanceOrigin: EnsureOrigin<<Self as frame_system::Config>::RuntimeOrigin>;

		/// Liquidity Crowd Sourcing pallet
		type CrowdSourceLiqudityMining: LiquidityMiningCrowdSourcePallet<
			<Self as frame_system::Config>::AccountId,
		>;

		/// Type representing the weight of this pallet
		type WeightInfo: OcexWeightInfo;
	}

	// Simple declaration of the `Pallet` type. It is placeholder we use to implement traits and
	// method.
	#[pallet::pallet]
	#[pallet::without_storage_info]
	pub struct Pallet<T>(_);

	#[pallet::error]
	pub enum Error<T> {
		/// Unable to convert given balance to internal Decimal data type
		FailedToConvertDecimaltoBalance,
		RegisterationShouldBeSignedByMainAccount,
		/// Caller is not authorized to claim the withdrawal.
		/// Normally, when Sender != main_account.
		SenderNotAuthorizedToWithdraw,
		/// Account is not registered with the exchange
		AccountNotRegistered,
		InvalidWithdrawalIndex,
		/// Amount within withdrawal can not be converted to Decimal
		InvalidWithdrawalAmount,
		/// The trading pair is not currently Operational
		TradingPairIsNotOperational,
		/// the trading pair is currently in operation
		TradingPairIsNotClosed,
		MainAccountAlreadyRegistered,
		SnapshotNonceError,
		/// Proxy is already in use
		ProxyAlreadyRegistered,
		EnclaveSignatureVerificationFailed,
		MainAccountNotFound,
		ProxyLimitExceeded,
		TradingPairAlreadyRegistered,
		BothAssetsCannotBeSame,
		TradingPairNotFound,
		/// Storage overflow ocurred
		AmountOverflow,
		///ProxyNotFound
		ProxyNotFound,
		/// MinimumOneProxyRequried
		MinimumOneProxyRequired,
		/// Onchain Events vector is full
		OnchainEventsBoundedVecOverflow,
		/// Overflow of Deposit amount
		DepositOverflow,
		/// Trading Pair is not registed for updating
		TradingPairNotRegistered,
		/// Trading Pair config value cannot be set to zero
		TradingPairConfigCannotBeZero,
		/// Limit reached to add allowlisted token
		AllowlistedTokenLimitReached,
		/// Given token is not allowlisted
		TokenNotAllowlisted,
		/// Given allowlisted token is removed
		AllowlistedTokenRemoved,
		/// Trading Pair config value cannot be set to zero
		TradingPairConfigUnderflow,
		/// Exchange is down
		ExchangeNotOperational,
		/// Unable to transfer fee
		UnableToTransferFee,
		/// Unable to execute collect fees fully
		FeesNotCollectedFully,
		/// Exchange is up
		ExchangeOperational,
		/// Can not write into withdrawal bounded structure
		/// limit reached
		WithdrawalBoundOverflow,
		/// Unable to aggregrate the signature
		InvalidSignatureAggregation,
		/// Unable to get signer index
		SignerIndexNotFound,
		/// Snapshot in invalid state
		InvalidSnapshotState,
		/// AccountId cannot be decoded
		AccountIdCannotBeDecoded,
		/// Withdrawal called with in disputation period is live
		WithdrawStillInDisputationPeriod,
		/// Snapshot is disputed by validators
		WithdrawBelongsToDisputedSnapshot,
		///Cannot query SnapshotDisputeCloseBlockMap
		SnapshotDisputeCloseBlockStorageQueryError,
		///Cannot find close block for snapshot
		CannotFindCloseBlockForSnapshot,
		/// Dispute Interval not set
		DisputeIntervalNotSet,
		/// Worker not Idle
		WorkerNotIdle,
		/// Invalid reward weightage for markets
		InvalidMarketWeightage,
		/// LMPConfig is not defined for this epoch
		LMPConfigNotFound,
		/// LMP Rewards is still in Safety period
		RewardsNotReady,
		/// Invalid LMP config
		InvalidLMPConfig,
		/// Rewards are already claimed
		RewardAlreadyClaimed,
		/// Base token not allowlisted for deposits
		BaseNotAllowlisted,
		/// Quote token not allowlisted for deposits
		QuoteNotAllowlisted,
		/// Min volume cannot be greater than Max volume
		MinVolGreaterThanMaxVolume,
		/// Fee Distribution Config Not Found
		FeeDistributionConfigNotFound,
		/// Auction not found
		AuctionNotFound,
		/// Invalid bid amount
		InvalidBidAmount,
		/// InsufficientBalance
		InsufficientBalance,
		/// Withdrawal fee burn failed
		WithdrawalFeeBurnFailed,
		/// Trading fees burn failed
		TradingFeesBurnFailed,
	}

	#[pallet::hooks]
	impl<T: Config> Hooks<BlockNumberFor<T>> for Pallet<T> {
		fn on_initialize(n: BlockNumberFor<T>) -> Weight {
			if Self::should_start_new_epoch(n) {
				Self::start_new_epoch(n)
			}

			if Self::should_stop_accepting_lmp_withdrawals(n) {
				Self::stop_accepting_lmp_withdrawals()
			}

			let len = <OnChainEvents<T>>::get().len();
			if let Some(auction_block) = <AuctionBlockNumber<T>>::get() {
				if n == auction_block {
					if let Err(err) = Self::close_auction() {
						log::error!(target:"ocex","Error consuming auction: {:?}",err);
						Self::deposit_event(Event::<T>::FailedToConsumeAuction);
					}
					if let Err(err) = Self::create_auction() {
						log::error!(target:"ocex","Error creating auction: {:?}",err);
						Self::deposit_event(Event::<T>::FailedToCreateAuction);
					}
				}
			} else if let Err(err) = Self::create_auction() {
				log::error!(target:"ocex","Error creating auction: {:?}",err);
				Self::deposit_event(Event::<T>::FailedToCreateAuction);
			}

			if len > 0 {
				<OnChainEvents<T>>::kill();
				Weight::default()
					.saturating_add(T::DbWeight::get().reads(1)) // we've read length
					.saturating_add(T::DbWeight::get().writes(1)) // kill places None once into Value
			} else {
				Weight::zero().saturating_add(T::DbWeight::get().reads(1)) // justh length was read
			}
		}

		fn offchain_worker(block_number: BlockNumberFor<T>) {
			log::debug!(target:"ocex", "offchain worker started");

			match Self::run_on_chain_validation(block_number) {
				Ok(exit_flag) => {
					// If exit flag is false, then another worker is online
					if !exit_flag {
						return;
					}
				},
				Err(err) => {
					log::error!(target:"ocex","OCEX worker error: {}",err);
				},
			}
			// Set worker status to false
			let s_info = StorageValueRef::persistent(&WORKER_STATUS);
			s_info.set(&false);
			log::debug!(target:"ocex", "OCEX worker exiting...");
		}
	}

	#[pallet::call]
	impl<T: Config> Pallet<T> {
		/// Registers a new account in orderbook.
		#[pallet::call_index(0)]
		#[pallet::weight(< T as Config >::WeightInfo::register_main_account(1))]
		pub fn register_main_account(origin: OriginFor<T>, proxy: T::AccountId) -> DispatchResult {
			let main_account = ensure_signed(origin)?;
			Self::register_user(main_account, proxy)?;
			Ok(())
		}

		/// Adds a proxy account to a pre-registered main account.
		#[pallet::call_index(1)]
		#[pallet::weight(< T as Config >::WeightInfo::add_proxy_account(1))]
		pub fn add_proxy_account(origin: OriginFor<T>, proxy: T::AccountId) -> DispatchResult {
			let main_account = ensure_signed(origin)?;
			ensure!(Self::orderbook_operational_state(), Error::<T>::ExchangeNotOperational);
			ensure!(<Accounts<T>>::contains_key(&main_account), Error::<T>::MainAccountNotFound);
			// Avoid duplicate Proxy accounts
			ensure!(!<Proxies<T>>::contains_key(&proxy), Error::<T>::ProxyAlreadyRegistered);
			if let Some(mut account_info) = <Accounts<T>>::get(&main_account) {
				ensure!(
					account_info.add_proxy(proxy.clone()).is_ok(),
					Error::<T>::ProxyLimitExceeded
				);
				let current_blk = frame_system::Pallet::<T>::current_block_number();
				<IngressMessages<T>>::mutate(current_blk, |ingress_messages| {
					ingress_messages.push(
						orderbook_primitives::ingress::IngressMessages::AddProxy(
							main_account.clone(),
							proxy.clone(),
						),
					);
				});
				<Accounts<T>>::insert(&main_account, account_info);
				<Proxies<T>>::insert(&proxy, main_account.clone());
				Self::deposit_event(Event::NewProxyAdded { main: main_account, proxy });
			}
			Ok(())
		}

		/// Closes trading pair.
		#[pallet::call_index(2)]
		#[pallet::weight(< T as Config >::WeightInfo::close_trading_pair(1))]
		pub fn close_trading_pair(
			origin: OriginFor<T>,
			base: AssetId,
			quote: AssetId,
		) -> DispatchResult {
			T::GovernanceOrigin::ensure_origin(origin)?;
			ensure!(Self::orderbook_operational_state(), Error::<T>::ExchangeNotOperational);
			ensure!(base != quote, Error::<T>::BothAssetsCannotBeSame);
			ensure!(<TradingPairs<T>>::contains_key(base, quote), Error::<T>::TradingPairNotFound);
			<TradingPairs<T>>::mutate(base, quote, |value| {
				if let Some(trading_pair) = value {
					trading_pair.operational_status = false;
					let current_blk = frame_system::Pallet::<T>::current_block_number();
					<IngressMessages<T>>::mutate(current_blk, |ingress_messages| {
						ingress_messages.push(
							orderbook_primitives::ingress::IngressMessages::CloseTradingPair(
								*trading_pair,
							),
						);
					});
					Self::deposit_event(Event::ShutdownTradingPair { pair: *trading_pair });
				} else {
					//scope never executed, already ensured if trading pair exits above
				}
			});
			Ok(())
		}

		/// Opens a new trading pair.
		#[pallet::call_index(3)]
		#[pallet::weight(< T as Config >::WeightInfo::open_trading_pair(1))]
		pub fn open_trading_pair(
			origin: OriginFor<T>,
			base: AssetId,
			quote: AssetId,
		) -> DispatchResult {
			T::GovernanceOrigin::ensure_origin(origin)?;
			ensure!(Self::orderbook_operational_state(), Error::<T>::ExchangeNotOperational);
			ensure!(base != quote, Error::<T>::BothAssetsCannotBeSame);
			ensure!(<TradingPairs<T>>::contains_key(base, quote), Error::<T>::TradingPairNotFound);
			//update the operational status of the trading pair as true.
			<TradingPairs<T>>::mutate(base, quote, |value| {
				if let Some(trading_pair) = value {
					trading_pair.operational_status = true;
					let current_blk = frame_system::Pallet::<T>::current_block_number();
					<IngressMessages<T>>::mutate(current_blk, |ingress_messages| {
						ingress_messages.push(
							orderbook_primitives::ingress::IngressMessages::OpenTradingPair(
								*trading_pair,
							),
						);
					});
					Self::deposit_event(Event::OpenTradingPair { pair: *trading_pair });
				} else {
					//scope never executed, already ensured if trading pair exits above
				}
			});
			Ok(())
		}

		/// Registers a new trading pair.
		#[pallet::call_index(4)]
		#[pallet::weight(< T as Config >::WeightInfo::register_trading_pair(1))]
		pub fn register_trading_pair(
			origin: OriginFor<T>,
			base: AssetId,
			quote: AssetId,
			#[pallet::compact] min_volume: BalanceOf<T>,
			#[pallet::compact] max_volume: BalanceOf<T>,
			#[pallet::compact] price_tick_size: BalanceOf<T>,
			#[pallet::compact] qty_step_size: BalanceOf<T>,
		) -> DispatchResult {
			T::GovernanceOrigin::ensure_origin(origin)?;
			ensure!(Self::orderbook_operational_state(), Error::<T>::ExchangeNotOperational);

			ensure!(base != quote, Error::<T>::BothAssetsCannotBeSame);
			ensure!(
				!<TradingPairs<T>>::contains_key(base, quote),
				Error::<T>::TradingPairAlreadyRegistered
			);
			ensure!(
				!<TradingPairs<T>>::contains_key(quote, base),
				Error::<T>::TradingPairAlreadyRegistered
			);

			Self::validate_trading_pair_config(
				min_volume,
				max_volume,
				price_tick_size,
				qty_step_size,
			)?;

			// Check if base and quote assets are enabled for deposits
			ensure!(<AllowlistedToken<T>>::get().contains(&base), Error::<T>::BaseNotAllowlisted);
			ensure!(<AllowlistedToken<T>>::get().contains(&quote), Error::<T>::QuoteNotAllowlisted);
			// Decimal::from() here is infallable as we ensure provided parameters do not exceed
			// Decimal::MAX
			match (
				Decimal::from(min_volume.saturated_into::<u128>())
					.checked_div(Decimal::from(UNIT_BALANCE)),
				Decimal::from(max_volume.saturated_into::<u128>())
					.checked_div(Decimal::from(UNIT_BALANCE)),
				Decimal::from(price_tick_size.saturated_into::<u128>())
					.checked_div(Decimal::from(UNIT_BALANCE)),
				Decimal::from(qty_step_size.saturated_into::<u128>())
					.checked_div(Decimal::from(UNIT_BALANCE)),
			) {
				(
					Some(min_volume),
					Some(max_volume),
					Some(price_tick_size),
					Some(qty_step_size),
				) => {
					let trading_pair_info = TradingPairConfig {
						base_asset: base,
						quote_asset: quote,
						min_volume,
						max_volume,
						price_tick_size,
						qty_step_size,
						operational_status: true,
						base_asset_precision: qty_step_size.scale() as u8,
						quote_asset_precision: price_tick_size.scale() as u8,
					};

					<TradingPairs<T>>::insert(base, quote, trading_pair_info);
					let current_blk = frame_system::Pallet::<T>::current_block_number();
					<IngressMessages<T>>::mutate(current_blk, |ingress_messages| {
						ingress_messages.push(
							orderbook_primitives::ingress::IngressMessages::OpenTradingPair(
								trading_pair_info,
							),
						);
					});
					Self::deposit_event(Event::TradingPairRegistered { base, quote });
					Ok(())
				},
				//passing Underflow error if checked_div fails
				_ => Err(Error::<T>::TradingPairConfigUnderflow.into()),
			}
		}

		/// Updates the trading pair configuration.
		#[pallet::call_index(5)]
		#[pallet::weight(< T as Config >::WeightInfo::update_trading_pair(1))]
		pub fn update_trading_pair(
			origin: OriginFor<T>,
			base: AssetId,
			quote: AssetId,
			#[pallet::compact] min_volume: BalanceOf<T>,
			#[pallet::compact] max_volume: BalanceOf<T>,
			#[pallet::compact] price_tick_size: BalanceOf<T>,
			#[pallet::compact] qty_step_size: BalanceOf<T>,
		) -> DispatchResult {
			T::GovernanceOrigin::ensure_origin(origin)?;
			ensure!(Self::orderbook_operational_state(), Error::<T>::ExchangeNotOperational);
			ensure!(base != quote, Error::<T>::BothAssetsCannotBeSame);
			ensure!(
				<TradingPairs<T>>::contains_key(base, quote),
				Error::<T>::TradingPairNotRegistered
			);
			let is_pair_in_operation = match <TradingPairs<T>>::get(base, quote) {
				Some(config) => config.operational_status,
				None => false,
			};
			ensure!(!is_pair_in_operation, Error::<T>::TradingPairIsNotClosed);
			// Va
			Self::validate_trading_pair_config(
				min_volume,
				max_volume,
				price_tick_size,
				qty_step_size,
			)?;

			match (
				Decimal::from(min_volume.saturated_into::<u128>())
					.checked_div(Decimal::from(UNIT_BALANCE)),
				Decimal::from(max_volume.saturated_into::<u128>())
					.checked_div(Decimal::from(UNIT_BALANCE)),
				Decimal::from(price_tick_size.saturated_into::<u128>())
					.checked_div(Decimal::from(UNIT_BALANCE)),
				Decimal::from(qty_step_size.saturated_into::<u128>())
					.checked_div(Decimal::from(UNIT_BALANCE)),
			) {
				(
					Some(min_volume),
					Some(max_volume),
					Some(price_tick_size),
					Some(qty_step_size),
				) => {
					let trading_pair_info = TradingPairConfig {
						base_asset: base,
						quote_asset: quote,
						min_volume,
						max_volume,
						price_tick_size,
						qty_step_size,
						operational_status: true,
						base_asset_precision: price_tick_size.scale().saturated_into(),
						quote_asset_precision: qty_step_size.scale().saturated_into(),
					};

					<TradingPairs<T>>::insert(base, quote, trading_pair_info);
					let current_blk = frame_system::Pallet::<T>::current_block_number();
					<IngressMessages<T>>::mutate(current_blk, |ingress_messages| {
						ingress_messages.push(
							orderbook_primitives::ingress::IngressMessages::UpdateTradingPair(
								trading_pair_info,
							),
						);
					});
					Self::deposit_event(Event::TradingPairUpdated { base, quote });

					Ok(())
				},
				_ => Err(Error::<T>::TradingPairConfigUnderflow.into()),
			}
		}

		/// Deposit Assets to the Orderbook.
		#[pallet::call_index(6)]
		#[pallet::weight(< T as Config >::WeightInfo::deposit(1))]
		pub fn deposit(
			origin: OriginFor<T>,
			asset: AssetId,
			#[pallet::compact] amount: BalanceOf<T>,
		) -> DispatchResult {
			let user = ensure_signed(origin)?;
			Self::do_deposit(user, asset, amount)?;
			Ok(())
		}

		/// Removes a proxy account from pre-registered main account.
		#[pallet::call_index(7)]
		#[pallet::weight(< T as Config >::WeightInfo::remove_proxy_account(1))]
		pub fn remove_proxy_account(origin: OriginFor<T>, proxy: T::AccountId) -> DispatchResult {
			let main_account = ensure_signed(origin)?;
			ensure!(Self::orderbook_operational_state(), Error::<T>::ExchangeNotOperational);
			ensure!(<Accounts<T>>::contains_key(&main_account), Error::<T>::MainAccountNotFound);
			<Accounts<T>>::try_mutate(&main_account, |account_info| {
				if let Some(account_info) = account_info {
					ensure!(account_info.proxies.len() > 1, Error::<T>::MinimumOneProxyRequired);
					let proxy_positon = account_info
						.proxies
						.iter()
						.position(|account| *account == proxy)
						.ok_or(Error::<T>::ProxyNotFound)?;
					account_info.proxies.remove(proxy_positon);
					let current_blk = frame_system::Pallet::<T>::current_block_number();
					<IngressMessages<T>>::mutate(current_blk, |ingress_messages| {
						ingress_messages.push(
							orderbook_primitives::ingress::IngressMessages::RemoveProxy(
								main_account.clone(),
								proxy.clone(),
							),
						);
					});
					<Proxies<T>>::remove(proxy.clone());
					Self::deposit_event(Event::ProxyRemoved { main: main_account.clone(), proxy });
				}
				Ok(())
			})
		}

		/// Sets snapshot id as current. Callable by governance only.
		///
		/// # Parameters
		///
		/// * `origin`: signed member of T::GovernanceOrigin.
		/// * `new_snapshot_id`: u64 id of new *current* snapshot.
		#[pallet::call_index(8)]
		#[pallet::weight(< T as Config >::WeightInfo::set_snapshot())]
		pub fn set_snapshot(origin: OriginFor<T>, new_snapshot_id: u64) -> DispatchResult {
			T::GovernanceOrigin::ensure_origin(origin)?;
			<SnapshotNonce<T>>::put(new_snapshot_id);
			Ok(())
		}

		/// This extrinsic will pause/resume the exchange according to flag.
		/// If flag is set to false it will stop the exchange.
		/// If flag is set to true it will resume the exchange.
		#[pallet::call_index(12)]
		#[pallet::weight(< T as Config >::WeightInfo::set_exchange_state(1))]
		pub fn set_exchange_state(origin: OriginFor<T>, state: bool) -> DispatchResult {
			T::GovernanceOrigin::ensure_origin(origin)?;
			<ExchangeState<T>>::put(state);
			let current_blk = frame_system::Pallet::<T>::current_block_number();
			//SetExchangeState Ingress message store in queue
			<IngressMessages<T>>::mutate(current_blk, |ingress_messages| {
				ingress_messages
					.push(orderbook_primitives::ingress::IngressMessages::SetExchangeState(state))
			});

			Self::deposit_event(Event::ExchangeStateUpdated(state));
			Ok(())
		}

		/// Withdraws user balance.
		///
		/// # Parameters
		///
		/// * `snapshot_id`: Key of the withdrawal in the storage map.
		/// * `account`: Account identifier.
		#[pallet::call_index(14)]
		#[pallet::weight(< T as Config >::WeightInfo::claim_withdraw(1))]
		pub fn claim_withdraw(
			origin: OriginFor<T>,
			snapshot_id: u64,
			account: T::AccountId,
		) -> DispatchResultWithPostInfo {
			// Anyone can claim the withdrawal for any user
			// This is to build services that can enable free withdrawals similar to CEXes.
			let _ = ensure_signed(origin)?;
			// This vector will keep track of withdrawals processed already
			let mut processed_withdrawals = vec![];
			let mut failed_withdrawals = vec![];
			ensure!(
				<Withdrawals<T>>::contains_key(snapshot_id),
				Error::<T>::InvalidWithdrawalIndex
			);

			// This entire block of code is put inside ensure as some of the nested functions will
			// return Err
			<Withdrawals<T>>::mutate(snapshot_id, |btree_map| {
				// Get mutable reference to the withdrawals vector
				if let Some(withdrawal_vector) = btree_map.get_mut(&account) {
					while !withdrawal_vector.is_empty() {
						// Perform pop operation to ensure we do not leave any withdrawal left
						// for a double spend
						if let Some(withdrawal) = withdrawal_vector.pop() {
							if Self::on_idle_withdrawal_processor(withdrawal.clone()) {
								processed_withdrawals.push(withdrawal.to_owned());
							} else {
								// Storing the failed withdrawals back into the storage item
								failed_withdrawals.push(withdrawal.to_owned());
								Self::deposit_event(Event::WithdrawalFailed(withdrawal.to_owned()));
							}
						} else {
							return Err(Error::<T>::InvalidWithdrawalAmount);
						}
					}
					// Not removing key from BtreeMap so that failed withdrawals can still be
					// tracked
					btree_map.insert(account.clone(), failed_withdrawals);
					Ok(())
				} else {
					// This allows us to ensure we do not have someone with an invalid account
					Err(Error::<T>::InvalidWithdrawalIndex)
				}
			})?;
			if !processed_withdrawals.is_empty() {
				Self::deposit_event(Event::WithdrawalClaimed {
					main: account.clone(),
					withdrawals: processed_withdrawals.clone(),
				});
				<OnChainEvents<T>>::mutate(|onchain_events| {
					onchain_events.push(
						orderbook_primitives::ocex::OnChainEvents::OrderBookWithdrawalClaimed(
							snapshot_id,
							account.clone(),
							processed_withdrawals,
						),
					);
				});
				Ok(Pays::No.into())
			} else {
				// If someone withdraws nothing successfully - should pay for such transaction
				Ok(Pays::Yes.into())
			}
		}

		/// Allowlist Token
		#[pallet::call_index(15)]
		#[pallet::weight(< T as Config >::WeightInfo::allowlist_token(1))]
		pub fn allowlist_token(origin: OriginFor<T>, token: AssetId) -> DispatchResult {
			T::GovernanceOrigin::ensure_origin(origin)?;
			let mut allowlisted_tokens = <AllowlistedToken<T>>::get();
			allowlisted_tokens
				.try_insert(token)
				.map_err(|_| Error::<T>::AllowlistedTokenLimitReached)?;
			<AllowlistedToken<T>>::put(allowlisted_tokens);
			Self::deposit_event(Event::<T>::TokenAllowlisted(token));
			Ok(())
		}

		/// Remove Allowlisted Token
		#[pallet::call_index(16)]
		#[pallet::weight(< T as Config >::WeightInfo::remove_allowlisted_token(1))]
		pub fn remove_allowlisted_token(origin: OriginFor<T>, token: AssetId) -> DispatchResult {
			T::GovernanceOrigin::ensure_origin(origin)?;
			let mut allowlisted_tokens = <AllowlistedToken<T>>::get();
			allowlisted_tokens.remove(&token);
			<AllowlistedToken<T>>::put(allowlisted_tokens);
			Self::deposit_event(Event::<T>::AllowlistedTokenRemoved(token));
			Ok(())
		}

		/// Submit Snapshot Summary
		#[pallet::call_index(17)]
		#[pallet::weight(< T as Config >::WeightInfo::submit_snapshot())]
		#[transactional]
		pub fn submit_snapshot(
			origin: OriginFor<T>,
			summary: SnapshotSummary<T::AccountId>,
			_signatures: Vec<(u16, <T::AuthorityId as RuntimeAppPublic>::Signature)>,
		) -> DispatchResult {
			ensure_none(origin)?;
			// Update the trader's performance on-chain
			if let Some(ref metrics) = summary.trader_metrics {
				Self::update_lmp_scores(metrics)?;
			}
			println!("Egress Messages: {:?}", summary.egress_messages);
			// Process egress messages from summary.
			Self::process_egress_msg(summary.egress_messages.as_ref())?;
			if !summary.withdrawals.is_empty() {
				let withdrawal_map = Self::create_withdrawal_tree(&summary.withdrawals);
				<Withdrawals<T>>::insert(summary.snapshot_id, withdrawal_map);
				let fees = summary.get_fees();
				Self::settle_withdrawal_fees(fees)?;
				<OnChainEvents<T>>::mutate(|onchain_events| {
					onchain_events.push(
						orderbook_primitives::ocex::OnChainEvents::OrderbookWithdrawalProcessed(
							summary.snapshot_id,
							summary.withdrawals.clone(),
						),
					);
				});
			}
			let id = summary.snapshot_id;
			<SnapshotNonce<T>>::put(id);
			<Snapshots<T>>::insert(id, summary);
			// Instruct engine to withdraw all the trading fees
			let current_blk = frame_system::Pallet::<T>::current_block_number();
			<IngressMessages<T>>::mutate(current_blk, |ingress_messages| {
				ingress_messages
					.push(orderbook_primitives::ingress::IngressMessages::WithdrawTradingFees)
			});
			Self::deposit_event(Event::<T>::SnapshotProcessed(id));
			Ok(())
		}

		/// Submit Snapshot Summary
		#[pallet::call_index(18)]
		#[pallet::weight(< T as Config >::WeightInfo::whitelist_orderbook_operator())]
		pub fn whitelist_orderbook_operator(
			origin: OriginFor<T>,
			operator_public_key: sp_core::ecdsa::Public,
		) -> DispatchResult {
			T::GovernanceOrigin::ensure_origin(origin)?;
			<OrderbookOperatorPublicKey<T>>::put(operator_public_key);
			Self::deposit_event(Event::<T>::OrderbookOperatorKeyWhitelisted(operator_public_key));
			Ok(())
		}

		/// Claim LMP rewards
		#[pallet::call_index(19)]
		#[pallet::weight(< T as Config >::WeightInfo::claim_lmp_rewards())]
		pub fn claim_lmp_rewards(
			origin: OriginFor<T>,
			epoch: u16,
			market: TradingPair,
		) -> DispatchResult {
			let main = ensure_signed(origin)?;
			Self::do_claim_lmp_rewards(main, epoch, market)?;
			Ok(())
		}

		#[pallet::call_index(20)]
		#[pallet::weight(< T as Config >::WeightInfo::set_lmp_epoch_config())]
		pub fn set_lmp_epoch_config(
			origin: OriginFor<T>,
			total_liquidity_mining_rewards: Option<Compact<u128>>,
			total_trading_rewards: Option<Compact<u128>>,
			lmp_config: Vec<LMPMarketConfigWrapper>,
			max_accounts_rewarded: Option<u16>,
			claim_safety_period: Option<u32>,
		) -> DispatchResult {
			T::GovernanceOrigin::ensure_origin(origin)?;
			let mut config = if let Some(config) = <ExpectedLMPConfig<T>>::get() {
				config
			} else {
				LMPEpochConfig::default()
			};
			let unit: Decimal = Decimal::from(UNIT_BALANCE);
			if let Some(total_liquidity_mining_rewards) = total_liquidity_mining_rewards {
				config.total_liquidity_mining_rewards =
					Decimal::from(total_liquidity_mining_rewards.0).div(unit);
			}
			if let Some(total_trading_rewards) = total_trading_rewards {
				config.total_trading_rewards = Decimal::from(total_trading_rewards.0).div(unit);
			}
			let mut total_percent: u128 = 0u128;
			for market_config in lmp_config {
				ensure!(
					<TradingPairs<T>>::get(
						market_config.trading_pair.base,
						market_config.trading_pair.quote
					)
					.is_some(),
					Error::<T>::TradingPairNotRegistered
				);
				total_percent = total_percent.saturating_add(market_config.market_weightage);

				config.config.insert(
					market_config.trading_pair,
					LMPMarketConfig {
						weightage: Decimal::from(market_config.market_weightage).div(unit),
						min_fees_paid: Decimal::from(market_config.min_fees_paid).div(unit),
						min_maker_volume: Decimal::from(market_config.min_maker_volume).div(unit),
						max_spread: Decimal::from(market_config.max_spread).div(unit),
						min_depth: Decimal::from(market_config.min_depth).div(unit),
					},
				);
			}
			ensure!(total_percent == UNIT_BALANCE, Error::<T>::InvalidMarketWeightage);
			if let Some(max_accounts_rewarded) = max_accounts_rewarded {
				config.max_accounts_rewarded = max_accounts_rewarded;
			}
			if let Some(claim_safety_period) = claim_safety_period {
				config.claim_safety_period = claim_safety_period;
			}
			ensure!(config.verify(), Error::<T>::InvalidLMPConfig);
			<ExpectedLMPConfig<T>>::put(config.clone());
			let current_blk = frame_system::Pallet::<T>::current_block_number();
			<IngressMessages<T>>::mutate(current_blk, |ingress_messages| {
				ingress_messages
					.push(orderbook_primitives::ingress::IngressMessages::LMPConfig(config))
			});
			Ok(())
		}

		// /// Set Incentivised markets
		// #[pallet::call_index(20)]
		// #[pallet::weight(10_000)]
		// pub fn set_lmp_epoch_config(
		// 	origin: OriginFor<T>,
		// 	total_liquidity_mining_rewards: Option<Compact<u128>>,
		// 	total_trading_rewards: Option<Compact<u128>>,
		// 	market_weightage: Option<BTreeMap<TradingPair, u128>>,
		// 	min_fees_paid: Option<BTreeMap<TradingPair, u128>>,
		// 	min_maker_volume: Option<BTreeMap<TradingPair, u128>>,
		// 	max_accounts_rewarded: Option<u16>,
		// 	claim_safety_period: Option<u32>,
		// ) -> DispatchResult {
		// 	T::GovernanceOrigin::ensure_origin(origin)?;
		// 	let mut config = <ExpectedLMPConfig<T>>::get();
		// 	let unit: Decimal = Decimal::from(UNIT_BALANCE);
		// 	if let Some(total_liquidity_mining_rewards) = total_liquidity_mining_rewards {
		// 		config.total_liquidity_mining_rewards =
		// 			Decimal::from(total_liquidity_mining_rewards.0).div(unit);
		// 	}
		// 	if let Some(total_trading_rewards) = total_trading_rewards {
		// 		config.total_trading_rewards = Decimal::from(total_trading_rewards.0).div(unit);
		// 	}
		// 	if let Some(market_weightage) = market_weightage {
		// 		let mut total_percent: u128 = 0u128;
		// 		let mut weightage_map = BTreeMap::new();
		// 		for (market, percent) in market_weightage {
		// 			// Check if market is registered
		// 			ensure!(
		// 				<TradingPairs<T>>::get(market.base, market.quote).is_some(),
		// 				Error::<T>::TradingPairNotRegistered
		// 			);
		// 			// Add market weightage to total percent
		// 			total_percent = total_percent.saturating_add(percent);
		// 			weightage_map.insert(market, Decimal::from(percent).div(unit));
		// 		}
		// 		ensure!(total_percent == UNIT_BALANCE, Error::<T>::InvalidMarketWeightage);
		// 		config.market_weightage = weightage_map;
		// 	}
		// 	if let Some(min_fees_paid) = min_fees_paid {
		// 		let mut fees_map = BTreeMap::new();
		// 		for (market, fees_in_quote) in min_fees_paid {
		// 			fees_map.insert(market, Decimal::from(fees_in_quote).div(unit));
		// 		}
		// 		config.min_fees_paid = fees_map;
		// 	}
		//
		// 	if let Some(min_maker_volume) = min_maker_volume {
		// 		let mut volume_map = BTreeMap::new();
		// 		for (market, volume_in_quote) in min_maker_volume {
		// 			volume_map.insert(market, Decimal::from(volume_in_quote).div(unit));
		// 		}
		// 		config.min_maker_volume = volume_map;
		// 	}
		// 	if let Some(max_accounts_rewarded) = max_accounts_rewarded {
		// 		config.max_accounts_rewarded = max_accounts_rewarded;
		// 	}
		// 	if let Some(claim_safety_period) = claim_safety_period {
		// 		config.claim_safety_period = claim_safety_period;
		// 	}
		// 	ensure!(config.verify(), Error::<T>::InvalidLMPConfig);
		// 	<ExpectedLMPConfig<T>>::put(config);
		// 	Ok(())
		// }

		/// Set Fee Distribution
		#[pallet::call_index(21)]
		#[pallet::weight(< T as Config >::WeightInfo::set_fee_distribution())]
		pub fn set_fee_distribution(
			origin: OriginFor<T>,
			fee_distribution: FeeDistribution<T::AccountId, BlockNumberFor<T>>,
		) -> DispatchResult {
			T::GovernanceOrigin::ensure_origin(origin)?;
			<FeeDistributionConfig<T>>::put(fee_distribution);
			Ok(())
		}

		/// Place Bid
		#[pallet::call_index(22)]
		#[pallet::weight(< T as Config >::WeightInfo::place_bid())]
		pub fn place_bid(origin: OriginFor<T>, bid_amount: BalanceOf<T>) -> DispatchResult {
			let bidder = ensure_signed(origin)?;
			let mut auction_info = <Auction<T>>::get().ok_or(Error::<T>::AuctionNotFound)?;
			ensure!(bid_amount > Zero::zero(), Error::<T>::InvalidBidAmount);
			ensure!(bid_amount > auction_info.highest_bid, Error::<T>::InvalidBidAmount);
			ensure!(
				T::NativeCurrency::can_reserve(&bidder, bid_amount),
				Error::<T>::InsufficientBalance
			);
			T::NativeCurrency::reserve(&bidder, bid_amount)?;
			if let Some(old_bidder) = auction_info.highest_bidder {
				// Un-reserve the old bidder
				T::NativeCurrency::unreserve(&old_bidder, auction_info.highest_bid);
			}
			auction_info.highest_bid = bid_amount;
			auction_info.highest_bidder = Some(bidder);
			<Auction<T>>::put(auction_info);
			Ok(())
		}
	}

	/// Events are a simple means of reporting specific conditions and
	/// circumstances that have happened that users, Dapps and/or chain explorers would find
	/// interesting and otherwise difficult to detect.
	#[pallet::event]
	#[pallet::generate_deposit(pub (super) fn deposit_event)]
	pub enum Event<T: Config> {
		SnapshotProcessed(u64),
		UserActionsBatchSubmitted(u64),
		FeesClaims {
			beneficiary: T::AccountId,
			snapshot_id: u64,
		},
		MainAccountRegistered {
			main: T::AccountId,
			proxy: T::AccountId,
		},
		TradingPairRegistered {
			base: AssetId,
			quote: AssetId,
		},
		TradingPairUpdated {
			base: AssetId,
			quote: AssetId,
		},
		DepositSuccessful {
			user: T::AccountId,
			asset: AssetId,
			amount: BalanceOf<T>,
		},
		ShutdownTradingPair {
			pair: TradingPairConfig,
		},
		OpenTradingPair {
			pair: TradingPairConfig,
		},
		EnclaveRegistered(T::AccountId),
		EnclaveAllowlisted(T::AccountId),
		EnclaveCleanup(Vec<T::AccountId>),
		TradingPairIsNotOperational,
		WithdrawalClaimed {
			main: T::AccountId,
			withdrawals: Vec<Withdrawal<T::AccountId>>,
		},
		NewProxyAdded {
			main: T::AccountId,
			proxy: T::AccountId,
		},
		ProxyRemoved {
			main: T::AccountId,
			proxy: T::AccountId,
		},
		/// TokenAllowlisted
		TokenAllowlisted(AssetId),
		/// AllowlistedTokenRemoved
		AllowlistedTokenRemoved(AssetId),
		/// Withdrawal failed
		WithdrawalFailed(Withdrawal<T::AccountId>),
		/// Exchange state has been updated
		ExchangeStateUpdated(bool),
		/// DisputePeriod has been updated
		DisputePeriodUpdated(BlockNumberFor<T>),
		/// Withdraw Assets from Orderbook
		WithdrawFromOrderbook(T::AccountId, AssetId, BalanceOf<T>),
		/// Orderbook Operator Key Whitelisted
		OrderbookOperatorKeyWhitelisted(sp_core::ecdsa::Public),
		/// Failed do consume auction
		FailedToConsumeAuction,
		/// Failed to create Auction
		FailedToCreateAuction,
		/// Trading Fees burned
		TradingFeesBurned {
			asset: AssetId,
			amount: Compact<BalanceOf<T>>,
		},
		/// Auction closed
		AuctionClosed {
			bidder: T::AccountId,
			burned: Compact<BalanceOf<T>>,
			paid_to_operator: Compact<BalanceOf<T>>,
		},
		/// LMP Scores updated
		LMPScoresUpdated(u16),
	}

	///Allowlisted tokens
	#[pallet::storage]
	#[pallet::getter(fn get_allowlisted_token)]
	pub(super) type AllowlistedToken<T: Config> =
		StorageValue<_, BoundedBTreeSet<AssetId, AllowlistedTokenLimit>, ValueQuery>;

	// A map that has enumerable entries.
	#[pallet::storage]
	#[pallet::getter(fn accounts)]
	pub(super) type Accounts<T: Config> = StorageMap<
		_,
		Blake2_128Concat,
		T::AccountId,
		AccountInfo<T::AccountId, ProxyLimit>,
		OptionQuery,
	>;

	// Proxy to main account map
	#[pallet::storage]
	#[pallet::getter(fn proxies)]
	pub(super) type Proxies<T: Config> =
		StorageMap<_, Blake2_128Concat, T::AccountId, T::AccountId, OptionQuery>;

	/// Trading pairs registered as Base, Quote => TradingPairInfo
	#[pallet::storage]
	#[pallet::getter(fn trading_pairs)]
	pub(super) type TradingPairs<T: Config> = StorageDoubleMap<
		_,
		Blake2_128Concat,
		AssetId,
		Blake2_128Concat,
		AssetId,
		TradingPairConfig,
		OptionQuery,
	>;

	// Snapshots Storage
	#[pallet::storage]
	#[pallet::getter(fn snapshots)]
	pub type Snapshots<T: Config> =
		StorageMap<_, Blake2_128Concat, u64, SnapshotSummary<T::AccountId>, OptionQuery>;

	// Snapshots Nonce
	#[pallet::storage]
	#[pallet::getter(fn snapshot_nonce)]
	pub type SnapshotNonce<T: Config> = StorageValue<_, u64, ValueQuery>;

	// Exchange Operation State
	#[pallet::storage]
	#[pallet::getter(fn orderbook_operational_state)]
	pub(super) type ExchangeState<T: Config> = StorageValue<_, bool, ValueQuery>;

	// Withdrawals mapped by their trading pairs and snapshot numbers
	#[pallet::storage]
	#[pallet::getter(fn withdrawals)]
	pub(super) type Withdrawals<T: Config> =
		StorageMap<_, Blake2_128Concat, u64, WithdrawalsMap<T>, ValueQuery>;

	// Queue for enclave ingress messages
	#[pallet::storage]
	#[pallet::getter(fn ingress_messages)]
	pub(super) type IngressMessages<T: Config> = StorageMap<
		_,
		Identity,
		BlockNumberFor<T>,
		Vec<orderbook_primitives::ingress::IngressMessages<T::AccountId>>,
		ValueQuery,
	>;

	// Queue for onchain events
	#[pallet::storage]
	#[pallet::getter(fn onchain_events)]
	pub(super) type OnChainEvents<T: Config> =
		StorageValue<_, Vec<orderbook_primitives::ocex::OnChainEvents<T::AccountId>>, ValueQuery>;

	// Total Assets present in orderbook
	#[pallet::storage]
	#[pallet::getter(fn total_assets)]
	pub(super) type TotalAssets<T: Config> =
		StorageMap<_, Blake2_128Concat, AssetId, Decimal, ValueQuery>;

	#[pallet::storage]
	#[pallet::getter(fn get_authorities)]
	pub(super) type Authorities<T: Config> = StorageMap<
		_,
		Identity,
		orderbook_primitives::ValidatorSetId,
		ValidatorSet<T::AuthorityId>,
		ValueQuery,
	>;

	#[pallet::storage]
	#[pallet::getter(fn get_next_authorities)]
	pub(super) type NextAuthorities<T: Config> =
		StorageValue<_, ValidatorSet<T::AuthorityId>, ValueQuery>;

	#[pallet::storage]
	#[pallet::getter(fn validator_set_id)]
	pub(super) type ValidatorSetId<T: Config> =
		StorageValue<_, orderbook_primitives::ValidatorSetId, ValueQuery>;

	#[pallet::storage]
	#[pallet::getter(fn get_orderbook_operator_public_key)]
	pub(super) type OrderbookOperatorPublicKey<T: Config> =
		StorageValue<_, sp_core::ecdsa::Public, OptionQuery>;

	/// Storage related to LMP
	#[pallet::storage]
	#[pallet::getter(fn lmp_epoch)]
	pub(super) type LMPEpoch<T: Config> = StorageValue<_, u16, ValueQuery>;

	#[pallet::storage]
	#[pallet::getter(fn trader_metrics)]
	pub(super) type TraderMetrics<T: Config> = StorageNMap<
		_,
		(NMapKey<Identity, u16>, NMapKey<Identity, TradingPair>, NMapKey<Identity, T::AccountId>),
		(Decimal, Decimal, bool),
		ValueQuery,
	>;

	#[pallet::storage]
	#[pallet::getter(fn total_scores)]
	pub(super) type TotalScores<T: Config> =
		StorageDoubleMap<_, Identity, u16, Identity, TradingPair, (Decimal, Decimal), ValueQuery>;

	/// FinalizeLMPScore will be set to Some(epoch score to finalize)
	#[pallet::storage]
	#[pallet::getter(fn finalize_lmp_scores_flag)]
	pub(super) type FinalizeLMPScore<T: Config> = StorageValue<_, u16, OptionQuery>;

	/// Configuration for LMP for each epoch
	#[pallet::storage]
	#[pallet::getter(fn lmp_config)]
	pub(super) type LMPConfig<T: Config> =
		StorageMap<_, Identity, u16, LMPEpochConfig, OptionQuery>;

	/// Expected Configuration for LMP for next epoch
	#[pallet::storage]
	#[pallet::getter(fn expected_lmp_config)]
	pub(super) type ExpectedLMPConfig<T: Config> = StorageValue<_, LMPEpochConfig, OptionQuery>;

	/// Block at which rewards for each epoch can be claimed
	#[pallet::storage]
	#[pallet::getter(fn lmp_claim_blk)]
	pub(super) type LMPClaimBlk<T: Config> =
		StorageMap<_, Identity, u16, BlockNumberFor<T>, OptionQuery>;

	/// Price Map showing the average prices ( value = (avg_price, ticks)
	#[pallet::storage]
	pub type PriceOracle<T: Config> =
		StorageValue<_, BTreeMap<(AssetId, AssetId), (Decimal, Decimal)>, ValueQuery>;

	#[pallet::storage]
	pub type FeeDistributionConfig<T: Config> =
		StorageValue<_, FeeDistribution<T::AccountId, BlockNumberFor<T>>, OptionQuery>;

	#[pallet::storage]
	pub type AuctionBlockNumber<T: Config> = StorageValue<_, BlockNumberFor<T>, OptionQuery>;

	#[pallet::storage]
	pub type Auction<T: Config> =
		StorageValue<_, AuctionInfo<T::AccountId, BalanceOf<T>>, OptionQuery>;

	impl<T: crate::pallet::Config> crate::pallet::Pallet<T> {
		pub fn do_claim_lmp_rewards(
			main: T::AccountId,
			epoch: u16,
			market: TradingPair,
		) -> Result<BalanceOf<T>, DispatchError> {
			// Check if the Safety period for this epoch is over
			let claim_blk =
				<crate::pallet::LMPClaimBlk<T>>::get(epoch).ok_or(Error::<T>::RewardsNotReady)?;
			let current_blk = frame_system::Pallet::<T>::current_block_number();
			ensure!(current_blk >= claim_blk.saturated_into(), Error::<T>::RewardsNotReady);
			let config: LMPEpochConfig =
				<LMPConfig<T>>::get(epoch).ok_or(Error::<T>::LMPConfigNotFound)?;
			// Calculate the total eligible rewards
			let (mm_rewards, trading_rewards, is_claimed) =
				Self::calculate_lmp_rewards(&main, epoch, market, config);
			ensure!(!is_claimed, Error::<T>::RewardAlreadyClaimed);
			let total = mm_rewards.saturating_add(trading_rewards);
			let total_in_u128 = total
				.saturating_mul(Decimal::from(UNIT_BALANCE))
				.to_u128()
				.ok_or(Error::<T>::FailedToConvertDecimaltoBalance)?
				.saturated_into();
			// Transfer it to main from pallet account.
			let rewards_account: T::AccountId =
				T::LMPRewardsPalletId::get().into_account_truncating();
			println!("total amount {:?}", total_in_u128);
			T::NativeCurrency::transfer(
				&rewards_account,
				&main,
				total_in_u128,
				ExistenceRequirement::AllowDeath,
			)?;
			Ok(total_in_u128)
		}

		pub fn settle_withdrawal_fees(fees: Vec<Fees>) -> DispatchResult {
			for fee in fees {
				match fee.asset {
					AssetId::Polkadex => {
						// Burn the fee
						let imbalance = T::NativeCurrency::burn(fee.amount().saturated_into());
						T::NativeCurrency::settle(
							&Self::get_pallet_account(),
							imbalance,
							WithdrawReasons::all(),
							ExistenceRequirement::KeepAlive,
						)
						.map_err(|_| Error::<T>::WithdrawalFeeBurnFailed)?;
					},
					_ => {
						T::NativeCurrency::transfer(
							&Self::get_pallet_account(),
							&Self::get_pot_account(),
							fee.amount().saturated_into(),
							ExistenceRequirement::KeepAlive,
						)?;
					},
				}
			}
			Ok(())
		}

		pub fn validate_trading_pair_config(
			min_volume: BalanceOf<T>,
			max_volume: BalanceOf<T>,
			price_tick_size: BalanceOf<T>,
			qty_step_size: BalanceOf<T>,
		) -> DispatchResult {
			// We need to also check if provided values are not zero
			ensure!(
				min_volume.saturated_into::<u128>() > 0
					&& max_volume.saturated_into::<u128>() > 0
					&& price_tick_size.saturated_into::<u128>() > 0
					&& qty_step_size.saturated_into::<u128>() > 0,
				Error::<T>::TradingPairConfigCannotBeZero
			);

			// We need to check if the provided parameters are not exceeding 10^27 so that there
			// will not be an overflow upon performing calculations
			ensure!(
				min_volume.saturated_into::<u128>() <= DEPOSIT_MAX
					&& max_volume.saturated_into::<u128>() <= DEPOSIT_MAX
					&& price_tick_size.saturated_into::<u128>() <= DEPOSIT_MAX
					&& qty_step_size.saturated_into::<u128>() <= DEPOSIT_MAX,
				Error::<T>::AmountOverflow
			);

			//enclave will only support min volume of 10^-8
			//if trading pairs volume falls below it will pass a UnderFlow Error
			ensure!(
				min_volume.saturated_into::<u128>() >= TRADE_OPERATION_MIN_VALUE
					&& max_volume.saturated_into::<u128>() > TRADE_OPERATION_MIN_VALUE,
				Error::<T>::TradingPairConfigUnderflow
			);
			// min volume cannot be greater than max volume
			ensure!(min_volume < max_volume, Error::<T>::MinVolGreaterThanMaxVolume);

			Ok(())
		}

		pub fn update_lmp_scores(
			trader_metrics: &TradingPairMetricsMap<T::AccountId>,
		) -> DispatchResult {
			// Remove  and process FinalizeLMPScore flag.
			if let Some(finalizing_epoch) = <FinalizeLMPScore<T>>::take() {
				if finalizing_epoch == 0 {
					return Ok(());
				}
				let config =
					<LMPConfig<T>>::get(finalizing_epoch).ok_or(Error::<T>::LMPConfigNotFound)?;
<<<<<<< HEAD
				let mut max_account_counter = config.max_accounts_rewarded;
=======
>>>>>>> f65d1e46
				// TODO: @zktony: Find a maximum bound of this map for a reasonable amount of weight
				for (pair, (map, (total_score, total_fees_paid))) in trader_metrics {
					for (main, (score, fees_paid)) in map {
						<TraderMetrics<T>>::insert(
							(finalizing_epoch, pair, main),
							(score, fees_paid, false),
						);
						max_account_counter = max_account_counter.saturating_sub(1);
						if max_account_counter == 0 {
							break;
						}
					}
					<TotalScores<T>>::insert(
						finalizing_epoch,
						pair,
						(total_score, total_fees_paid),
					);
				}
				let current_blk = frame_system::Pallet::<T>::current_block_number();
				<LMPClaimBlk<T>>::insert(
					finalizing_epoch,
					current_blk.saturating_add(config.claim_safety_period.saturated_into()),
				); // Seven days of block
				let current_epoch = <LMPEpoch<T>>::get();
				let next_finalizing_epoch = finalizing_epoch.saturating_add(1);
				if next_finalizing_epoch < current_epoch {
					// This is required if engine is offline for more than an epoch duration
					<FinalizeLMPScore<T>>::put(next_finalizing_epoch);
				}
				Self::deposit_event(Event::<T>::LMPScoresUpdated(finalizing_epoch));
			}
			Ok(())
		}

		pub fn get_pot_account() -> T::AccountId {
			FEE_POT_PALLET_ID.into_account_truncating()
		}

		pub fn process_egress_msg(msgs: &Vec<EgressMessages<T::AccountId>>) -> DispatchResult {
			for msg in msgs {
				// Process egress messages
				match msg {
					EgressMessages::TradingFees(fees_map) => {
						let pot_account: T::AccountId = Self::get_pot_account();
						for (asset, fees) in fees_map {
							let fees = fees
								.saturating_mul(Decimal::from(UNIT_BALANCE))
								.to_u128()
								.ok_or(Error::<T>::FailedToConvertDecimaltoBalance)?;
							match asset {
								AssetId::Asset(_) => {
									Self::transfer_asset(
										&Self::get_pallet_account(),
										&pot_account,
										fees.saturated_into(),
										*asset,
									)?;
								},
								AssetId::Polkadex => {
									if let Some(distribution) = <FeeDistributionConfig<T>>::get() {
										ensure!(
											T::NativeCurrency::reducible_balance(
												&Self::get_pallet_account(),
												Preservation::Preserve,
												Fortitude::Polite
											) > fees.saturated_into(),
											Error::<T>::AmountOverflow
										);
										let fee_to_be_burnt =
											Percent::from_percent(distribution.burn_ration) * fees;
										let fee_to_be_distributed = fees - fee_to_be_burnt;
										// Burn the fee
										let imbalance = T::NativeCurrency::burn(
											fee_to_be_burnt.saturated_into(),
										);
										T::NativeCurrency::settle(
											&Self::get_pallet_account(),
											imbalance,
											WithdrawReasons::all(),
											ExistenceRequirement::KeepAlive,
										)
										.map_err(|_| Error::<T>::TradingFeesBurnFailed)?;
										Self::transfer_asset(
											&Self::get_pallet_account(),
											&distribution.recipient_address,
											fee_to_be_distributed.saturated_into(),
											*asset,
										)?;
									} else {
										// Burn here itself
										let imbalance =
											T::NativeCurrency::burn(fees.saturated_into());
										T::NativeCurrency::settle(
											&Self::get_pallet_account(),
											imbalance,
											WithdrawReasons::all(),
											ExistenceRequirement::KeepAlive,
										)
										.map_err(|_| Error::<T>::TradingFeesBurnFailed)?;
									}
								},
							}
							// Emit an event here
							Self::deposit_event(Event::<T>::TradingFeesBurned {
								asset: *asset,
								amount: Compact::from(fees.saturated_into::<BalanceOf<T>>()),
							})
						}
					},
					EgressMessages::AddLiquidityResult(
						market,
						pool,
						lp,
						shared_issued,
						price,
						total_inventory,
					) => T::CrowdSourceLiqudityMining::add_liquidity_success(
						TradingPair::from(market.quote_asset, market.base_asset),
						pool,
						lp,
						*shared_issued,
						*price,
						*total_inventory,
					)?,
					EgressMessages::RemoveLiquidityResult(
						market,
						pool,
						lp,
						base_free,
						quote_free,
					) => {
						let unit = Decimal::from(UNIT_BALANCE);
						// Transfer the assets from exchange to pool_id
						let base_amount = base_free
							.saturating_mul(unit)
							.to_u128()
							.ok_or(Error::<T>::FailedToConvertDecimaltoBalance)?;
						let quote_amount = quote_free
							.saturating_mul(unit)
							.to_u128()
							.ok_or(Error::<T>::FailedToConvertDecimaltoBalance)?;
						Self::transfer_asset(
							&Self::get_pallet_account(),
							pool,
							base_amount.saturated_into(),
							market.base_asset,
						)?;
						Self::transfer_asset(
							&Self::get_pallet_account(),
							pool,
							quote_amount.saturated_into(),
							market.quote_asset,
						)?;
						// TODO: Emit events for indexer and frontend @Emmanuel.
						T::CrowdSourceLiqudityMining::remove_liquidity_success(
							TradingPair::from(market.quote_asset, market.base_asset),
							pool,
							lp,
							*base_free,
							*quote_free,
						)?;
					},
					EgressMessages::RemoveLiquidityFailed(
						market,
						pool,
						lp,
						frac,
						total_shares,
						base_free,
						quote_free,
						base_reserved,
						quote_reserved,
					) => {
						T::CrowdSourceLiqudityMining::remove_liquidity_failed(
							TradingPair::from(market.quote_asset, market.base_asset),
							pool,
							lp,
							*frac,
							*total_shares,
							*base_free,
							*quote_free,
							*base_reserved,
							*quote_reserved,
						)?;
					},
					EgressMessages::PoolForceClosed(market, pool, base_freed, quote_freed) => {
						let unit = Decimal::from(UNIT_BALANCE);
						// Transfer the assets from exchange to pool_id
						let base_amount = base_freed
							.saturating_mul(unit)
							.to_u128()
							.ok_or(Error::<T>::FailedToConvertDecimaltoBalance)?;
						let quote_amount = quote_freed
							.saturating_mul(unit)
							.to_u128()
							.ok_or(Error::<T>::FailedToConvertDecimaltoBalance)?;
						Self::transfer_asset(
							&Self::get_pallet_account(),
							pool,
							base_amount.saturated_into(),
							market.base_asset,
						)?;
						Self::transfer_asset(
							&Self::get_pallet_account(),
							pool,
							quote_amount.saturated_into(),
							market.quote_asset,
						)?;
						// TODO: Emit events for indexer and frontend @Emmanuel.
						let market = TradingPair::from(market.quote_asset, market.base_asset);
						T::CrowdSourceLiqudityMining::pool_force_close_success(
							market,
							pool,
							*base_freed,
							*quote_freed,
						)?;
					},
					EgressMessages::PriceOracle(price_map) => {
						let mut old_price_map = <PriceOracle<T>>::get();
						for (pair, price) in price_map {
							old_price_map
								.entry(*pair)
								.and_modify(|(old_price, ticks)| {
									// Update the price
									let sum =
										old_price.saturating_mul(*ticks).saturating_add(*price);
									*ticks = ticks.saturating_add(Decimal::from(1));
									*old_price = sum.checked_div(*ticks).unwrap_or(*old_price);
								})
								.or_insert((*price, Decimal::from(1)));
						}
						<PriceOracle<T>>::put(old_price_map);
					},
				}
			}
			Ok(())
		}

		pub fn do_deposit(
			user: T::AccountId,
			asset: AssetId,
			amount: BalanceOf<T>,
		) -> DispatchResult {
			ensure!(Self::orderbook_operational_state(), Error::<T>::ExchangeNotOperational);
			ensure!(<AllowlistedToken<T>>::get().contains(&asset), Error::<T>::TokenNotAllowlisted);
			// Check if account is registered
			ensure!(<Accounts<T>>::contains_key(&user), Error::<T>::AccountNotRegistered);
			ensure!(amount.saturated_into::<u128>() <= DEPOSIT_MAX, Error::<T>::AmountOverflow);
			let converted_amount = Decimal::from(amount.saturated_into::<u128>())
				.checked_div(Decimal::from(UNIT_BALANCE))
				.ok_or(Error::<T>::FailedToConvertDecimaltoBalance)?;
			Self::transfer_asset(&user, &Self::get_pallet_account(), amount, asset)?;
			// Get Storage Map Value
			if let Some(expected_total_amount) =
				converted_amount.checked_add(Self::total_assets(asset))
			{
				<TotalAssets<T>>::insert(asset, expected_total_amount);
			} else {
				return Err(Error::<T>::AmountOverflow.into());
			}
			let current_blk = frame_system::Pallet::<T>::current_block_number();
			<IngressMessages<T>>::mutate(current_blk, |ingress_messages| {
				ingress_messages.push(orderbook_primitives::ingress::IngressMessages::Deposit(
					user.clone(),
					asset,
					converted_amount,
				));
			});
			Self::deposit_event(Event::DepositSuccessful { user, asset, amount });
			Ok(())
		}

		pub fn register_user(main_account: T::AccountId, proxy: T::AccountId) -> DispatchResult {
			ensure!(Self::orderbook_operational_state(), Error::<T>::ExchangeNotOperational);
			ensure!(
				!<Accounts<T>>::contains_key(&main_account),
				Error::<T>::MainAccountAlreadyRegistered
			);
			// Avoid duplicate Proxy accounts
			ensure!(!<Proxies<T>>::contains_key(&proxy), Error::<T>::ProxyAlreadyRegistered);

			let mut account_info = AccountInfo::new(main_account.clone());
			ensure!(account_info.add_proxy(proxy.clone()).is_ok(), Error::<T>::ProxyLimitExceeded);
			<Accounts<T>>::insert(&main_account, account_info);

			let current_blk = frame_system::Pallet::<T>::current_block_number();
			<IngressMessages<T>>::mutate(current_blk, |ingress_messages| {
				ingress_messages.push(
					orderbook_primitives::ingress::IngressMessages::RegisterUser(
						main_account.clone(),
						proxy.clone(),
					),
				);
			});
			<Proxies<T>>::insert(&proxy, main_account.clone());
			Self::deposit_event(Event::MainAccountRegistered { main: main_account, proxy });
			Ok(())
		}

		pub fn withdrawal_from_orderbook(
			user: T::AccountId,
			proxy_account: T::AccountId,
			asset: AssetId,
			amount: BalanceOf<T>,
			do_force_withdraw: bool,
		) -> DispatchResult {
			ensure!(Self::orderbook_operational_state(), Error::<T>::ExchangeNotOperational);
			ensure!(<AllowlistedToken<T>>::get().contains(&asset), Error::<T>::TokenNotAllowlisted);
			// Check if account is registered
			ensure!(<Accounts<T>>::contains_key(&user), Error::<T>::AccountNotRegistered);
			ensure!(amount.saturated_into::<u128>() <= WITHDRAWAL_MAX, Error::<T>::AmountOverflow);
			let converted_amount = Decimal::from(amount.saturated_into::<u128>())
				.checked_div(Decimal::from(UNIT_BALANCE))
				.ok_or(Error::<T>::FailedToConvertDecimaltoBalance)?;
			let current_blk = frame_system::Pallet::<T>::current_block_number();
			<IngressMessages<T>>::mutate(current_blk, |ingress_messages| {
				ingress_messages.push(
					orderbook_primitives::ingress::IngressMessages::DirectWithdrawal(
						proxy_account,
						asset,
						converted_amount,
						do_force_withdraw,
					),
				);
			});
			Self::deposit_event(Event::WithdrawFromOrderbook(user, asset, amount));
			Ok(())
		}

		fn create_withdrawal_tree(
			pending_withdrawals: impl AsRef<[Withdrawal<T::AccountId>]>,
		) -> WithdrawalsMap<T> {
			let mut withdrawal_map: WithdrawalsMap<T> = WithdrawalsMap::<T>::new();
			for withdrawal in pending_withdrawals.as_ref() {
				let recipient_account: T::AccountId = withdrawal.main_account.clone();
				if let Some(pending_withdrawals) = withdrawal_map.get_mut(&recipient_account) {
					pending_withdrawals.push(withdrawal.to_owned())
				} else {
					let pending_withdrawals = sp_std::vec![withdrawal.to_owned()];
					withdrawal_map.insert(recipient_account, pending_withdrawals);
				}
			}
			withdrawal_map
		}

		/// Performs actual transfer of assets from pallet account to target destination
		/// Used to finalize withdrawals in extrinsic or on_idle
		fn on_idle_withdrawal_processor(
			withdrawal: Withdrawal<<T as frame_system::Config>::AccountId>,
		) -> bool {
			if let Some(converted_withdrawal) =
				withdrawal.amount.saturating_mul(Decimal::from(UNIT_BALANCE)).to_u128()
			{
				Self::transfer_asset(
					&Self::get_pallet_account(),
					&withdrawal.main_account,
					converted_withdrawal.saturated_into(),
					withdrawal.asset,
				)
				.is_ok()
			} else {
				false
			}
		}

		/// Collects onchain registered main and proxy accounts
		/// for each of main accounts collects balances from offchain storage
		/// adds other required for recovery properties
		/// Returned tuple resembles `orderbook_primitives::recovery::ObRecoveryState`
		/// FIXME: use solid type here instead of tuple
		pub fn get_ob_recover_state() -> Result<
			(
				u64,
				BTreeMap<AccountId, Vec<AccountId>>,
				BTreeMap<AccountAsset, Decimal>,
				u32,
				u64,
				u64,
			),
			DispatchError,
		> {
			let account_id =
				<Accounts<T>>::iter().fold(vec![], |mut ids_accum, (acc, acc_info)| {
					ids_accum.push((acc.clone(), acc_info.proxies));
					ids_accum
				});

			let mut balances: BTreeMap<AccountAsset, Decimal> = BTreeMap::new();
			let mut account_ids: BTreeMap<AccountId, Vec<AccountId>> = BTreeMap::new();
			// all offchain balances for main accounts
			for account in account_id {
				let main = Self::transform_account(account.0)?;
				let b = Self::get_offchain_balance(&main)?;
				for (asset, balance) in b.into_iter() {
					balances.insert(AccountAsset { main: main.clone(), asset }, balance);
				}
				let proxies = account.1.into_iter().try_fold(vec![], |mut accum, proxy| {
					accum.push(Self::transform_account(proxy)?);
					Ok::<Vec<AccountId>, DispatchError>(accum)
				})?;
				account_ids.insert(main, proxies);
			}

			let state_info = Self::get_state_info().map_err(|_err| DispatchError::Corruption)?;
			let last_processed_block_number = state_info.last_block;
			let worker_nonce = state_info.worker_nonce;
			let snapshot_id = state_info.snapshot_id;
			let state_change_id = state_info.stid;

			Ok((
				snapshot_id,
				account_ids,
				balances,
				last_processed_block_number,
				state_change_id,
				worker_nonce,
			))
		}

		/// Fetch checkpoint for recovery
		pub fn fetch_checkpoint() -> Result<ObCheckpointRaw, DispatchError> {
			log::debug!(target:"ocex", "fetch_checkpoint called");
			let account_id =
				<Accounts<T>>::iter().fold(vec![], |mut ids_accum, (acc, acc_info)| {
					ids_accum.push((acc.clone(), acc_info.proxies));
					ids_accum
				});

			let mut balances: BTreeMap<AccountAsset, Decimal> = BTreeMap::new();
			// all offchain balances for main accounts
			for account in account_id {
				let main = Self::transform_account(account.0)?;
				let b = Self::get_offchain_balance(&main)?;
				for (asset, balance) in b.into_iter() {
					balances.insert(AccountAsset { main: main.clone(), asset }, balance);
				}
			}
			let state_info = Self::get_state_info().map_err(|_err| DispatchError::Corruption)?;
			let last_processed_block_number = state_info.last_block;
			let snapshot_id = state_info.snapshot_id;
			let state_change_id = state_info.stid;
			log::debug!(target:"ocex", "fetch_checkpoint returning");
			Ok(ObCheckpointRaw::new(
				snapshot_id,
				balances,
				last_processed_block_number,
				state_change_id,
			))
		}

		/// Fetches balance of given `AssetId` for given `AccountId` from offchain storage
		/// If nothing found - returns `Decimal::Zero`
		pub fn get_balance(from: T::AccountId, of: AssetId) -> Result<Decimal, DispatchError> {
			Ok(Self::get_offchain_balance(&Self::transform_account(from)?)
				.unwrap_or_else(|_| BTreeMap::new())
				.get(&of)
				.unwrap_or(&Decimal::ZERO)
				.to_owned())
		}

		// Converts `T::AccountId` into `polkadex_primitives::AccountId`
		fn transform_account(
			account: T::AccountId,
		) -> Result<polkadex_primitives::AccountId, DispatchError> {
			Decode::decode(&mut &account.encode()[..])
				.map_err(|_| Error::<T>::AccountIdCannotBeDecoded.into())
		}

		/// Calculate Rewards for LMP
		pub fn calculate_lmp_rewards(
			main: &T::AccountId,
			epoch: u16,
			market: TradingPair,
			config: LMPEpochConfig,
		) -> (Decimal, Decimal, bool) {
			// Get the score and fees paid portion of this 'main' account
			let (total_score, total_fees_paid) = <TotalScores<T>>::get(epoch, market);
			let (score, fees_paid, is_claimed) =
				<TraderMetrics<T>>::get((epoch, market, main.clone()));
			let market_making_portion = score.checked_div(total_score).unwrap_or_default();
			let trading_rewards_portion =
				fees_paid.checked_div(total_fees_paid).unwrap_or_default();
			let mm_rewards =
				config.total_liquidity_mining_rewards.saturating_mul(market_making_portion);
			let trading_rewards =
				config.total_trading_rewards.saturating_mul(trading_rewards_portion);
			(mm_rewards, trading_rewards, is_claimed)
		}

		/// Returns Rewards for LMP - called by RPC
		pub fn get_lmp_rewards(
			main: &T::AccountId,
			epoch: u16,
			market: TradingPair,
		) -> (Decimal, Decimal, bool) {
			let config = match <LMPConfig<T>>::get(epoch) {
				Some(config) => config,
				None => return (Decimal::zero(), Decimal::zero(), false),
			};

			// Get the score and fees paid portion of this 'main' account
			let (total_score, total_fees_paid) = <TotalScores<T>>::get(epoch, market);
			let (score, fees_paid, is_claimed) =
				<TraderMetrics<T>>::get((epoch, market, main.clone()));
			let market_making_portion = score.checked_div(total_score).unwrap_or_default();
			let trading_rewards_portion =
				fees_paid.checked_div(total_fees_paid).unwrap_or_default();
			let mm_rewards =
				config.total_liquidity_mining_rewards.saturating_mul(market_making_portion);
			let trading_rewards =
				config.total_trading_rewards.saturating_mul(trading_rewards_portion);
			(mm_rewards, trading_rewards, is_claimed)
		}

		pub fn get_fees_paid_by_user_per_epoch(
			epoch: u32,
			market: TradingPair,
			main: AccountId,
		) -> Decimal {
			let mut root = crate::storage::load_trie_root();
			let mut storage = crate::storage::State;
			let mut state = OffchainState::load(&mut storage, &mut root);

			crate::lmp::get_fees_paid_by_main_account_in_quote(
				&mut state,
				epoch.saturated_into(),
				&market,
				&main,
			)
			.unwrap_or_default()
		}

		pub fn get_volume_by_user_per_epoch(
			epoch: u32,
			market: TradingPair,
			main: AccountId,
		) -> Decimal {
			let mut root = crate::storage::load_trie_root();
			let mut storage = crate::storage::State;
			let mut state = OffchainState::load(&mut storage, &mut root);

			crate::lmp::get_trade_volume_by_main_account(
				&mut state,
				epoch.saturated_into(),
				&market,
				&main,
			)
			.unwrap_or_default()
		}

		pub fn get_total_score(epoch: u16, market: TradingPair) -> (Decimal, Decimal) {
			let mut total_score: Decimal = Decimal::zero();
			let mut total_trading_fees: Decimal = Decimal::zero();
			let mut root = crate::storage::load_trie_root();
			let mut storage = crate::storage::State;
			let mut state = OffchainState::load(&mut storage, &mut root);

			for (main, _) in <Accounts<T>>::iter() {
				let (score, fees, _) =
					Self::get_trader_metrics_inner(&mut state, market, main, epoch);
				total_score = total_score.saturating_add(score);
				total_trading_fees = total_trading_fees.saturating_add(fees);
			}
			(total_score, total_trading_fees)
		}

		pub fn get_trader_metrics(
			epoch: u16,
			market: TradingPair,
			main: T::AccountId,
		) -> (Decimal, Decimal, bool) {
			let mut root = crate::storage::load_trie_root();
			let mut storage = crate::storage::State;
			let mut state = OffchainState::load(&mut storage, &mut root);
			Self::get_trader_metrics_inner(&mut state, market, main, epoch)
		}

		pub fn get_trader_metrics_inner(
			state: &mut OffchainState,
			market: TradingPair,
			main: T::AccountId,
			epoch: u16,
		) -> (Decimal, Decimal, bool) {
			let current_epoch = <LMPEpoch<T>>::get();
			if epoch <= current_epoch {
				let main_concrete: AccountId = Decode::decode(&mut &main.encode()[..]).unwrap();
				// Read from offchain storage
				let current_score = Self::compute_score(state, &main_concrete, market, epoch)
					.map_err(
						|err| log::error!(target:"ocex","Error while computing score for RPC call: {:?}",err),
					)
					.unwrap_or_default();
				let fees_paid =
					get_fees_paid_by_main_account_in_quote(state, epoch, &market, &main_concrete)
						.map_err(
							|err| log::error!(target:"ocex","Error while computing trading fees for RPC call: {:?}",err),
						)
						.unwrap_or_default();
				let (_, _, is_claimed) = <TraderMetrics<T>>::get((epoch, market, main));
				(current_score, fees_paid, is_claimed)
			} else {
				// Future epoch
				(Decimal::zero(), Decimal::zero(), false)
			}
		}

		pub fn create_auction() -> DispatchResult {
			let mut auction_info: AuctionInfo<T::AccountId, BalanceOf<T>> = AuctionInfo::default();
			let tokens = <AllowlistedToken<T>>::get();
			for asset in tokens {
				let asset_id = match asset {
					AssetId::Polkadex => continue,
					AssetId::Asset(id) => id,
				};
				let asset_reducible_balance = T::OtherAssets::reducible_balance(
					asset_id,
					&Self::get_pot_account(),
					Preservation::Preserve,
					Fortitude::Polite,
				);
				if asset_reducible_balance > T::OtherAssets::minimum_balance(asset_id) {
					auction_info.fee_info.insert(asset_id, asset_reducible_balance);
				}
			}
			let fee_config = <FeeDistributionConfig<T>>::get()
				.ok_or(Error::<T>::FeeDistributionConfigNotFound)?;
			let next_auction_block = frame_system::Pallet::<T>::current_block_number()
				.saturating_add(fee_config.auction_duration);
			<AuctionBlockNumber<T>>::put(next_auction_block);
			<Auction<T>>::put(auction_info);
			Ok(())
		}

		pub fn close_auction() -> DispatchResult {
			let auction_info = <Auction<T>>::get().ok_or(Error::<T>::AuctionNotFound)?;
			if let Some(bidder) = auction_info.highest_bidder {
				let fee_config = <FeeDistributionConfig<T>>::get()
					.ok_or(Error::<T>::FeeDistributionConfigNotFound)?;
				let fee_info = auction_info.fee_info;
				for (asset_id, fee) in fee_info {
					T::OtherAssets::transfer(
						asset_id,
						&Self::get_pot_account(),
						&bidder,
						fee,
						Preservation::Preserve,
					)?;
				}
				let total_bidder_reserve_balance = auction_info.highest_bid;
				let _ = T::NativeCurrency::unreserve(&bidder, total_bidder_reserve_balance);
				let amount_to_be_burnt =
					Percent::from_percent(fee_config.burn_ration) * total_bidder_reserve_balance;
				let trasnferable_amount = total_bidder_reserve_balance - amount_to_be_burnt;
				T::NativeCurrency::transfer(
					&bidder,
					&fee_config.recipient_address,
					trasnferable_amount,
					ExistenceRequirement::KeepAlive,
				)?;

				// Burn the fee
				let imbalance = T::NativeCurrency::burn(amount_to_be_burnt.saturated_into());
				T::NativeCurrency::settle(
					&bidder,
					imbalance,
					WithdrawReasons::all(),
					ExistenceRequirement::KeepAlive,
				)
				.map_err(|_| Error::<T>::TradingFeesBurnFailed)?;
				// Emit an event
				Self::deposit_event(Event::<T>::AuctionClosed {
					bidder,
					burned: Compact::from(amount_to_be_burnt),
					paid_to_operator: Compact::from(trasnferable_amount),
				})
			}
			Ok(())
		}
	}
}

// The main implementation block for the pallet. Functions here fall into three broad
// categories:
// - Public interface. These are functions that are `pub` and generally fall into inspector
// functions that do not write to storage and operation functions that do.
// - Private functions. These are your usual private utilities unavailable to other pallets.
impl<T: Config + frame_system::offchain::SendTransactionTypes<Call<T>>> Pallet<T> {
	pub fn validate_snapshot(
		snapshot_summary: &SnapshotSummary<T::AccountId>,
		signatures: &Vec<(u16, <T::AuthorityId as RuntimeAppPublic>::Signature)>,
	) -> TransactionValidity {
		sp_runtime::print("Validating submit_snapshot....");

		// Verify if snapshot is already processed
		if <SnapshotNonce<T>>::get().saturating_add(1) != snapshot_summary.snapshot_id {
			return InvalidTransaction::Custom(10).into();
		}

		// Check if this validator was part of that authority set
		let authorities = <Authorities<T>>::get(snapshot_summary.validator_set_id).validators;

		//Check threshold

		const MAJORITY: u8 = 67;
		let p = Percent::from_percent(MAJORITY);
		let threshold = p * authorities.len();

		if threshold > signatures.len() {
			return InvalidTransaction::Custom(11).into();
		}

		// Check signatures
		for (index, signature) in signatures {
			match authorities.get(*index as usize) {
				None => return InvalidTransaction::Custom(12).into(),
				Some(auth) => {
					if !auth.verify(&snapshot_summary.encode(), signature) {
						return InvalidTransaction::Custom(12).into();
					}
				},
			}
		}

		sp_runtime::print("submit_snapshot validated!");
		ValidTransaction::with_tag_prefix("orderbook")
			.and_provides([&snapshot_summary.state_hash])
			.longevity(10)
			.propagate(true)
			.build()
	}

	pub fn validator_set() -> ValidatorSet<T::AuthorityId> {
		let id = Self::validator_set_id();
		<Authorities<T>>::get(id)
	}

	// Returns all main accounts and corresponding proxies for it at this point in time
	pub fn get_all_accounts_and_proxies() -> Vec<(T::AccountId, Vec<T::AccountId>)> {
		<Accounts<T>>::iter()
			.map(|(main, info)| (main, info.proxies.to_vec()))
			.collect::<Vec<(T::AccountId, Vec<T::AccountId>)>>()
	}

	/// Returns a vector of allowlisted asset IDs.
	///
	/// # Returns
	/// `Vec<AssetId>`: A vector of allowlisted asset IDs.
	pub fn get_allowlisted_assets() -> Vec<AssetId> {
		<AllowlistedToken<T>>::get().iter().copied().collect::<Vec<AssetId>>()
	}

	/// Returns the AccountId to hold user funds, note this account has no private keys and
	/// can accessed using on-chain logic.
	fn get_pallet_account() -> T::AccountId {
		T::PalletId::get().into_account_truncating()
	}

	pub fn read_trading_pair_configs() -> Vec<(TradingPair, TradingPairConfig)> {
		let iterator = <TradingPairs<T>>::iter();
		let mut configs = Vec::new();
		for (base, quote, config) in iterator {
			configs.push((TradingPair { base, quote }, config))
		}
		configs
	}

	fn transfer_asset(
		payer: &T::AccountId,
		payee: &T::AccountId,
		amount: BalanceOf<T>,
		asset: AssetId,
	) -> DispatchResult {
		match asset {
			AssetId::Polkadex => {
				T::NativeCurrency::transfer(
					payer,
					payee,
					amount.unique_saturated_into(),
					ExistenceRequirement::KeepAlive,
				)?;
			},
			AssetId::Asset(id) => {
				T::OtherAssets::transfer(
					id,
					payer,
					payee,
					amount.unique_saturated_into(),
					Preservation::Expendable,
				)?;
			},
		}
		Ok(())
	}

	fn get_onchain_balance(asset: AssetId) -> Decimal {
		let balance = match asset {
			AssetId::Polkadex => T::NativeCurrency::free_balance(&Self::get_pallet_account()),
			AssetId::Asset(id) => T::OtherAssets::reducible_balance(
				id,
				&Self::get_pallet_account(),
				Preservation::Expendable,
				Fortitude::Force,
			),
		};

		// div will not panic since denominator is a constant
		Decimal::from(balance.saturated_into::<u128>()).div(Decimal::from(UNIT_BALANCE))
	}
}

impl<T: Config> sp_application_crypto::BoundToRuntimeAppPublic for Pallet<T> {
	type Public = T::AuthorityId;
}

impl<T: Config> OneSessionHandler<T::AccountId> for Pallet<T> {
	type Key = T::AuthorityId;

	fn on_genesis_session<'a, I: 'a>(authorities: I)
	where
		I: Iterator<Item = (&'a T::AccountId, Self::Key)>,
	{
		let authorities = authorities.map(|(_, k)| k).collect::<Vec<_>>();
		<Authorities<T>>::insert(
			GENESIS_AUTHORITY_SET_ID,
			ValidatorSet::new(authorities, GENESIS_AUTHORITY_SET_ID),
		);
	}

	fn on_new_session<'a, I: 'a>(_changed: bool, authorities: I, queued_authorities: I)
	where
		I: Iterator<Item = (&'a T::AccountId, Self::Key)>,
	{
		let next_authorities = authorities.map(|(_, k)| k).collect::<Vec<_>>();
		let next_queued_authorities = queued_authorities.map(|(_, k)| k).collect::<Vec<_>>();

		let id = Self::validator_set_id();
		let new_id = id + 1u64;

		<Authorities<T>>::insert(new_id, ValidatorSet::new(next_authorities, new_id));
		<NextAuthorities<T>>::put(ValidatorSet::new(next_queued_authorities, new_id + 1));
		<ValidatorSetId<T>>::put(new_id);
	}

	fn on_disabled(_i: u32) {}
}<|MERGE_RESOLUTION|>--- conflicted
+++ resolved
@@ -908,7 +908,6 @@
 			if let Some(ref metrics) = summary.trader_metrics {
 				Self::update_lmp_scores(metrics)?;
 			}
-			println!("Egress Messages: {:?}", summary.egress_messages);
 			// Process egress messages from summary.
 			Self::process_egress_msg(summary.egress_messages.as_ref())?;
 			if !summary.withdrawals.is_empty() {
@@ -1402,7 +1401,6 @@
 			// Transfer it to main from pallet account.
 			let rewards_account: T::AccountId =
 				T::LMPRewardsPalletId::get().into_account_truncating();
-			println!("total amount {:?}", total_in_u128);
 			T::NativeCurrency::transfer(
 				&rewards_account,
 				&main,
@@ -1487,11 +1485,7 @@
 				}
 				let config =
 					<LMPConfig<T>>::get(finalizing_epoch).ok_or(Error::<T>::LMPConfigNotFound)?;
-<<<<<<< HEAD
 				let mut max_account_counter = config.max_accounts_rewarded;
-=======
->>>>>>> f65d1e46
-				// TODO: @zktony: Find a maximum bound of this map for a reasonable amount of weight
 				for (pair, (map, (total_score, total_fees_paid))) in trader_metrics {
 					for (main, (score, fees_paid)) in map {
 						<TraderMetrics<T>>::insert(
