--- conflicted
+++ resolved
@@ -63,11 +63,8 @@
 /// as it verifies the signature and relays them to destination.
 /// As a future improvment, we can make it decentralized, by having the community run
 /// such aggregation endpoints
-<<<<<<< HEAD
+
 pub const AGGREGATOR: &str = "https://test.aggregator.polkadex.trade"; //FIXME: Shold be changed back to aggregator.polkadex.trade
-=======
-pub const AGGREGATOR: &str = "https://test.aggregator.polkadex.trade";
->>>>>>> a10d9f9e
 pub const CHECKPOINT_BLOCKS: u64 = 1260;
 
 type TraderMetricsType<T> = BTreeMap<
@@ -104,6 +101,7 @@
 		}
 		// Check the next batch to process
 		let next_nonce = <SnapshotNonce<T>>::get().saturating_add(1);
+		println!("next nonce {:?}", next_nonce);
 		let mut root = crate::storage::load_trie_root();
 		log::info!(target:"ocex","block: {:?}, state_root {:?}", block_num, root);
 		let mut storage = crate::storage::State;
@@ -119,6 +117,7 @@
 		};
 
 		let mut last_processed_nonce = state_info.snapshot_id;
+		println!("Imp state_info {:?}", last_processed_nonce);
 
 		// Check if we already processed this snapshot and updated our offchain state.
 		if last_processed_nonce == next_nonce {
@@ -169,7 +168,7 @@
 
 		if next_nonce.saturating_sub(last_processed_nonce) >= 2 {
 			if state_info.last_block == 0 {
-				// state_info.last_block = 4768083; // This is hard coded as the starting point TODO: Uncomment this before mainnet upgrade otherwise itw ill corrupt mainnet state.
+				state_info.last_block = 4768083; // This is hard coded as the starting point TODO: Uncomment this before mainnet upgrade otherwise itw ill corrupt mainnet state.
 			}
 			// We need to sync our off chain state
 			for nonce in last_processed_nonce.saturating_add(1)..next_nonce {
@@ -194,6 +193,7 @@
 					},
 					Err(err) => {
 						log::error!(target:"ocex","Error processing batch: {:?}: {:?}",batch.snapshot_id,err);
+						println!("err {:?}", err);
 						return Err("Sync failed");
 					},
 				}
@@ -695,6 +695,7 @@
 		batch: &UserActionBatch<T::AccountId>,
 		state_info: &mut StateInfo,
 	) -> Result<BatchProcessResult<T>, &'static str> {
+		println!("state_info.stid {:?} batch.stid {:?}", state_info.stid, batch.stid);
 		if state_info.stid >= batch.stid {
 			return Err("Invalid stid");
 		}
@@ -783,6 +784,7 @@
 					// total maker volume in the previous epoch, otherwise ignore this account
 					let fees_paid =
 						get_fees_paid_by_main_account_in_quote(state, epoch, &pair, &main)?;
+					println!("fee paid {:?}", fees_paid); //TODO: Remove this
 					// Get Q_score and uptime information from offchain state
 					let (q_score, uptime) = get_q_score_and_uptime(state, epoch, &pair, &main)?;
 					let uptime = Decimal::from(uptime);
@@ -791,6 +793,7 @@
 						.pow(0.15f64)
 						.saturating_mul(uptime.pow(5.0f64))
 						.saturating_mul(maker_volume.pow(0.85f64)); // q_final = (q_score)^0.15*(uptime)^5*(maker_volume)^0.85
+					println!("final score {:?}", fees_paid); //TODO: Remove this
 											// Update the trader map
 					if !final_score.is_zero() || !fees_paid.is_zero() {
 						map.insert(main_type, (final_score, fees_paid));
@@ -845,7 +848,7 @@
 	pub fn load_state_info(state: &mut OffchainState) -> Result<StateInfo, &'static str> {
 		match state.get(&STATE_INFO.to_vec())? {
 			Some(data) => Ok(StateInfo::decode(&mut &data[..]).unwrap_or_default()),
-			None => Ok(StateInfo::default()),
+			None => {Ok(StateInfo::default())},
 		}
 	}
 
