use crate::{
	aggregator::AggregatorClient,
	pallet::ValidatorSetId,
	settlement::{add_balance, process_trade, sub_balance},
	snapshot::StateInfo,
	storage::{store_trie_root, OffchainState},
	Config, Pallet, SnapshotNonce,
};
use orderbook_primitives::{
	types::{ApprovedSnapshot, Trade, UserActionBatch, UserActions, WithdrawalRequest},
	SnapshotSummary,
};
use parity_scale_codec::{Decode, Encode};
use polkadex_primitives::{ingress::IngressMessages, withdrawal::Withdrawal, AssetId};
use rust_decimal::Decimal;
use serde::{Deserialize, Serialize};
use sp_application_crypto::RuntimeAppPublic;
use sp_core::{crypto::ByteArray, H256};
use sp_runtime::{offchain::storage::StorageValueRef, SaturatedConversion};
use sp_std::{borrow::ToOwned, boxed::Box, collections::btree_map::BTreeMap, vec::Vec};
use trie_db::{TrieError, TrieMut};

/// Key of the storage that stores the status of an offchain worker
pub const WORKER_STATUS: [u8; 28] = *b"offchain-ocex::worker_status";
const STATE_INFO: [u8; 25] = *b"offchain-ocex::state_info";
pub const LAST_PROCESSED_SNAPSHOT: [u8; 26] = *b"offchain-ocex::snapshot_id";
/// Aggregator endpoint: Even though it is centralized for now, it is trustless
/// as it verifies the signature and and relays them to destination.
/// As a future improvment, we can make it decentralized, by having the community run
/// such aggregation endpoints
pub const AGGREGATOR: &str = "https://ob.aggregator.polkadex.trade";

impl<T: Config> Pallet<T> {
	/// Runs the offchain worker computes the next batch of user actions and
	/// submits snapshot summary to aggregator endpoint
	pub fn run_on_chain_validation(block_num: T::BlockNumber) -> Result<bool, &'static str> {
		let local_keys = T::AuthorityId::all();
		let authorities = Self::validator_set().validators;
		let mut available_keys = authorities
			.iter()
			.enumerate()
			.filter_map(move |(_index, authority)| {
				local_keys
					.binary_search(authority)
					.ok()
					.map(|location| local_keys[location].clone())
			})
			.collect::<Vec<T::AuthorityId>>();

		available_keys.sort();

		if available_keys.is_empty() && sp_io::offchain::is_validator() {
			return Err("No active keys available")
		}

		// Check if another worker is already running or not
<<<<<<< HEAD
		match Self::check_worker_status() {
			Ok(false) => return Ok(false),
			Err(err) => return Err(err),
			_ => {
				log::info!(target:"ocex", "Checked worker status");
			},
		}
=======
		if Self::acquire_offchain_lock().is_err() {
			return Ok(false)
		}
		// Check the next batch to process
>>>>>>> 04c2825f
		let next_nonce = <SnapshotNonce<T>>::get().saturating_add(1);

		let mut root = crate::storage::load_trie_root();
		log::info!(target:"ocex","block: {:?}, state_root {:?}", block_num, root);
		let mut storage = crate::storage::State;
		let mut state = OffchainState::load(&mut storage, &mut root);
		// Load the state to memory
		let mut state_info = match Self::load_state_info(&mut state) {
			Ok(info) => info,
			Err(err) => {
				log::error!(target:"ocex","Err loading state info from storage: {:?}",err);
				store_trie_root(H256::zero());
				return Err(err)
			},
		};

		let last_processed_nonce = state_info.snapshot_id;

		// Check if we already processed this snapshot and updated our offchain state.
		if last_processed_nonce == next_nonce {
			log::debug!(target:"ocex","Submitting last processed snapshot: {:?}",next_nonce);
			// resubmit the summary to aggregator
			AggregatorClient::<T>::load_signed_summary_and_send(next_nonce);
			return Ok(true)
		}

		log::info!(target:"ocex","last_processed_nonce: {:?}, next_nonce: {:?}",last_processed_nonce, next_nonce);

		if next_nonce.saturating_sub(last_processed_nonce) >= 2 {
			if state_info.last_block == 0 {
				state_info.last_block = 4768083; // This is hard coded as the starting point
			}
			// We need to sync our off chain state
			for nonce in last_processed_nonce.saturating_add(1)..next_nonce {
				log::info!(target:"ocex","Syncing batch: {:?}",nonce);
				// Load the next ObMessages
				let batch = match AggregatorClient::<T>::get_user_action_batch(nonce) {
					None => {
						log::error!(target:"ocex","No user actions found for nonce: {:?}",nonce);
						return Ok(true)
					},
					Some(batch) => batch,
				};
				sp_runtime::print("Processing nonce");
				sp_runtime::print(nonce);
				match Self::process_batch(&mut state, &batch, &mut state_info) {
					Ok(_) => {
						state_info.stid = batch.stid;
						state_info.snapshot_id = batch.snapshot_id;
						Self::store_state_info(state_info, &mut state);
						let computed_root = state.commit()?;
						store_trie_root(computed_root);
					},
					Err(err) => {
						log::error!(target:"ocex","Error processing batch: {:?}: {:?}",batch.snapshot_id,err);
						return Err("Sync failed")
					},
				}
			}
		}

		// Load the next ObMessages¡
		log::info!(target:"ocex","Loading user actions for nonce: {:?}",next_nonce);
		let batch = match AggregatorClient::<T>::get_user_action_batch(next_nonce) {
			None => {
				log::debug!(target:"ocex","No user actions found for nonce: {:?}",next_nonce);
				// Store the last processed nonce
				// We need to -1 from next_nonce, as it is not yet processed
				state_info.snapshot_id = next_nonce.saturating_sub(1);
				Self::store_state_info(state_info, &mut state);
				let root = state.commit()?;
				store_trie_root(root);
				log::debug!(target:"ocex","Stored state root: {:?}",root);
				return Ok(true)
			},
			Some(batch) => batch,
		};

		log::info!(target:"ocex","Processing user actions for nonce: {:?}",next_nonce);
		let withdrawals = Self::process_batch(&mut state, &batch, &mut state_info)?;

		// Create state hash and store it
		state_info.stid = batch.stid;
		state_info.snapshot_id = batch.snapshot_id; // Store the processed nonce
		Self::store_state_info(state_info, &mut state);
		let state_hash: H256 = state.commit()?;
		store_trie_root(state_hash);
		log::info!(target:"ocex","updated trie root: {:?}", state_hash);

		if sp_io::offchain::is_validator() {
			match available_keys.get(0) {
				None => return Err("No active keys found"),
				Some(key) => {
					// Unwrap is okay here, we verified the data before.
					let auth_index = Self::calculate_signer_index(&authorities, key)
						.ok_or("Unable to calculate signer index")?;

					// Prepare summary
					let summary = SnapshotSummary {
						validator_set_id: <ValidatorSetId<T>>::get(),
						snapshot_id: next_nonce,
						state_hash,
						state_change_id: batch.stid,
						last_processed_blk: state_info.last_block.saturated_into(),
						withdrawals,
					};
					log::debug!(target:"ocex","Summary created by auth index: {:?}",auth_index);
					let signature = key.sign(&summary.encode()).ok_or("Private key not found")?;

					let body = serde_json::to_string(&ApprovedSnapshot {
						summary: summary.encode(),
						index: auth_index.saturated_into(),
						signature: signature.encode(),
					})
					.map_err(|_| "ApprovedSnapshot serialization failed")?;

					if let Err(err) = AggregatorClient::<T>::send_request(
						"submit_snapshot_api",
						&(AGGREGATOR.to_owned() + "/submit_snapshot"),
						body.as_str(),
					) {
						log::error!(target:"ocex","Error submitting signature: {:?}",err);
					}
					store_summary::<T>(summary, signature, auth_index.saturated_into()); // Casting is fine here
				},
			}
		}

		Ok(true)
	}

	fn check_worker_status() -> Result<bool, &'static str> {
		let s_info = StorageValueRef::persistent(&WORKER_STATUS);
		match s_info.get::<bool>().map_err(|err| {
			log::error!(target:"ocex","Error while loading worker status: {:?}",err);
			"Unable to load worker status"
		})? {
			Some(true) => {
				// Another worker is online, so exit
				log::info!(target:"ocex", "Another worker is online, so exit");
				return Ok(false)
			},
			None => {},
			Some(false) => {},
		}
		s_info.set(&true); // Set WORKER_STATUS to true
		Ok(true)
	}

	fn import_blk(
		blk: T::BlockNumber,
		state: &mut OffchainState,
		state_info: &mut StateInfo,
	) -> Result<(), &'static str> {
		log::debug!(target:"ocex","Importing block: {:?}",blk);

		if blk != state_info.last_block.saturating_add(1).into() {
			log::error!(target:"ocex","Last processed blk: {:?},  given: {:?}",state_info.last_block, blk);
			return Err("BlockOutofSequence")
		}

		let messages = Self::ingress_messages(blk);

		for message in messages {
			// We don't care about any other message
			if let IngressMessages::Deposit(main, asset, amt) = message {
				add_balance(
					state,
					&Decode::decode(&mut &main.encode()[..])
						.map_err(|_| "account id decode error")?,
					asset,
					amt,
				)?
			}
		}

		state_info.last_block = blk.saturated_into();
		Ok(())
	}

	fn trades(trades: &Vec<Trade>, state: &mut OffchainState) -> Result<(), &'static str> {
		log::info!(target:"ocex","Settling trades...");
		for trade in trades {
			let config = Self::trading_pairs(trade.maker.pair.base, trade.maker.pair.quote)
				.ok_or("TradingPairNotFound")?;
			process_trade(state, trade, config)?
		}
		Ok(())
	}

	fn withdraw(
		request: &WithdrawalRequest<T::AccountId>,
		state: &mut OffchainState,
		stid: u64,
	) -> Result<Withdrawal<T::AccountId>, &'static str> {
		log::info!(target:"ocex","Settling withdraw request...");
		let amount = request.amount().map_err(|_| "decimal conversion error")?;
		// FIXME: Don't remove these comments, will be reintroduced after fixing the race condition
		// let account_info = <Accounts<T>>::get(&request.main).ok_or("Main account not found")?;

		// if !account_info.proxies.contains(&request.proxy) {
		// 	// TODO: Check Race condition
		// 	return Err("Proxy not found")
		// }

		if !request.verify() {
			return Err("SignatureVerificationFailed")
		}
		sub_balance(
			state,
			&Decode::decode(&mut &request.main.encode()[..])
				.map_err(|_| "account id decode error")?,
			request.asset(),
			amount,
		)?;
		let withdrawal = request.convert(stid).map_err(|_| "Withdrawal conversion error")?;

		Ok(withdrawal)
	}

	fn process_batch(
		state: &mut OffchainState,
		batch: &UserActionBatch<T::AccountId>,
		state_info: &mut StateInfo,
	) -> Result<Vec<Withdrawal<T::AccountId>>, &'static str> {
		if state_info.stid >= batch.stid {
			return Err("Invalid stid")
		}

		let mut withdrawals = Vec::new();
		// Process Ob messages
		for action in &batch.actions {
			match action {
				UserActions::Trade(trades) => Self::trades(trades, state)?,
				UserActions::Withdraw(request) => {
					let withdrawal = Self::withdraw(request, state, 0)?;
					withdrawals.push(withdrawal);
				},
				UserActions::BlockImport(blk) =>
					Self::import_blk((*blk).saturated_into(), state, state_info)?,
				UserActions::Reset => {}, // Not for offchain worker
				UserActions::WithdrawV1(request, stid) => {
					let withdrawal = Self::withdraw(request, state, *stid)?;
					withdrawals.push(withdrawal);
				},
			}
		}

		Ok(withdrawals)
	}

	pub(crate) fn load_state_info(state: &mut OffchainState) -> Result<StateInfo, &'static str> {
		match state.get(&STATE_INFO.to_vec())? {
			Some(data) => Ok(StateInfo::decode(&mut &data[..]).unwrap_or_default()),
			None => Ok(StateInfo::default()),
		}
	}

	fn store_state_info(state_info: StateInfo, state: &mut OffchainState) {
		state.insert(STATE_INFO.to_vec(), state_info.encode());
	}

	fn calculate_signer_index(
		authorities: &[T::AuthorityId],
		expected_signer: &T::AuthorityId,
	) -> Option<usize> {
		let mut auth_index: Option<usize> = None;
		for (index, auth) in authorities.iter().enumerate() {
			if *expected_signer == *auth {
				auth_index = Some(index);
				break
			}
		}
		auth_index
	}

	pub fn get_offchain_balance(
		account: &polkadex_primitives::AccountId,
	) -> Result<BTreeMap<AssetId, Decimal>, &'static str> {
		let mut root = crate::storage::load_trie_root();
		let mut storage = crate::storage::State;
		let state = crate::storage::get_state_trie(&mut storage, &mut root);
		let balance: BTreeMap<AssetId, Decimal> =
			match state.get(account.as_slice()).map_err(crate::validator::map_trie_error)? {
				None => BTreeMap::new(),
				Some(encoded) => BTreeMap::decode(&mut &encoded[..])
					.map_err(|_| "Unable to decode balances for account")?,
			};
		Ok(balance)
	}

	pub(crate) fn get_state_info() -> Result<StateInfo, &'static str> {
		let mut root = crate::storage::load_trie_root();
		let mut storage = crate::storage::State;
		let mut state = OffchainState::load(&mut storage, &mut root);
		Self::load_state_info(&mut state)
	}
}

fn store_summary<T: Config>(
	summary: SnapshotSummary<T::AccountId>,
	signature: <<T as Config>::AuthorityId as RuntimeAppPublic>::Signature,
	auth_index: u16,
) {
	let mut key = LAST_PROCESSED_SNAPSHOT.to_vec();
	key.append(&mut summary.snapshot_id.encode());
	let summay_ref = StorageValueRef::persistent(&key);
	summay_ref.set(&(summary, signature, auth_index));
}

/// Helper function to map trie error to a static str
#[allow(clippy::boxed_local)]
pub fn map_trie_error<T, E>(err: Box<TrieError<T, E>>) -> &'static str {
	match *err {
		TrieError::InvalidStateRoot(_) => "Invalid State Root",
		TrieError::IncompleteDatabase(_) => "Incomplete Database",
		TrieError::ValueAtIncompleteKey(_, _) => "ValueAtIncompleteKey",
		TrieError::DecoderError(_, _) => "DecoderError",
		TrieError::InvalidHash(_, _) => "InvalidHash",
	}
}

/// Http Resposne body
#[derive(Serialize, Deserialize)]
pub struct JSONRPCResponse {
	jsonrpc: serde_json::Value,
	pub result: Vec<u8>,
	id: u64,
}

impl JSONRPCResponse {
	pub fn new(content: Vec<u8>) -> Self {
		Self { jsonrpc: "2.0".into(), result: content, id: 2 }
	}
}<|MERGE_RESOLUTION|>--- conflicted
+++ resolved
@@ -54,20 +54,10 @@
 		}
 
 		// Check if another worker is already running or not
-<<<<<<< HEAD
-		match Self::check_worker_status() {
-			Ok(false) => return Ok(false),
-			Err(err) => return Err(err),
-			_ => {
-				log::info!(target:"ocex", "Checked worker status");
-			},
-		}
-=======
 		if Self::acquire_offchain_lock().is_err() {
 			return Ok(false)
 		}
 		// Check the next batch to process
->>>>>>> 04c2825f
 		let next_nonce = <SnapshotNonce<T>>::get().saturating_add(1);
 
 		let mut root = crate::storage::load_trie_root();
