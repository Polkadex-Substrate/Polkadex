--- conflicted
+++ resolved
@@ -760,15 +760,12 @@
 fn test_deposit_unknown_asset() {
 	let account_id = create_account_id();
 	new_test_ext().execute_with(|| {
-<<<<<<< HEAD
+		let asset_id = AssetId::asset(10);
+		allowlist_token(asset_id);
 		assert_ok!(OCEX::register_main_account(
 			Origin::signed(account_id.clone().into()),
 			account_id.clone()
 		));
-=======
-		let asset_id = AssetId::asset(10);
-		allowlist_token(asset_id);
->>>>>>> 4e1cd554
 		assert_noop!(
 			OCEX::deposit(Origin::signed(account_id.clone().into()), asset_id, 100_u128.into()),
 			TokenError::UnknownAsset
@@ -818,14 +815,11 @@
 			10000000000000000000000
 		);
 		assert_eq!(<Test as Config>::NativeCurrency::free_balance(custodian_account.clone()), 0);
-<<<<<<< HEAD
+		allowlist_token(AssetId::polkadex);
 		assert_ok!(OCEX::register_main_account(
 			Origin::signed(account_id.clone().into()),
 			account_id.clone()
 		));
-=======
-		allowlist_token(AssetId::polkadex);
->>>>>>> 4e1cd554
 		assert_ok!(OCEX::deposit(
 			Origin::signed(account_id.clone().into()),
 			AssetId::polkadex,
@@ -863,14 +857,11 @@
 			1_000_000_000_000_000_000_000_000_000_000
 		);
 		assert_eq!(<Test as Config>::NativeCurrency::free_balance(custodian_account.clone()), 0);
-<<<<<<< HEAD
+		allowlist_token(AssetId::polkadex);
 		assert_ok!(OCEX::register_main_account(
 			Origin::signed(account_id.clone().into()),
 			account_id.clone()
 		));
-=======
-		allowlist_token(AssetId::polkadex);
->>>>>>> 4e1cd554
 		assert_noop!(
 			OCEX::deposit(
 				Origin::signed(account_id.clone().into()),
@@ -894,14 +885,11 @@
 			1_000_000_000_000_000_000_000_000_000_000
 		);
 		assert_eq!(<Test as Config>::NativeCurrency::free_balance(custodian_account.clone()), 0);
-<<<<<<< HEAD
+		allowlist_token(AssetId::polkadex);
 		assert_ok!(OCEX::register_main_account(
 			Origin::signed(account_id.clone().into()),
 			account_id.clone()
 		));
-=======
-		allowlist_token(AssetId::polkadex);
->>>>>>> 4e1cd554
 		assert_ok!(OCEX::deposit(
 			Origin::signed(account_id.clone().into()),
 			AssetId::polkadex,
