--- conflicted
+++ resolved
@@ -650,11 +650,7 @@
 		let snapshot =
 			EnclaveSnapshot::<AccountId32, WithdrawalLimit, AssetsLimit, SnapshotAccLimit> {
 				snapshot_number: 1,
-<<<<<<< HEAD
-				snapshot_hash: mmr_root,
-=======
 				snapshot_hash: H256::random(),
->>>>>>> 46f4fa21
 				withdrawals: Default::default(),
 				fees: bounded_vec![fees],
 			};
@@ -724,11 +720,7 @@
 		let snapshot =
 			EnclaveSnapshot::<AccountId32, WithdrawalLimit, AssetsLimit, SnapshotAccLimit> {
 				snapshot_number: 1,
-<<<<<<< HEAD
-				snapshot_hash: mmr_root,
-=======
 				snapshot_hash: H256::random(),
->>>>>>> 46f4fa21
 				withdrawals: Default::default(),
 				fees: bounded_vec![],
 			};
@@ -749,11 +741,7 @@
 		let snapshot =
 			EnclaveSnapshot::<AccountId32, WithdrawalLimit, AssetsLimit, SnapshotAccLimit> {
 				snapshot_number: 2,
-<<<<<<< HEAD
-				snapshot_hash: mmr_root,
-=======
 				snapshot_hash: H256::random(),
->>>>>>> 46f4fa21
 				withdrawals: Default::default(),
 				fees: bounded_vec![],
 			};
@@ -776,11 +764,7 @@
 		let snapshot =
 			EnclaveSnapshot::<AccountId32, WithdrawalLimit, AssetsLimit, SnapshotAccLimit> {
 				snapshot_number: 1,
-<<<<<<< HEAD
-				snapshot_hash: mmr_root,
-=======
 				snapshot_hash: H256::random(),
->>>>>>> 46f4fa21
 				withdrawals: Default::default(),
 				fees: bounded_vec![],
 			};
@@ -802,11 +786,7 @@
 		let snapshot =
 			EnclaveSnapshot::<AccountId32, WithdrawalLimit, AssetsLimit, SnapshotAccLimit> {
 				snapshot_number: 0,
-<<<<<<< HEAD
-				snapshot_hash: mmr_root,
-=======
 				snapshot_hash: H256::random(),
->>>>>>> 46f4fa21
 				withdrawals: Default::default(),
 				fees: bounded_vec![],
 			};
@@ -847,11 +827,7 @@
 		let snapshot =
 			EnclaveSnapshot::<AccountId32, WithdrawalLimit, AssetsLimit, SnapshotAccLimit> {
 				snapshot_number: 1,
-<<<<<<< HEAD
-				snapshot_hash: mmr_root,
-=======
 				snapshot_hash: H256::random(),
->>>>>>> 46f4fa21
 				withdrawals: withdrawal_map.clone(),
 				fees: bounded_vec![],
 			};
@@ -977,11 +953,7 @@
 		let snapshot =
 			EnclaveSnapshot::<AccountId32, WithdrawalLimit, AssetsLimit, SnapshotAccLimit> {
 				snapshot_number: 1,
-<<<<<<< HEAD
-				snapshot_hash: mmr_root,
-=======
 				snapshot_hash: H256::random(),
->>>>>>> 46f4fa21
 				withdrawals: withdrawal_map,
 				fees: bounded_vec![],
 			};
@@ -1058,11 +1030,7 @@
 		let snapshot =
 			EnclaveSnapshot::<AccountId32, WithdrawalLimit, AssetsLimit, SnapshotAccLimit> {
 				snapshot_number: 1,
-<<<<<<< HEAD
-				snapshot_hash: hash,
-=======
 				snapshot_hash: H256::random(),
->>>>>>> 46f4fa21
 				withdrawals: withdrawal_map,
 				fees: bounded_vec![],
 			};
