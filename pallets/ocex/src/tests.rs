// This file is part of Polkadex.

// Copyright (C) 2020-2022 Polkadex oü.
// SPDX-License-Identifier: GPL-3.0-or-later WITH Classpath-exception-2.0

// This program is free software: you can redistribute it and/or modify
// it under the terms of the GNU General Public License as published by
// the Free Software Foundation, either version 3 of the License, or
// (at your option) any later version.

// This program is distributed in the hope that it will be useful,
// but WITHOUT ANY WARRANTY; without even the implied warranty of
// MERCHANTABILITY or FITNESS FOR A PARTICULAR PURPOSE. See the
// GNU General Public License for more details.

//! Tests for pallet-ocex.

use crate::*;
use frame_support::{assert_noop, assert_ok, bounded_vec, traits::OnInitialize};
use polkadex_primitives::{
	assets::AssetId, ingress::IngressMessages, withdrawal::Withdrawal, Moment, SnapshotAccLimit,
};
use rust_decimal::prelude::FromPrimitive;
use sp_application_crypto::sp_core::H256;
// The testing primitives are very useful for avoiding having to work with signatures
// or public keys. `u64` is used as the `AccountId` and no `Signature`s are required.
use crate::mock::*;
use codec::Encode;
use frame_system::EventRecord;
use polkadex_primitives::{
	snapshot::{EnclaveSnapshot, Fees},
	AccountId, AssetsLimit, WithdrawalLimit,
};
use rust_decimal::Decimal;
use sp_application_crypto::RuntimePublic;
use sp_keystore::{testing::KeyStore, KeystoreExt, SyncCryptoStore};
use sp_runtime::{
	traits::CheckedConversion, AccountId32, BoundedBTreeMap, BoundedVec, DispatchError::BadOrigin,
	TokenError,
};
use std::sync::Arc;

pub const KEY_TYPE: sp_application_crypto::KeyTypeId = sp_application_crypto::KeyTypeId(*b"ocex");

use codec::Decode;
use test_utils::ias::ias::TEST4_SETUP;

fn assert_last_event<T: Config>(generic_event: <T as Config>::Event) {
	let events = frame_system::Pallet::<T>::events();
	let system_event: <T as frame_system::Config>::Event = generic_event.into();
	// compare to the last event record
	let EventRecord { event, .. } = &events[events.len() - 1];
	assert_eq!(event, &system_event);
}

#[test]
fn test_register_main_account() {
	let account_id = create_account_id();

	new_test_ext().execute_with(|| {
		assert_eq!(Accounts::<Test>::contains_key::<AccountId32>(account_id.clone().into()), false);
		assert_ok!(OCEX::register_main_account(
			Origin::signed(account_id.clone().into()),
			account_id.clone().into()
		));
		assert_eq!(Accounts::<Test>::contains_key::<AccountId32>(account_id.clone().into()), true);
		let account_info = Accounts::<Test>::get(account_id.clone()).unwrap();
		assert_eq!(account_info.proxies.len(), 1);
		assert_eq!(account_info.proxies[0], account_id.clone());
		assert_last_event::<Test>(
			crate::Event::MainAccountRegistered {
				main: account_id.clone(),
				proxy: account_id.clone(),
			}
			.into(),
		);
		let event: IngressMessages<AccountId32> =
			IngressMessages::RegisterUser(account_id.clone(), account_id.clone());
		assert_eq!(OCEX::ingress_messages()[0], event);
	});
}

#[test]
fn test_register_main_account_main_account_already_exists() {
	let account_id = create_account_id();

	new_test_ext().execute_with(|| {
		assert_ok!(OCEX::register_main_account(
			Origin::signed(account_id.clone().into()),
			account_id.clone().into()
		));
		assert_eq!(Accounts::<Test>::contains_key::<AccountId32>(account_id.clone().into()), true);
		assert_noop!(
			OCEX::register_main_account(
				Origin::signed(account_id.clone().into()),
				account_id.clone().into()
			),
			Error::<Test>::MainAccountAlreadyRegistered
		);
	});
}

#[test]
fn test_register_main_account_bad_origin() {
	let account_id = create_account_id();

	new_test_ext().execute_with(|| {
		assert_noop!(
			OCEX::register_main_account(Origin::root(), account_id.clone().into()),
			BadOrigin
		);
		assert_noop!(
			OCEX::register_main_account(Origin::none(), account_id.clone().into()),
			BadOrigin
		);
	});
}

#[test]
fn test_add_proxy_account_main_account_not_found() {
	let account_id = create_account_id();

	new_test_ext().execute_with(|| {
		assert_noop!(
			OCEX::add_proxy_account(Origin::signed(account_id.clone().into()), account_id.into()),
			Error::<Test>::MainAccountNotFound
		);
	});
}

#[test]
fn test_add_proxy_account_proxy_limit_exceeded() {
	let account_id = create_account_id();
	let proxy_account = create_proxy_account();
	new_test_ext().execute_with(|| {
		assert_ok!(OCEX::register_main_account(
			Origin::signed(account_id.clone().into()),
			account_id.clone().into()
		));
		assert_ok!(OCEX::add_proxy_account(
			Origin::signed(account_id.clone().into()),
			account_id.clone().into()
		));
		assert_ok!(OCEX::add_proxy_account(
			Origin::signed(account_id.clone().into()),
			account_id.clone().into()
		));
		assert_noop!(
			OCEX::add_proxy_account(
				Origin::signed(account_id.clone().into()),
				proxy_account.clone().into()
			),
			Error::<Test>::ProxyLimitExceeded
		);
	})
}

#[test]
fn test_add_proxy_account_bad_origin() {
	let account_id = create_account_id();
	new_test_ext().execute_with(|| {
		assert_noop!(OCEX::add_proxy_account(Origin::root(), account_id.clone().into()), BadOrigin);

		assert_noop!(OCEX::add_proxy_account(Origin::none(), account_id.clone().into()), BadOrigin);
	});
}

#[test]
fn test_add_proxy_account() {
	let account_id = create_account_id();

	new_test_ext().execute_with(|| {
		assert_ok!(OCEX::register_main_account(
			Origin::signed(account_id.clone().into()),
			account_id.clone().into()
		));
		assert_ok!(OCEX::add_proxy_account(
			Origin::signed(account_id.clone().into()),
			account_id.clone().into()
		));
		assert_last_event::<Test>(
			crate::Event::MainAccountRegistered {
				main: account_id.clone(),
				proxy: account_id.clone(),
			}
			.into(),
		);
		let event: IngressMessages<AccountId32> =
			IngressMessages::AddProxy(account_id.clone(), account_id.clone());
		assert_eq!(OCEX::ingress_messages()[1], event);
	});
}

#[test]
fn test_register_trading_pair_both_assets_cannot_be_same() {
	new_test_ext().execute_with(|| {
		assert_noop!(
			OCEX::register_trading_pair(
				Origin::root(),
				AssetId::polkadex,
				AssetId::polkadex,
				1_u128.into(),
				100_u128.into(),
				1_u128.into(),
				100_u128.into(),
				100_u128.into(),
				10_u128.into(),
			),
			Error::<Test>::BothAssetsCannotBeSame
		);
	});
}

#[test]
fn test_register_trading_pair_bad_origin() {
	let account_id = create_account_id();
	new_test_ext().execute_with(|| {
		assert_noop!(
			OCEX::register_trading_pair(
				Origin::none(),
				AssetId::polkadex,
				AssetId::polkadex,
				1_u128.into(),
				100_u128.into(),
				1_u128.into(),
				100_u128.into(),
				100_u128.into(),
				10_u128.into(),
			),
			BadOrigin
		);

		assert_noop!(
			OCEX::register_trading_pair(
				Origin::signed(account_id.into()),
				AssetId::polkadex,
				AssetId::polkadex,
				1_u128.into(),
				100_u128.into(),
				1_u128.into(),
				100_u128.into(),
				100_u128.into(),
				10_u128.into(),
			),
			BadOrigin
		);
	});
}

#[test]
fn test_register_trading_pair_value_zero() {
	new_test_ext().execute_with(|| {
		assert_noop!(
			OCEX::register_trading_pair(
				Origin::root(),
				AssetId::asset(10),
				AssetId::asset(20),
				0_u128.into(),
				100_u128.into(),
				1_u128.into(),
				100_u128.into(),
				100_u128.into(),
				10_u128.into(),
			),
			Error::<Test>::TradingPairConfigCannotBeZero
		);
	});
}

#[test]
fn test_register_trading_pair() {
	new_test_ext().execute_with(|| {
		assert_ok!(OCEX::register_trading_pair(
			Origin::root(),
			AssetId::asset(10),
			AssetId::asset(20),
			1_u128.into(),
			100_u128.into(),
			1_u128.into(),
			100_u128.into(),
			100_u128.into(),
			10_u128.into()
		));

		assert_eq!(
			TradingPairs::<Test>::contains_key(AssetId::asset(10), AssetId::asset(20)),
			true
		);
		assert_eq!(
			TradingPairs::<Test>::get(AssetId::asset(10), AssetId::asset(20))
				.unwrap()
				.operational_status,
			true
		);
		assert_last_event::<Test>(
			crate::Event::TradingPairRegistered {
				base: AssetId::asset(10),
				quote: AssetId::asset(20),
			}
			.into(),
		);
		let trading_pair =
			TradingPairs::<Test>::get(AssetId::asset(10), AssetId::asset(20)).unwrap();
		let event: IngressMessages<AccountId32> = IngressMessages::OpenTradingPair(trading_pair);
		assert_eq!(OCEX::ingress_messages()[0], event);
	});
}

#[test]
fn test_register_trading_pair_amount_overflow() {
	new_test_ext().execute_with(|| {
		assert_noop!(
			OCEX::register_trading_pair(
				Origin::root(),
				AssetId::asset(10),
				AssetId::asset(20),
				DEPOSIT_MAX + 1,
				100_u128.into(),
				1_u128.into(),
				100_u128.into(),
				100_u128.into(),
				10_u128.into()
			),
			Error::<Test>::AmountOverflow
		);

		assert_noop!(
			OCEX::register_trading_pair(
				Origin::root(),
				AssetId::asset(10),
				AssetId::asset(20),
				100_u128.into(),
				DEPOSIT_MAX + 1,
				1_u128.into(),
				100_u128.into(),
				100_u128.into(),
				10_u128.into()
			),
			Error::<Test>::AmountOverflow
		);

		assert_noop!(
			OCEX::register_trading_pair(
				Origin::root(),
				AssetId::asset(10),
				AssetId::asset(20),
				100_u128.into(),
				100_u128.into(),
				DEPOSIT_MAX + 1,
				100_u128.into(),
				100_u128.into(),
				10_u128.into()
			),
			Error::<Test>::AmountOverflow
		);

		assert_noop!(
			OCEX::register_trading_pair(
				Origin::root(),
				AssetId::asset(10),
				AssetId::asset(20),
				100_u128.into(),
				100_u128.into(),
				1_u128.into(),
				DEPOSIT_MAX + 1,
				100_u128.into(),
				10_u128.into()
			),
			Error::<Test>::AmountOverflow
		);

		assert_noop!(
			OCEX::register_trading_pair(
				Origin::root(),
				AssetId::asset(10),
				AssetId::asset(20),
				100_u128.into(),
				100_u128.into(),
				1_u128.into(),
				100_u128.into(),
				DEPOSIT_MAX + 1,
				10_u128.into()
			),
			Error::<Test>::AmountOverflow
		);

		assert_noop!(
			OCEX::register_trading_pair(
				Origin::root(),
				AssetId::asset(10),
				AssetId::asset(20),
				100_u128.into(),
				100_u128.into(),
				1_u128.into(),
				100_u128.into(),
				100_u128.into(),
				DEPOSIT_MAX + 1
			),
			Error::<Test>::AmountOverflow
		);
	});
}

#[test]
fn test_update_trading_pair_amount_overflow() {
	new_test_ext().execute_with(|| {
		assert_ok!(OCEX::register_trading_pair(
			Origin::root(),
			AssetId::asset(10),
			AssetId::asset(20),
			100_u128.into(),
			100_u128.into(),
			1_u128.into(),
			100_u128.into(),
			100_u128.into(),
			10_u128.into()
		));

		assert_noop!(
			OCEX::update_trading_pair(
				Origin::root(),
				AssetId::asset(10),
				AssetId::asset(20),
				DEPOSIT_MAX + 1,
				100_u128.into(),
				1_u128.into(),
				100_u128.into(),
				100_u128.into(),
				10_u128.into()
			),
			Error::<Test>::AmountOverflow
		);

		assert_noop!(
			OCEX::update_trading_pair(
				Origin::root(),
				AssetId::asset(10),
				AssetId::asset(20),
				100_u128.into(),
				DEPOSIT_MAX + 1,
				1_u128.into(),
				100_u128.into(),
				100_u128.into(),
				10_u128.into()
			),
			Error::<Test>::AmountOverflow
		);

		assert_noop!(
			OCEX::update_trading_pair(
				Origin::root(),
				AssetId::asset(10),
				AssetId::asset(20),
				100_u128.into(),
				100_u128.into(),
				DEPOSIT_MAX + 1,
				100_u128.into(),
				100_u128.into(),
				10_u128.into()
			),
			Error::<Test>::AmountOverflow
		);

		assert_noop!(
			OCEX::update_trading_pair(
				Origin::root(),
				AssetId::asset(10),
				AssetId::asset(20),
				100_u128.into(),
				100_u128.into(),
				1_u128.into(),
				DEPOSIT_MAX + 1,
				100_u128.into(),
				10_u128.into()
			),
			Error::<Test>::AmountOverflow
		);

		assert_noop!(
			OCEX::update_trading_pair(
				Origin::root(),
				AssetId::asset(10),
				AssetId::asset(20),
				100_u128.into(),
				100_u128.into(),
				1_u128.into(),
				100_u128.into(),
				DEPOSIT_MAX + 1,
				10_u128.into()
			),
			Error::<Test>::AmountOverflow
		);

		assert_noop!(
			OCEX::update_trading_pair(
				Origin::root(),
				AssetId::asset(10),
				AssetId::asset(20),
				100_u128.into(),
				100_u128.into(),
				1_u128.into(),
				100_u128.into(),
				100_u128.into(),
				DEPOSIT_MAX + 1
			),
			Error::<Test>::AmountOverflow
		);
	});
}

#[test]
fn test_register_trading_pair_trading_pair_already_registered() {
	new_test_ext().execute_with(|| {
		assert_ok!(OCEX::register_trading_pair(
			Origin::root(),
			AssetId::asset(10),
			AssetId::asset(20),
			1_u128.into(),
			100_u128.into(),
			1_u128.into(),
			100_u128.into(),
			100_u128.into(),
			10_u128.into()
		));

		assert_noop!(
			OCEX::register_trading_pair(
				Origin::root(),
				AssetId::asset(10),
				AssetId::asset(20),
				1_u128.into(),
				100_u128.into(),
				1_u128.into(),
				100_u128.into(),
				100_u128.into(),
				10_u128.into()
			),
			Error::<Test>::TradingPairAlreadyRegistered
		);

		assert_noop!(
			OCEX::register_trading_pair(
				Origin::root(),
				AssetId::asset(20),
				AssetId::asset(10),
				1_u128.into(),
				100_u128.into(),
				1_u128.into(),
				100_u128.into(),
				100_u128.into(),
				10_u128.into()
			),
			Error::<Test>::TradingPairAlreadyRegistered
		);
	});
}

#[test]
fn test_update_trading_pair() {
	new_test_ext().execute_with(|| {
		assert_ok!(OCEX::register_trading_pair(
			Origin::root(),
			AssetId::asset(10),
			AssetId::asset(20),
			1_u128.into(),
			100_u128.into(),
			1_u128.into(),
			100_u128.into(),
			100_u128.into(),
			10_u128.into()
		));

		assert_ok!(OCEX::update_trading_pair(
			Origin::root(),
			AssetId::asset(10),
			AssetId::asset(20),
			1_u128.into(),
			100_u128.into(),
			1_u128.into(),
			100_u128.into(),
			100_u128.into(),
			10_u128.into()
		));

		assert_last_event::<Test>(
			crate::Event::TradingPairUpdated {
				base: AssetId::asset(10),
				quote: AssetId::asset(20),
			}
			.into(),
		);
		let trading_pair =
			TradingPairs::<Test>::get(AssetId::asset(10), AssetId::asset(20)).unwrap();
		let event: IngressMessages<AccountId32> = IngressMessages::UpdateTradingPair(trading_pair);
		assert_eq!(OCEX::ingress_messages()[1], event);
	});
}

#[test]
fn test_update_trading_pair_trading_pair_not_registered() {
	new_test_ext().execute_with(|| {
		assert_noop!(
			OCEX::update_trading_pair(
				Origin::root(),
				AssetId::asset(10),
				AssetId::asset(20),
				1_u128.into(),
				100_u128.into(),
				1_u128.into(),
				100_u128.into(),
				100_u128.into(),
				10_u128.into()
			),
			Error::<Test>::TradingPairNotRegistered
		);
	});
}

#[test]
fn test_update_trading_pair_bad_origin() {
	let account_id = create_account_id();
	new_test_ext().execute_with(|| {
		assert_noop!(
			OCEX::update_trading_pair(
				Origin::none(),
				AssetId::asset(10),
				AssetId::asset(20),
				1_u128.into(),
				100_u128.into(),
				1_u128.into(),
				100_u128.into(),
				100_u128.into(),
				10_u128.into()
			),
			BadOrigin
		);
		assert_noop!(
			OCEX::update_trading_pair(
				Origin::signed(account_id.into()),
				AssetId::asset(10),
				AssetId::asset(20),
				1_u128.into(),
				100_u128.into(),
				1_u128.into(),
				100_u128.into(),
				100_u128.into(),
				10_u128.into()
			),
			BadOrigin
		);
	});
}

#[test]
fn test_update_trading_pair_value_zero() {
	new_test_ext().execute_with(|| {
		assert_ok!(OCEX::register_trading_pair(
			Origin::root(),
			AssetId::asset(10),
			AssetId::asset(20),
			1_u128.into(),
			100_u128.into(),
			1_u128.into(),
			100_u128.into(),
			100_u128.into(),
			10_u128.into()
		));

		assert_noop!(
			OCEX::update_trading_pair(
				Origin::root(),
				AssetId::asset(10),
				AssetId::asset(20),
				0_u128.into(),
				100_u128.into(),
				1_u128.into(),
				100_u128.into(),
				100_u128.into(),
				10_u128.into(),
			),
			Error::<Test>::TradingPairConfigCannotBeZero
		);
	});
}

#[test]
fn test_deposit_unknown_asset() {
	let account_id = create_account_id();
	new_test_ext().execute_with(|| {
		assert_noop!(
			OCEX::deposit(
				Origin::signed(account_id.clone().into()),
				AssetId::asset(10),
				100_u128.into()
			),
			TokenError::UnknownAsset
		);
	});
}

#[test]
fn test_deposit_bad_origin() {
	new_test_ext().execute_with(|| {
		assert_noop!(OCEX::deposit(Origin::root(), AssetId::asset(10), 100_u128.into()), BadOrigin);

		assert_noop!(OCEX::deposit(Origin::none(), AssetId::asset(10), 100_u128.into()), BadOrigin);
	});
}

#[test]
fn test_deposit() {
	let account_id = create_account_id();
	let custodian_account = OCEX::get_custodian_account();
	new_test_ext().execute_with(|| {
		mint_into_account(account_id.clone());
		// Balances before deposit
		assert_eq!(
			<Test as Config>::NativeCurrency::free_balance(account_id.clone()),
			10000000000000000000000
		);
		assert_eq!(<Test as Config>::NativeCurrency::free_balance(custodian_account.clone()), 0);
		assert_ok!(OCEX::deposit(
			Origin::signed(account_id.clone().into()),
			AssetId::polkadex,
			100_u128.into()
		));
		// Balances after deposit
		assert_eq!(
			<Test as Config>::NativeCurrency::free_balance(account_id.clone()),
			9999999999999999999900
		);
		assert_eq!(<Test as Config>::NativeCurrency::free_balance(custodian_account.clone()), 100);
		assert_last_event::<Test>(
			crate::Event::DepositSuccessful {
				user: account_id.clone(),
				asset: AssetId::polkadex,
				amount: 100_u128,
			}
			.into(),
		);
		let event: IngressMessages<AccountId32> =
			IngressMessages::Deposit(account_id, AssetId::polkadex, Decimal::new(10, 11));
		assert_eq!(OCEX::ingress_messages()[0], event);
	});
}

#[test]
fn test_deposit_large_value() {
	let account_id = create_account_id();
	let custodian_account = OCEX::get_custodian_account();
	new_test_ext().execute_with(|| {
		mint_into_account_large(account_id.clone());
		// Balances before deposit
		assert_eq!(
			<Test as Config>::NativeCurrency::free_balance(account_id.clone()),
			1_000_000_000_000_000_000_000_000_000_000
		);
		assert_eq!(<Test as Config>::NativeCurrency::free_balance(custodian_account.clone()), 0);
		assert_noop!(
			OCEX::deposit(
				Origin::signed(account_id.clone().into()),
				AssetId::polkadex,
				1_000_000_000_000_000_000_000_000_0000
			),
			Error::<Test>::AmountOverflow
		);
	});
}

#[test]
fn test_deposit_assets_overflow() {
	let account_id = create_account_id();
	let custodian_account = OCEX::get_custodian_account();
	new_test_ext().execute_with(|| {
		mint_into_account_large(account_id.clone());
		// Balances before deposit
		assert_eq!(
			<Test as Config>::NativeCurrency::free_balance(account_id.clone()),
			1_000_000_000_000_000_000_000_000_000_000
		);
		assert_eq!(<Test as Config>::NativeCurrency::free_balance(custodian_account.clone()), 0);
		assert_ok!(OCEX::deposit(
			Origin::signed(account_id.clone().into()),
			AssetId::polkadex,
			1_000_000_000_000_000_000_000_000_000
		));
		let large_value: Decimal = Decimal::MAX;
		mint_into_account_large(account_id.clone());
		// Directly setting the storage value, found it very difficult to manually fill it up
		TotalAssets::<Test>::insert(
			AssetId::polkadex,
			large_value.saturating_sub(Decimal::from_u128(1).unwrap()),
		);

		assert_noop!(
			OCEX::deposit(
				Origin::signed(account_id.clone().into()),
				AssetId::polkadex,
				10_u128.pow(20)
			),
			Error::<Test>::AmountOverflow
		);
	});
}

#[test]
fn test_open_trading_pair_both_assets_cannot_be_same() {
	new_test_ext().execute_with(|| {
		assert_noop!(
			OCEX::open_trading_pair(Origin::root(), AssetId::asset(10), AssetId::asset(10)),
			Error::<Test>::BothAssetsCannotBeSame
		);

		assert_eq!(OCEX::ingress_messages().len(), 0);
	});
}

#[test]
fn test_open_trading_pair_trading_pair_not_found() {
	new_test_ext().execute_with(|| {
		assert_noop!(
			OCEX::open_trading_pair(Origin::root(), AssetId::asset(10), AssetId::asset(20)),
			Error::<Test>::TradingPairNotFound
		);

		assert_eq!(OCEX::ingress_messages().len(), 0);
	});
}

#[test]
fn test_open_trading_pair_bad_origin() {
	let account_id = create_account_id();
	new_test_ext().execute_with(|| {
		assert_noop!(
			OCEX::open_trading_pair(Origin::none(), AssetId::asset(10), AssetId::asset(20)),
			BadOrigin
		);

		assert_noop!(
			OCEX::open_trading_pair(
				Origin::signed(account_id.into()),
				AssetId::asset(10),
				AssetId::asset(20)
			),
			BadOrigin
		);
	});
}

#[test]
fn test_open_trading_pair() {
	new_test_ext().execute_with(|| {
		assert_ok!(OCEX::register_trading_pair(
			Origin::root(),
			AssetId::asset(10),
			AssetId::asset(20),
			1_u128.into(),
			100_u128.into(),
			1_u128.into(),
			100_u128.into(),
			100_u128.into(),
			10_u128.into()
		));
		assert_ok!(OCEX::open_trading_pair(Origin::root(), AssetId::asset(10), AssetId::asset(20)));
		assert_eq!(
			TradingPairs::<Test>::get(AssetId::asset(10), AssetId::asset(20))
				.unwrap()
				.operational_status,
			true
		);
		let trading_pair = OCEX::trading_pairs(AssetId::asset(10), AssetId::asset(20)).unwrap();
		assert_last_event::<Test>(
			crate::Event::OpenTradingPair { pair: trading_pair.clone() }.into(),
		);
		let event: IngressMessages<AccountId32> = IngressMessages::OpenTradingPair(trading_pair);
		assert_eq!(OCEX::ingress_messages()[0], event);
	})
}

#[test]
fn test_close_trading_pair_both_assets_cannot_be_same() {
	new_test_ext().execute_with(|| {
		assert_noop!(
			OCEX::close_trading_pair(Origin::root(), AssetId::asset(10), AssetId::asset(10)),
			Error::<Test>::BothAssetsCannotBeSame
		);

		assert_eq!(OCEX::ingress_messages().len(), 0);
	});
}

#[test]
fn test_close_trading_trading_pair_not_found() {
	new_test_ext().execute_with(|| {
		assert_noop!(
			OCEX::close_trading_pair(Origin::root(), AssetId::asset(10), AssetId::asset(20)),
			Error::<Test>::TradingPairNotFound
		);

		assert_eq!(OCEX::ingress_messages().len(), 0);
	});
}

#[test]
fn test_close_trading_trading_bad_origin() {
	let account_id = create_account_id();
	new_test_ext().execute_with(|| {
		assert_noop!(
			OCEX::close_trading_pair(Origin::none(), AssetId::asset(10), AssetId::asset(20)),
			BadOrigin
		);

		assert_noop!(
			OCEX::close_trading_pair(
				Origin::signed(account_id.into()),
				AssetId::asset(10),
				AssetId::asset(20)
			),
			BadOrigin
		);
	});
}

#[test]
fn test_close_trading_pair() {
	new_test_ext().execute_with(|| {
		assert_ok!(OCEX::register_trading_pair(
			Origin::root(),
			AssetId::asset(10),
			AssetId::asset(20),
			1_u128.into(),
			100_u128.into(),
			1_u128.into(),
			100_u128.into(),
			100_u128.into(),
			10_u128.into()
		));
		assert_ok!(OCEX::close_trading_pair(
			Origin::root(),
			AssetId::asset(10),
			AssetId::asset(20)
		));
		assert_eq!(
			TradingPairs::<Test>::get(AssetId::asset(10), AssetId::asset(20))
				.unwrap()
				.operational_status,
			false
		);
		let trading_pair = OCEX::trading_pairs(AssetId::asset(10), AssetId::asset(20)).unwrap();
		assert_last_event::<Test>(
			crate::Event::ShutdownTradingPair { pair: trading_pair.clone() }.into(),
		);
		let event: IngressMessages<AccountId32> = IngressMessages::CloseTradingPair(trading_pair);
		assert_eq!(OCEX::ingress_messages()[1], event);
	})
}

#[test]
fn collect_fees_unexpected_behaviour() {
	let account_id = create_account_id();
	new_test_ext().execute_with(|| {
		// TODO! Discuss if this is expected behaviour, if not then could this be a potential DDOS?
		assert_ok!(OCEX::collect_fees(Origin::root(), 100, account_id.clone().into()));

		assert_last_event::<Test>(
			crate::Event::FeesClaims { beneficiary: account_id, snapshot_id: 100 }.into(),
		);
	});
}

#[test]
fn collect_fees() {
	let account_id = create_account_id();
	let custodian_account = OCEX::get_custodian_account();
	const PHRASE: &str =
		"news slush supreme milk chapter athlete soap sausage put clutch what kitten";
	let public_key_store = KeyStore::new();
	let public_key = SyncCryptoStore::sr25519_generate_new(
		&public_key_store,
		KEY_TYPE,
		Some(&format!("{}/hunter1", PHRASE)),
	)
	.expect("Unable to create sr25519 key pair");
	let mut t = new_test_ext();
	t.register_extension(KeystoreExt(Arc::new(public_key_store)));
	t.execute_with(|| {
		mint_into_account(account_id.clone());
		mint_into_account(custodian_account.clone());
		// Initial Balances
		assert_eq!(
			<Test as Config>::NativeCurrency::free_balance(account_id.clone()),
			10000000000000000000000
		);
		assert_eq!(
			<Test as Config>::NativeCurrency::free_balance(custodian_account.clone()),
			10000000000000000000000
		);
		let fees = create_fees::<Test>();

		let snapshot =
			EnclaveSnapshot::<AccountId32, WithdrawalLimit, AssetsLimit, SnapshotAccLimit> {
				snapshot_number: 1,
<<<<<<< HEAD
				snapshot_hash: mmr_root,
=======
				snapshot_hash: H256::random(),
>>>>>>> 46f4fa21
				withdrawals: Default::default(),
				fees: bounded_vec![fees],
			};
		assert_ok!(OCEX::insert_enclave(Origin::root(), account_id.clone().into()));
		let bytes = snapshot.encode();
		let signature = public_key.sign(KEY_TYPE, &bytes).unwrap();

		assert_ok!(OCEX::submit_snapshot(
			Origin::signed(account_id.clone().into()),
			snapshot,
			signature.clone().into()
		),);

		assert_ok!(OCEX::collect_fees(Origin::root(), 1, account_id.clone().into()));
		// Balances after collect fees
		assert_eq!(
			<Test as Config>::NativeCurrency::free_balance(account_id.clone()),
			10000000010000000000000
		);
		assert_eq!(
			<Test as Config>::NativeCurrency::free_balance(custodian_account.clone()),
			9999999990000000000000
		);
	});
}

#[test]
fn test_collect_fees_bad_origin() {
	let account_id = create_account_id();
	new_test_ext().execute_with(|| {
		assert_noop!(
			OCEX::collect_fees(Origin::signed(account_id.clone()), 100, account_id.clone().into()),
			BadOrigin
		);

		assert_noop!(
			OCEX::collect_fees(Origin::signed(account_id.clone()), 100, account_id.into()),
			BadOrigin
		);
	});
}

// P.S. This was to apply a DDOS attack and see the response in the mock environment
/* #[test]
fn collect_fees_ddos(){
	let account_id = create_account_id();
	new_test_ext().execute_with(||{
		// TODO! Discuss if this is expected behaviour, if not then could this be a potential DDOS?
		for x in 0..10000000 {
			assert_ok!(
				OCEX::collect_fees(
					Origin::signed(account_id.clone().into()),
					x,
					account_id.clone().into()
				)
			);
		}
	});
} */

#[test]
fn test_submit_snapshot_sender_is_not_attested_enclave() {
	let account_id = create_account_id();
	let payl: [u8; 64] = [0; 64];
	let sig = sp_application_crypto::sr25519::Signature::from_raw(payl);
	new_test_ext().execute_with(|| {
		let snapshot =
			EnclaveSnapshot::<AccountId32, WithdrawalLimit, AssetsLimit, SnapshotAccLimit> {
				snapshot_number: 1,
<<<<<<< HEAD
				snapshot_hash: mmr_root,
=======
				snapshot_hash: H256::random(),
>>>>>>> 46f4fa21
				withdrawals: Default::default(),
				fees: bounded_vec![],
			};
		assert_noop!(
			OCEX::submit_snapshot(Origin::signed(account_id.into()), snapshot, sig.clone().into()),
			Error::<Test>::SenderIsNotAttestedEnclave
		);
		assert_eq!(OCEX::ingress_messages().len(), 0);
	});
}

#[test]
fn test_submit_snapshot_snapshot_nonce_error() {
	let account_id = create_account_id();
	let payl: [u8; 64] = [0; 64];
	let sig = sp_application_crypto::sr25519::Signature::from_raw(payl);
	new_test_ext().execute_with(|| {
		let snapshot =
			EnclaveSnapshot::<AccountId32, WithdrawalLimit, AssetsLimit, SnapshotAccLimit> {
				snapshot_number: 2,
<<<<<<< HEAD
				snapshot_hash: mmr_root,
=======
				snapshot_hash: H256::random(),
>>>>>>> 46f4fa21
				withdrawals: Default::default(),
				fees: bounded_vec![],
			};
		assert_ok!(OCEX::insert_enclave(Origin::root(), account_id.clone().into()));
		assert_noop!(
			OCEX::submit_snapshot(Origin::signed(account_id.into()), snapshot, sig.clone().into()),
			Error::<Test>::SnapshotNonceError
		);

		assert_eq!(OCEX::ingress_messages().len(), 0);
	});
}

#[test]
fn test_submit_snapshot_enclave_signature_verification_failed() {
	let account_id = create_account_id();
	let payl: [u8; 64] = [0; 64];
	let sig = sp_application_crypto::sr25519::Signature::from_raw(payl);
	new_test_ext().execute_with(|| {
		let snapshot =
			EnclaveSnapshot::<AccountId32, WithdrawalLimit, AssetsLimit, SnapshotAccLimit> {
				snapshot_number: 1,
<<<<<<< HEAD
				snapshot_hash: mmr_root,
=======
				snapshot_hash: H256::random(),
>>>>>>> 46f4fa21
				withdrawals: Default::default(),
				fees: bounded_vec![],
			};
		assert_ok!(OCEX::insert_enclave(Origin::root(), account_id.clone().into()));
		assert_noop!(
			OCEX::submit_snapshot(Origin::signed(account_id.into()), snapshot, sig.clone().into()),
			Error::<Test>::EnclaveSignatureVerificationFailed
		);

		assert_eq!(OCEX::ingress_messages().len(), 0);
	});
}

#[test]
fn test_submit_snapshot_bad_origin() {
	let payl: [u8; 64] = [0; 64];
	let sig = sp_application_crypto::sr25519::Signature::from_raw(payl);
	new_test_ext().execute_with(|| {
		let snapshot =
			EnclaveSnapshot::<AccountId32, WithdrawalLimit, AssetsLimit, SnapshotAccLimit> {
				snapshot_number: 0,
<<<<<<< HEAD
				snapshot_hash: mmr_root,
=======
				snapshot_hash: H256::random(),
>>>>>>> 46f4fa21
				withdrawals: Default::default(),
				fees: bounded_vec![],
			};
		assert_noop!(
			OCEX::submit_snapshot(Origin::root(), snapshot.clone(), sig.clone().into()),
			BadOrigin
		);

		assert_noop!(
			OCEX::submit_snapshot(Origin::root(), snapshot, sig.clone().into()),
			BadOrigin
		);
	});
}

#[test]
fn test_submit_snapshot() {
	let account_id = create_account_id();
	const PHRASE: &str =
		"news slush supreme milk chapter athlete soap sausage put clutch what kitten";
	let public_key_store = KeyStore::new();
	let public_key = SyncCryptoStore::sr25519_generate_new(
		&public_key_store,
		KEY_TYPE,
		Some(&format!("{}/hunter1", PHRASE)),
	)
	.expect("Unable to create sr25519 key pair");
	let mut t = new_test_ext();
	t.register_extension(KeystoreExt(Arc::new(public_key_store)));
	t.execute_with(|| {
		let withdrawal = create_withdrawal::<Test>();
		let mut withdrawal_map: BoundedBTreeMap<
			AccountId,
			BoundedVec<Withdrawal<AccountId>, WithdrawalLimit>,
			SnapshotAccLimit,
		> = BoundedBTreeMap::new();
		withdrawal_map.try_insert(account_id.clone(), bounded_vec![withdrawal]).unwrap();
		let snapshot =
			EnclaveSnapshot::<AccountId32, WithdrawalLimit, AssetsLimit, SnapshotAccLimit> {
				snapshot_number: 1,
<<<<<<< HEAD
				snapshot_hash: mmr_root,
=======
				snapshot_hash: H256::random(),
>>>>>>> 46f4fa21
				withdrawals: withdrawal_map.clone(),
				fees: bounded_vec![],
			};
		assert_ok!(OCEX::insert_enclave(Origin::root(), account_id.clone().into()));
		let bytes = snapshot.encode();
		let signature = public_key.sign(KEY_TYPE, &bytes).unwrap();

		assert_ok!(OCEX::submit_snapshot(
			Origin::signed(account_id.into()),
			snapshot.clone(),
			signature.clone().into()
		),);
		assert_eq!(Withdrawals::<Test>::contains_key(1), true);
		assert_eq!(Withdrawals::<Test>::get(1), withdrawal_map.clone());
		assert_eq!(FeesCollected::<Test>::contains_key(1), true);
		assert_eq!(Snapshots::<Test>::contains_key(1), true);
		assert_eq!(Snapshots::<Test>::get(1).unwrap(), snapshot.clone());
		assert_eq!(SnapshotNonce::<Test>::get().unwrap(), 1);
		let onchain_events: BoundedVec<
			polkadex_primitives::ocex::OnChainEvents<AccountId>,
			polkadex_primitives::OnChainEventsLimit,
		> = bounded_vec![polkadex_primitives::ocex::OnChainEvents::GetStorage(
			polkadex_primitives::ocex::Pallet::OCEX,
			polkadex_primitives::ocex::StorageItem::Withdrawal,
			1
		)];
		assert_eq!(OnChainEvents::<Test>::get(), onchain_events);
		// Checking for redundant data inside snapshot
		let withdrawal_map_empty: BoundedBTreeMap<
			AccountId,
			BoundedVec<Withdrawal<AccountId>, WithdrawalLimit>,
			SnapshotAccLimit,
		> = BoundedBTreeMap::new();
		let empty_fees: BoundedVec<Fees, AssetsLimit> = bounded_vec![];

		assert_eq!(Snapshots::<Test>::get(1).unwrap().fees, empty_fees);
		assert_eq!(Snapshots::<Test>::get(1).unwrap().withdrawals, withdrawal_map_empty);
	})
}

#[test]
fn test_register_enclave() {
	let account_id = create_account_id();

	new_test_ext().execute_with(|| {
		Timestamp::set_timestamp(TEST4_SETUP.timestamp.checked_into().unwrap());
		assert_ok!(OCEX::register_enclave(
			Origin::signed(account_id.clone()),
			TEST4_SETUP.cert.to_vec()
		));
	});
}

#[test]
fn test_register_enclave_empty_report() {
	let account_id = create_account_id();
	let ias_report = vec![];
	new_test_ext().execute_with(|| {
		assert_noop!(
			OCEX::register_enclave(Origin::signed(account_id), ias_report),
			Error::<Test>::RemoteAttestationVerificationFailed
		);
	});
}

#[test]
fn test_reigster_enclave_bad_origin() {
	new_test_ext().execute_with(|| {
		assert_noop!(OCEX::register_enclave(Origin::root(), vec![]), BadOrigin);

		assert_noop!(OCEX::register_enclave(Origin::none(), vec![]), BadOrigin);
	});
}

#[test]
fn test_withdrawal_invalid_withdrawal_index() {
	let account_id = create_account_id();
	new_test_ext().execute_with(|| {
		assert_noop!(
			OCEX::claim_withdraw(Origin::signed(account_id.clone().into()), 1, account_id.clone()),
			Error::<Test>::InvalidWithdrawalIndex
		);
	});
}

#[test]
fn test_withdrawal() {
	let account_id = create_account_id();
	let custodian_account = OCEX::get_custodian_account();
	const PHRASE: &str =
		"news slush supreme milk chapter athlete soap sausage put clutch what kitten";
	let public_key_store = KeyStore::new();
	let public_key = SyncCryptoStore::sr25519_generate_new(
		&public_key_store,
		KEY_TYPE,
		Some(&format!("{}/hunter1", PHRASE)),
	)
	.expect("Unable to create sr25519 key pair");
	let mut t = new_test_ext();
	t.register_extension(KeystoreExt(Arc::new(public_key_store)));
	t.execute_with(|| {
		mint_into_account(account_id.clone());
		mint_into_account(custodian_account.clone());
		// Initial Balances
		assert_eq!(
			<Test as Config>::NativeCurrency::free_balance(account_id.clone()),
			10000000000000000000000
		);
		assert_eq!(
			<Test as Config>::NativeCurrency::free_balance(custodian_account.clone()),
			10000000000000000000000
		);
		let withdrawal = create_withdrawal::<Test>();
		let mut withdrawal_map: BoundedBTreeMap<
			AccountId,
			BoundedVec<Withdrawal<AccountId>, WithdrawalLimit>,
			SnapshotAccLimit,
		> = BoundedBTreeMap::new();
		withdrawal_map
			.try_insert(account_id.clone(), bounded_vec![withdrawal.clone()])
			.unwrap();

		let snapshot =
			EnclaveSnapshot::<AccountId32, WithdrawalLimit, AssetsLimit, SnapshotAccLimit> {
				snapshot_number: 1,
<<<<<<< HEAD
				snapshot_hash: mmr_root,
=======
				snapshot_hash: H256::random(),
>>>>>>> 46f4fa21
				withdrawals: withdrawal_map,
				fees: bounded_vec![],
			};
		assert_ok!(OCEX::insert_enclave(Origin::root(), account_id.clone().into()));
		let bytes = snapshot.encode();
		let signature = public_key.sign(KEY_TYPE, &bytes).unwrap();

		assert_ok!(OCEX::submit_snapshot(
			Origin::signed(account_id.clone().into()),
			snapshot,
			signature.clone().into()
		),);

		assert_ok!(OCEX::claim_withdraw(
			Origin::signed(account_id.clone().into()),
			1,
			account_id.clone()
		));
		// Balances after withdrawal
		assert_eq!(
			<Test as Config>::NativeCurrency::free_balance(account_id.clone()),
			10000000100000000000000
		);
		assert_eq!(
			<Test as Config>::NativeCurrency::free_balance(custodian_account.clone()),
			9999999900000000000000,
		);
		let withdrawal_claimed: polkadex_primitives::ocex::OnChainEvents<AccountId> =
			polkadex_primitives::ocex::OnChainEvents::OrderBookWithdrawalClaimed(
				1,
				account_id.clone().into(),
				bounded_vec![withdrawal],
			);
		assert_eq!(OnChainEvents::<Test>::get()[1], withdrawal_claimed);
	});
}
#[test]
fn test_onchain_events_overflow() {
	let account_id = create_account_id();
	let custodian_account = OCEX::get_custodian_account();
	const PHRASE: &str =
		"news slush supreme milk chapter athlete soap sausage put clutch what kitten";
	let public_key_store = KeyStore::new();
	let public_key = SyncCryptoStore::sr25519_generate_new(
		&public_key_store,
		KEY_TYPE,
		Some(&format!("{}/hunter1", PHRASE)),
	)
	.expect("Unable to create sr25519 key pair");
	// create 500 accounts
	let mut account_id_vector: Vec<AccountId> = vec![];
	for x in 0..500 {
		let account_id_500 = create_account_id_500(x as u32);
		account_id_vector.push(account_id_500);
	}
	let mut t = new_test_ext();
	t.register_extension(KeystoreExt(Arc::new(public_key_store)));
	t.execute_with(|| {
		mint_into_account(account_id.clone());
		mint_into_account(custodian_account.clone());
		let withdrawal = create_withdrawal::<Test>();
		let mut withdrawal_map: BoundedBTreeMap<
			AccountId,
			BoundedVec<Withdrawal<AccountId>, WithdrawalLimit>,
			SnapshotAccLimit,
		> = BoundedBTreeMap::new();
		withdrawal_map
			.try_insert(account_id.clone(), bounded_vec![withdrawal.clone()])
			.unwrap();
		for x in account_id_vector.clone() {
			withdrawal_map.try_insert(x, bounded_vec![withdrawal.clone()]).unwrap();
		}

		let snapshot =
			EnclaveSnapshot::<AccountId32, WithdrawalLimit, AssetsLimit, SnapshotAccLimit> {
				snapshot_number: 1,
<<<<<<< HEAD
				snapshot_hash: hash,
=======
				snapshot_hash: H256::random(),
>>>>>>> 46f4fa21
				withdrawals: withdrawal_map,
				fees: bounded_vec![],
			};
		assert_ok!(OCEX::insert_enclave(Origin::root(), account_id.clone().into()));
		let bytes = snapshot.encode();
		let signature = public_key.sign(KEY_TYPE, &bytes).unwrap();

		assert_ok!(OCEX::submit_snapshot(
			Origin::signed(account_id.clone().into()),
			snapshot,
			signature.clone().into()
		),);

		// Perform withdraw for 500 accounts
		for x in 0..account_id_vector.len() - 1 {
			assert_ok!(OCEX::claim_withdraw(
				Origin::signed(account_id_vector[x].clone().into()),
				1,
				account_id_vector[x].clone()
			));
		}
		let last_account = account_id_vector.len() - 1;
		assert_noop!(
			OCEX::claim_withdraw(
				Origin::signed(account_id_vector[last_account].clone().into()),
				1,
				account_id_vector[last_account].clone()
			),
			Error::<Test>::OnchainEventsBoundedVecOverflow
		);

		// Cleanup Onchain events
		<OCEX as OnInitialize<u64>>::on_initialize(0);
		assert_eq!(OnChainEvents::<Test>::get().len(), 0);

		// Perform withdraw now
		assert_ok!(OCEX::claim_withdraw(
			Origin::signed(account_id_vector[last_account].clone().into()),
			1,
			account_id_vector[last_account].clone()
		));
	});
}

#[test]
fn test_withdrawal_bad_origin() {
	new_test_ext().execute_with(|| {
		let account_id = create_account_id();
		assert_noop!(OCEX::claim_withdraw(Origin::root(), 1, account_id.clone()), BadOrigin);

		assert_noop!(OCEX::claim_withdraw(Origin::none(), 1, account_id.clone()), BadOrigin);
	});
}

#[test]
fn test_shutdown() {
	new_test_ext().execute_with(|| {
		assert_ok!(OCEX::shutdown(Origin::root()));

		let ingress_message: IngressMessages<AccountId32> = IngressMessages::Shutdown;
		assert_eq!(OCEX::ingress_messages()[0], ingress_message);
		assert_eq!(ExchangeState::<Test>::get(), false);
	});
}

#[test]
fn test_shutdown_bad_origin() {
	let account_id = create_account_id();
	new_test_ext().execute_with(|| {
		assert_noop!(OCEX::shutdown(Origin::signed(account_id.into())), BadOrigin);

		assert_noop!(OCEX::shutdown(Origin::none()), BadOrigin);
	});
}

#[test]
fn test_unregister_timed_out_enclaves() {
	let enclave_id = create_account_id();
	new_test_ext().execute_with(|| {
		let past_ts = 1000;
		let ts: Moment = past_ts.try_into().unwrap();
		RegisteredEnclaves::<Test>::insert(enclave_id.clone(), ts);
		Timestamp::set_timestamp(past_ts + 86400000);
		<OCEX as OnInitialize<u64>>::on_initialize(100000000);
		assert_eq!(RegisteredEnclaves::<Test>::contains_key(enclave_id), false);
	});
}

fn mint_into_account(account_id: AccountId32) {
	let _result = Balances::deposit_creating(&account_id, 10000000000000000000000);
}

fn mint_into_account_large(account_id: AccountId32) {
	let _result =
		Balances::deposit_creating(&account_id, 1_000_000_000_000_000_000_000_000_000_000);
}

#[allow(dead_code)]
fn create_asset_and_credit(asset_id: u128, account_id: AccountId32) {
	assert_ok!(Assets::create(
		Origin::signed(account_id.clone().into()),
		asset_id.into(),
		account_id.clone().into(),
		100_u128
	));
}

fn create_account_id() -> AccountId32 {
	const PHRASE: &str =
		"news slush supreme milk chapter athlete soap sausage put clutch what kitten";
	let keystore = KeyStore::new();
	let account_id: AccountId32 = SyncCryptoStore::sr25519_generate_new(
		&keystore,
		KEY_TYPE,
		Some(&format!("{}/hunter1", PHRASE)),
	)
	.expect("Unable to create sr25519 key pair")
	.try_into()
	.expect("Unable to convert to AccountId32");

	return account_id
}
fn create_account_id_500(uid: u32) -> AccountId32 {
	const PHRASE: &str =
		"news slush supreme milk chapter athlete soap sausage put clutch what kitten";
	let keystore = KeyStore::new();
	let account_id: AccountId32 = SyncCryptoStore::sr25519_generate_new(
		&keystore,
		KEY_TYPE,
		Some(&format!("{}/hunter{}", PHRASE, uid)),
	)
	.expect("Unable to create sr25519 key pair")
	.try_into()
	.expect("Unable to convert to AccountId32");

	return account_id
}

fn create_proxy_account() -> AccountId32 {
	const PHRASE: &str =
		"news slush supreme milk chapter athlete soap sausage put clutch what kitten";
	let keystore = KeyStore::new();
	let account_id: AccountId32 = SyncCryptoStore::sr25519_generate_new(
		&keystore,
		KEY_TYPE,
		Some(&format!("{}/hunter2", PHRASE)),
	)
	.expect("Unable to create sr25519 key pair")
	.try_into()
	.expect("Unable to convert to AccountId32");

	return account_id
}

#[allow(dead_code)]
fn create_public_key() -> sp_application_crypto::sr25519::Public {
	const PHRASE: &str =
		"news slush supreme milk chapter athlete soap sausage put clutch what kitten";
	let keystore = KeyStore::new();
	let account_id = SyncCryptoStore::sr25519_generate_new(
		&keystore,
		KEY_TYPE,
		Some(&format!("{}/hunter1", PHRASE)),
	)
	.expect("Unable to create sr25519 key pair");

	return account_id
}

pub fn create_withdrawal<T: Config>() -> Withdrawal<AccountId32> {
	let account_id = create_account_id();
	let withdrawal: Withdrawal<AccountId32> = Withdrawal {
		main_account: account_id,
		asset: AssetId::polkadex,
		amount: 100_u32.into(),
		event_id: 0,
		fees: 1_u32.into(),
	};
	return withdrawal
}

pub fn create_fees<T: Config>() -> Fees {
	let fees: Fees = Fees { asset: AssetId::polkadex, amount: Decimal::new(100, 1) };
	return fees
}

#[allow(dead_code)]
pub fn create_signer<T: Config>() -> T::AccountId {
	let signer: T::AccountId = T::AccountId::decode(&mut &TEST4_SETUP.signer_pub[..]).unwrap();
	return signer
}<|MERGE_RESOLUTION|>--- conflicted
+++ resolved
@@ -1000,11 +1000,7 @@
 		let snapshot =
 			EnclaveSnapshot::<AccountId32, WithdrawalLimit, AssetsLimit, SnapshotAccLimit> {
 				snapshot_number: 1,
-<<<<<<< HEAD
-				snapshot_hash: mmr_root,
-=======
 				snapshot_hash: H256::random(),
->>>>>>> 46f4fa21
 				withdrawals: Default::default(),
 				fees: bounded_vec![fees],
 			};
@@ -1074,11 +1070,7 @@
 		let snapshot =
 			EnclaveSnapshot::<AccountId32, WithdrawalLimit, AssetsLimit, SnapshotAccLimit> {
 				snapshot_number: 1,
-<<<<<<< HEAD
-				snapshot_hash: mmr_root,
-=======
 				snapshot_hash: H256::random(),
->>>>>>> 46f4fa21
 				withdrawals: Default::default(),
 				fees: bounded_vec![],
 			};
@@ -1099,11 +1091,7 @@
 		let snapshot =
 			EnclaveSnapshot::<AccountId32, WithdrawalLimit, AssetsLimit, SnapshotAccLimit> {
 				snapshot_number: 2,
-<<<<<<< HEAD
-				snapshot_hash: mmr_root,
-=======
 				snapshot_hash: H256::random(),
->>>>>>> 46f4fa21
 				withdrawals: Default::default(),
 				fees: bounded_vec![],
 			};
@@ -1126,11 +1114,7 @@
 		let snapshot =
 			EnclaveSnapshot::<AccountId32, WithdrawalLimit, AssetsLimit, SnapshotAccLimit> {
 				snapshot_number: 1,
-<<<<<<< HEAD
-				snapshot_hash: mmr_root,
-=======
 				snapshot_hash: H256::random(),
->>>>>>> 46f4fa21
 				withdrawals: Default::default(),
 				fees: bounded_vec![],
 			};
@@ -1152,11 +1136,7 @@
 		let snapshot =
 			EnclaveSnapshot::<AccountId32, WithdrawalLimit, AssetsLimit, SnapshotAccLimit> {
 				snapshot_number: 0,
-<<<<<<< HEAD
-				snapshot_hash: mmr_root,
-=======
 				snapshot_hash: H256::random(),
->>>>>>> 46f4fa21
 				withdrawals: Default::default(),
 				fees: bounded_vec![],
 			};
@@ -1197,11 +1177,7 @@
 		let snapshot =
 			EnclaveSnapshot::<AccountId32, WithdrawalLimit, AssetsLimit, SnapshotAccLimit> {
 				snapshot_number: 1,
-<<<<<<< HEAD
-				snapshot_hash: mmr_root,
-=======
 				snapshot_hash: H256::random(),
->>>>>>> 46f4fa21
 				withdrawals: withdrawal_map.clone(),
 				fees: bounded_vec![],
 			};
@@ -1327,11 +1303,7 @@
 		let snapshot =
 			EnclaveSnapshot::<AccountId32, WithdrawalLimit, AssetsLimit, SnapshotAccLimit> {
 				snapshot_number: 1,
-<<<<<<< HEAD
-				snapshot_hash: mmr_root,
-=======
 				snapshot_hash: H256::random(),
->>>>>>> 46f4fa21
 				withdrawals: withdrawal_map,
 				fees: bounded_vec![],
 			};
@@ -1408,11 +1380,7 @@
 		let snapshot =
 			EnclaveSnapshot::<AccountId32, WithdrawalLimit, AssetsLimit, SnapshotAccLimit> {
 				snapshot_number: 1,
-<<<<<<< HEAD
-				snapshot_hash: hash,
-=======
 				snapshot_hash: H256::random(),
->>>>>>> 46f4fa21
 				withdrawals: withdrawal_map,
 				fees: bounded_vec![],
 			};
