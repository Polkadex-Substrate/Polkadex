--- conflicted
+++ resolved
@@ -19,8 +19,6 @@
 //! This crate provides an RPC methods for OCEX pallet - balances state and onchain/offchain
 //! recovery data.
 
-pub mod offchain;
-
 use jsonrpsee::{
 	core::{async_trait, Error as JsonRpseeError, RpcResult},
 	proc_macros::rpc,
@@ -29,20 +27,13 @@
 use orderbook_primitives::recovery::{ObCheckpoint, ObRecoveryState};
 pub use pallet_ocex_runtime_api::PolkadexOcexRuntimeApi;
 use parity_scale_codec::{Codec, Decode};
-use parking_lot::RwLock;
 use polkadex_primitives::AssetId;
-
-use crate::offchain::OffchainStorageAdapter;
-use sc_rpc_api::offchain::error::Error;
-pub use sc_rpc_api::DenyUnsafe;
 use sp_api::ProvideRuntimeApi;
 use sp_blockchain::HeaderBackend;
-use sp_core::offchain::OffchainStorage;
 use sp_runtime::traits::Block as BlockT;
 use std::sync::Arc;
 
 const RUNTIME_ERROR: i32 = 1;
-pub const WORKER_STATUS: [u8; 28] = *b"offchain-ocex::worker_status";
 
 #[rpc(client, server)]
 pub trait PolkadexOcexRpcApi<BlockHash, AccountId, Hash> {
@@ -57,13 +48,11 @@
 		at: Option<BlockHash>,
 	) -> RpcResult<String>;
 
-<<<<<<< HEAD
+	#[method(name = "ob_inventoryDeviation")]
+	fn calculate_inventory_deviation(&self, at: Option<BlockHash>) -> RpcResult<String>;
+
 	#[method(name = "ob_fetchCheckpoint")]
 	fn fetch_checkpoint(&self, at: Option<BlockHash>) -> RpcResult<ObCheckpoint>;
-=======
-	#[method(name = "ob_inventoryDeviation")]
-	fn calculate_inventory_deviation(&self, at: Option<BlockHash>) -> RpcResult<String>;
->>>>>>> 430b5867
 }
 
 /// A structure that represents the Polkadex OCEX pallet RPC, which allows querying
@@ -73,39 +62,31 @@
 ///
 /// * `Client`: The client API used to interact with the Substrate runtime.
 /// * `Block`: The block type of the Substrate runtime.
-pub struct PolkadexOcexRpc<Client, Block, T: OffchainStorage> {
+pub struct PolkadexOcexRpc<Client, Block> {
 	/// An `Arc` reference to the client API for accessing runtime functionality.
 	client: Arc<Client>,
-	/// Offchain storage
-	storage: Arc<RwLock<T>>,
-	deny_unsafe: DenyUnsafe,
+
 	/// A marker for the `Block` type parameter, used to ensure the struct
 	/// is covariant with respect to the block type.
 	_marker: std::marker::PhantomData<Block>,
 }
 
-impl<Client, Block, T: OffchainStorage> PolkadexOcexRpc<Client, Block, T> {
-	pub fn new(client: Arc<Client>, storage: T, deny_unsafe: DenyUnsafe) -> Self {
-		Self {
-			client,
-			storage: Arc::new(RwLock::new(storage)),
-			deny_unsafe,
-			_marker: Default::default(),
-		}
+impl<Client, Block> PolkadexOcexRpc<Client, Block> {
+	pub fn new(client: Arc<Client>) -> Self {
+		Self { client, _marker: Default::default() }
 	}
 }
 
 #[async_trait]
-impl<Client, Block, AccountId, Hash, T>
-	PolkadexOcexRpcApiServer<<Block as BlockT>::Hash, AccountId, Hash>
-	for PolkadexOcexRpc<Client, Block, T>
-where
-	Block: BlockT,
-	Client: Send + Sync + 'static + ProvideRuntimeApi<Block> + HeaderBackend<Block>,
-	Client::Api: PolkadexOcexRuntimeApi<Block, AccountId, Hash>,
-	AccountId: Codec,
-	Hash: Codec,
-	T: OffchainStorage + 'static,
+impl<Client, Block, AccountId, Hash>
+PolkadexOcexRpcApiServer<<Block as BlockT>::Hash, AccountId, Hash>
+for PolkadexOcexRpc<Client, Block>
+	where
+		Block: BlockT,
+		Client: Send + Sync + 'static + ProvideRuntimeApi<Block> + HeaderBackend<Block>,
+		Client::Api: PolkadexOcexRuntimeApi<Block, AccountId, Hash>,
+		AccountId: Codec,
+		Hash: Codec,
 {
 	fn get_ob_recover_state(
 		&self,
@@ -125,7 +106,7 @@
 				.map_err(runtime_error_into_rpc_err)?
 				.as_ref(),
 		)
-		.map_err(runtime_error_into_rpc_err)
+			.map_err(runtime_error_into_rpc_err)
 	}
 
 	fn get_balance(
@@ -146,40 +127,32 @@
 		Ok(json)
 	}
 
-<<<<<<< HEAD
-	fn fetch_checkpoint(&self, at: Option<<Block as BlockT>::Hash>) -> RpcResult<ObCheckpoint> {
-=======
 	fn calculate_inventory_deviation(
 		&self,
 		at: Option<<Block as BlockT>::Hash>,
 	) -> RpcResult<String> {
->>>>>>> 430b5867
 		let api = self.client.runtime_api();
 		let at = match at {
 			Some(at) => at,
 			None => self.client.info().best_hash,
 		};
-<<<<<<< HEAD
-		let offchain_worker = OffchainStorageAdapter::new(self.storage.clone());
-		while offchain_worker.get_worker_status() {
-			std::thread::sleep(std::time::Duration::from_millis(100)); // 1 sec waiting time & break after 3rd attempt
-		}
-		offchain_worker.update_worker_status(true);
-		return if let Ok(Ok(ob_checkpoint_raw)) = api.fetch_checkpoint(at) {
-			let ob_checkpoint = ob_checkpoint_raw.to_checkpoint();
-			offchain_worker.update_worker_status(false);
-			Ok(ob_checkpoint)
-		} else {
-			offchain_worker.update_worker_status(false);
-			Err(JsonRpseeError::from(Error::UnavailableStorageKind))
-		}
-=======
 		let runtime_api_result =
 			api.calculate_inventory_deviation(at).map_err(runtime_error_into_rpc_err)?;
 		let json =
 			serde_json::to_string(&runtime_api_result).map_err(runtime_error_into_rpc_err)?;
 		Ok(json)
->>>>>>> 430b5867
+	}
+	fn fetch_checkpoint(&self, at: Option<<Block as BlockT>::Hash>) -> RpcResult<ObCheckpoint> {
+		let api = self.client.runtime_api();
+		let at = match at {
+			Some(at) => at,
+			None => self.client.info().best_hash,
+		};
+
+		let ob_checkpoint_raw =
+			api.fetch_checkpoint(at).map_err(runtime_error_into_rpc_err)?.map_err(runtime_error_into_rpc_err)?;
+		let ob_checkpoint = ob_checkpoint_raw.to_checkpoint();
+		Ok(ob_checkpoint)
 	}
 }
 
