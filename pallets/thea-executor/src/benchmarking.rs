--- conflicted
+++ resolved
@@ -57,7 +57,6 @@
 		assert_eq!(<Metadata<T>>::get(asset_id), Some(metadata));
 	}
 
-<<<<<<< HEAD
 	claim_deposit {
 		let r in 1 .. 1000;
 		let account = account::<T::AccountId>("alice", 1, r);
@@ -70,24 +69,8 @@
 	}: _(RawOrigin::Signed(account.clone()), 10)
 	verify {
 		let current_balance = T::Assets::balance(asset_id.into(), &account);
-		assert_eq!(current_balance, 1_000_000_000_000_000u128.saturated_into()); //TODO: Verify this value
+		assert_eq!(current_balance, 1_000_000_000_000_000u128.saturated_into());
 	}
-=======
-    claim_deposit {
-        let r in 1 .. 1000;
-        let account = account::<T::AccountId>("alice", 1, r);
-        let asset_id: T::AssetId = 100u128.into();
-        let deposits = create_deposit::<T>(account.clone());
-        let metadata = AssetMetadata::new(10).unwrap();
-        <Metadata<T>>::insert(100, metadata);
-        T::Currency::mint_into(&account, 100_000_000_000_000u128.saturated_into()).unwrap();
-        <ApprovedDeposits<T>>::insert(account.clone(), deposits);
-    }: _(RawOrigin::Signed(account.clone()), 10)
-    verify {
-        let current_balance = T::Assets::balance(asset_id.into(), &account);
-        assert_eq!(current_balance, 1_000_000_000_000_000u128.saturated_into());
-    }
->>>>>>> 8a2bfdb1
 
 	withdraw {
 		let r in 1 .. 1000;
