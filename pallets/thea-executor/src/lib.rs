// This file is part of Polkadex.
//
// Copyright (c) 2023 Polkadex oü.
// SPDX-License-Identifier: GPL-3.0-or-later WITH Classpath-exception-2.0
//
// This program is free software: you can redistribute it and/or modify
// it under the terms of the GNU General Public License as published by
// the Free Software Foundation, either version 3 of the License, or
// (at your option) any later version.
//
// This program is distributed in the hope that it will be useful,
// but WITHOUT ANY WARRANTY; without even the implied warranty of
// MERCHANTABILITY or FITNESS FOR A PARTICULAR PURPOSE. See the
// GNU General Public License for more details.
//
// You should have received a copy of the GNU General Public License
// along with this program. If not, see <https://www.gnu.org/licenses/>.

//! # Thea executor pallet.
//!
//! Pallet performs operations with balance (e.g. withdraw, claim deposit and set withdraw fee).

#![cfg_attr(not(feature = "std"), no_std)]

extern crate core;

use frame_support::pallet_prelude::Weight;
pub use pallet::*;

#[cfg(feature = "runtime-benchmarks")]
mod benchmarking;
#[cfg(test)]
mod mock;
#[cfg(test)]
mod tests;
pub mod weights;

pub trait TheaExecutorWeightInfo {
	fn set_withdrawal_fee(_r: u32) -> Weight;
	fn update_asset_metadata(_r: u32) -> Weight;
	fn withdraw(r: u32) -> Weight;
	fn parachain_withdraw(_r: u32) -> Weight;
	fn evm_withdraw(_r: u32) -> Weight;
	fn on_initialize(x: u32, y: u32) -> Weight;
	fn burn_native_tokens() -> Weight;
	fn claim_deposit(_r: u32) -> Weight;
}

#[frame_support::pallet]
pub mod pallet {
<<<<<<< HEAD
    use super::*;
    use frame_support::{
        pallet_prelude::*,
        sp_runtime::SaturatedConversion,
        traits::{
            fungible::Mutate,
            fungibles::Inspect,
            tokens::{Fortitude, Precision, Preservation},
        },
        transactional,
    };
    use frame_system::pallet_prelude::*;
    use pallet_asset_conversion::Swap;
    use polkadex_primitives::{AssetId, Resolver};
    use sp_core::{H160, H256};
    use sp_runtime::{traits::AccountIdConversion, Saturating};
    use sp_std::vec::Vec;
    use thea_primitives::{
        types::{AssetMetadata, Deposit, Withdraw},
        Network, TheaIncomingExecutor, TheaOutgoingExecutor, NATIVE_NETWORK,
    };
    use xcm::VersionedMultiLocation;

    #[pallet::pallet]
    #[pallet::without_storage_info]
    pub struct Pallet<T>(_);

    /// Configure the pallet by specifying the parameters and types on which it depends.
    #[pallet::config]
    pub trait Config: frame_system::Config + pallet_asset_conversion::Config {
        /// Because this pallet emits events, it depends on the Runtime's definition of an
        /// event.
        type RuntimeEvent: From<Event<Self>> + IsType<<Self as frame_system::Config>::RuntimeEvent>;
        /// Balances Pallet
        type Currency: frame_support::traits::tokens::fungible::Mutate<Self::AccountId>
            + frame_support::traits::tokens::fungible::Inspect<Self::AccountId>;
        /// Assets Pallet
        type Assets: frame_support::traits::tokens::fungibles::Mutate<Self::AccountId>
            + frame_support::traits::tokens::fungibles::Create<Self::AccountId>
            + frame_support::traits::tokens::fungibles::Inspect<Self::AccountId>;
        /// Asset Id
        type AssetId: Member
            + Parameter
            + Copy
            + MaybeSerializeDeserialize
            + MaxEncodedLen
            + Into<<<Self as pallet::Config>::Assets as Inspect<Self::AccountId>>::AssetId>
            + From<u128>;
        type MultiAssetIdAdapter: From<AssetId>
            + Into<<Self as pallet_asset_conversion::Config>::MultiAssetId>;

        type AssetBalanceAdapter: Into<<Self as pallet_asset_conversion::Config>::AssetBalance>
            + Copy
            + From<<Self as pallet_asset_conversion::Config>::AssetBalance>
            + From<u128>
            + Into<u128>;
        /// Asset Create/ Update Origin
        type AssetCreateUpdateOrigin: EnsureOrigin<<Self as frame_system::Config>::RuntimeOrigin>;
        /// Something that executes the payload
        type Executor: thea_primitives::TheaOutgoingExecutor;
        /// Native Asset Id
        type NativeAssetId: Get<<Self as pallet::Config>::AssetId>;
        /// Thea PalletId
        #[pallet::constant]
        type TheaPalletId: Get<frame_support::PalletId>;

        type Swap: pallet_asset_conversion::Swap<
            Self::AccountId,
            u128,
            polkadex_primitives::AssetId,
        >;
        /// Total Withdrawals
        #[pallet::constant]
        type WithdrawalSize: Get<u32>;
        /// Existential Deposit
        #[pallet::constant]
        type ExistentialDeposit: Get<u128>;
        /// Para Id
        type ParaId: Get<u32>;
        /// Governance Origin
        type GovernanceOrigin: EnsureOrigin<<Self as frame_system::Config>::RuntimeOrigin>;
        /// Type representing the weight of this pallet
        type TheaExecWeightInfo: TheaExecutorWeightInfo;
    }

    /// Nonce used to generate randomness
    #[pallet::storage]
    #[pallet::getter(fn randomness_nonce)]
    pub(super) type RandomnessNonce<T: Config> = StorageValue<_, u64, ValueQuery>;

    #[pallet::storage]
    #[pallet::getter(fn pending_withdrawals)]
    pub(super) type PendingWithdrawals<T: Config> =
        StorageMap<_, Blake2_128Concat, Network, Vec<Withdraw>, ValueQuery>;

    /// Withdrawal Fees for each network
    #[pallet::storage]
    #[pallet::getter(fn witdrawal_fees)]
    pub(super) type WithdrawalFees<T: Config> =
        StorageMap<_, Blake2_128Concat, Network, u128, OptionQuery>;

    /// Withdrawal batches ready for signing
    #[pallet::storage]
    #[pallet::getter(fn ready_withdrawals)]
    pub(super) type ReadyWithdrawals<T: Config> = StorageDoubleMap<
        _,
        Blake2_128Concat,
        BlockNumberFor<T>,
        Blake2_128Concat,
        Network,
        Vec<Withdraw>,
        ValueQuery,
    >;

    #[pallet::storage]
    #[pallet::getter(fn get_approved_deposits)]
    pub(super) type ApprovedDeposits<T: Config> =
        StorageMap<_, Blake2_128Concat, T::AccountId, Vec<Deposit<T::AccountId>>, ValueQuery>;

    /// Stores the metadata ( asset_id => Metadata )
    #[pallet::storage]
    #[pallet::getter(fn asset_metadata)]
    pub type Metadata<T: Config> = StorageMap<_, Identity, u128, AssetMetadata, OptionQuery>;

    // Pallets use events to inform users when important changes are made.
    // https://docs.substrate.io/main-docs/build/events-errors/
    #[pallet::event]
    #[pallet::generate_deposit(pub(super) fn deposit_event)]
    pub enum Event<T: Config> {
        /// Asset Metadata set ( config )
        AssetMetadataSet(AssetMetadata),
        /// Deposit Approved event ( Network, recipient, asset_id, amount, id))
        DepositApproved(Network, T::AccountId, u128, u128, Vec<u8>),
        /// Deposit claimed event ( recipient, asset id, amount, id )
        DepositClaimed(T::AccountId, u128, u128, Vec<u8>),
        /// Deposit failed event ( network, encoded deposit)
        DepositFailed(Network, Vec<u8>),
        /// Withdrawal Queued ( network, from, beneficiary, assetId, amount, id )
        WithdrawalQueued(Network, T::AccountId, Vec<u8>, u128, u128, Vec<u8>),
        /// Withdrawal Ready (Network id )
        WithdrawalReady(Network),
        /// Withdrawal Failed ( Network ,Vec<Withdrawal>)
        WithdrawalFailed(Network, Vec<Withdraw>),
        /// Thea Public Key Updated ( network, new session id )
        TheaKeyUpdated(Network, u32),
        /// Withdrawal Fee Set (NetworkId, Amount)
        WithdrawalFeeSet(u8, u128),
        /// Native Token Burn event
        NativeTokenBurned(T::AccountId, u128),
    }

    // Errors inform users that something went wrong.
    #[pallet::error]
    pub enum Error<T> {
        /// Invalid decimal configuration
        InvalidDecimal,
        /// Error names should be descriptive.
        NoneValue,
        /// Errors should have helpful documentation associated with them.
        StorageOverflow,
        /// Failed To Decode
        FailedToDecode,
        /// Beneficiary Too Long
        BeneficiaryTooLong,
        /// Withdrawal Not Allowed
        WithdrawalNotAllowed,
        /// Withdrawal Fee Config Not Found
        WithdrawalFeeConfigNotFound,
        /// Asset Not Registered
        AssetNotRegistered,
        /// Amount cannot be Zero
        AmountCannotBeZero,
        /// Failed To Handle Parachain Deposit
        FailedToHandleParachainDeposit,
        /// Token Type Not Handled
        TokenTypeNotHandled,
        /// Bounded Vector Overflow
        BoundedVectorOverflow,
        /// Bounded vector not present
        BoundedVectorNotPresent,
        /// No Approved Deposit
        NoApprovedDeposit,
        /// Wrong network
        WrongNetwork,
        /// Not able to get price for fee swap
        CannotSwapForFees,
    }

    #[pallet::hooks]
    impl<T: Config> Hooks<BlockNumberFor<T>> for Pallet<T> {
        fn on_initialize(block_no: BlockNumberFor<T>) -> Weight {
            let pending_withdrawals =
                <ReadyWithdrawals<T>>::iter_prefix(block_no.saturating_sub(1u8.into()));
            let mut withdrawal_len = 0;
            let mut network_len = 0;
            for (network_id, withdrawal) in pending_withdrawals {
                withdrawal_len += withdrawal.len();
                // This is fine as this trait is not supposed to fail
                if T::Executor::execute_withdrawals(network_id, withdrawal.clone().encode())
                    .is_err()
                {
                    Self::deposit_event(Event::<T>::WithdrawalFailed(network_id, withdrawal))
                }
                network_len += 1;
            }
            T::TheaExecWeightInfo::on_initialize(network_len as u32, withdrawal_len as u32)
        }
    }

    #[pallet::call]
    impl<T: Config> Pallet<T> {
        #[pallet::call_index(0)]
        #[pallet::weight(< T as Config >::TheaExecWeightInfo::withdraw(1))]
        #[transactional]
        pub fn withdraw(
            origin: OriginFor<T>,
            asset_id: u128,
            amount: u128,
            beneficiary: Vec<u8>,
            pay_for_remaining: bool,
            network: Network,
            pay_with_tokens: bool,
        ) -> DispatchResult {
            let user = ensure_signed(origin)?;
            // Assumes the foreign chain can decode the given vector bytes as recipient
            Self::do_withdraw(
                user,
                asset_id,
                amount,
                beneficiary,
                pay_for_remaining,
                network,
                pay_with_tokens,
            )?;
            Ok(())
        }

        /// Add Token Config.
        ///
        /// # Parameters
        ///
        /// * `network_id`: Network Id.
        /// * `fee`: Withdrawal Fee.
        #[pallet::call_index(1)]
        #[pallet::weight(< T as Config >::TheaExecWeightInfo::set_withdrawal_fee(1))]
        pub fn set_withdrawal_fee(
            origin: OriginFor<T>,
            network_id: u8,
            fee: u128,
        ) -> DispatchResult {
            ensure_root(origin)?;
            <WithdrawalFees<T>>::insert(network_id, fee);
            Self::deposit_event(Event::<T>::WithdrawalFeeSet(network_id, fee));
            Ok(())
        }

        /// Withdraws to parachain networks in Polkadot
        #[pallet::call_index(2)]
        #[pallet::weight(< T as Config >::TheaExecWeightInfo::parachain_withdraw(1))]
        pub fn parachain_withdraw(
            origin: OriginFor<T>,
            asset_id: u128,
            amount: u128,
            beneficiary: sp_std::boxed::Box<VersionedMultiLocation>,
            pay_for_remaining: bool,
            pay_with_tokens: bool,
        ) -> DispatchResult {
            let user = ensure_signed(origin)?;
            let network = 1;
            Self::do_withdraw(
                user,
                asset_id,
                amount,
                beneficiary.encode(),
                pay_for_remaining,
                network,
                pay_with_tokens,
            )?;
            Ok(())
        }

        /// Update the Decimal metadata for an asset
        ///
        /// # Parameters
        ///
        /// * `asset_id`: Asset Id.
        /// * `metadata`: AssetMetadata.
        #[pallet::call_index(3)]
        #[pallet::weight(< T as Config >::TheaExecWeightInfo::update_asset_metadata(1))]
        pub fn update_asset_metadata(
            origin: OriginFor<T>,
            asset_id: u128,
            decimal: u8,
        ) -> DispatchResult {
            ensure_root(origin)?;
            let metadata = AssetMetadata::new(decimal).ok_or(Error::<T>::InvalidDecimal)?;
            <Metadata<T>>::insert(asset_id, metadata);
            Self::deposit_event(Event::<T>::AssetMetadataSet(metadata));
            Ok(())
        }

        /// Burn Native tokens of an account
        ///
        /// # Parameters
        ///
        /// * `who`: AccountId
        /// * `amount`: Amount of native tokens to burn.
        #[pallet::call_index(4)]
        #[pallet::weight(< T as Config >::TheaExecWeightInfo::burn_native_tokens())]
        pub fn burn_native_tokens(
            origin: OriginFor<T>,
            who: T::AccountId,
            amount: u128,
        ) -> DispatchResult {
            T::GovernanceOrigin::ensure_origin(origin)?;
            let burned_amt = <T as Config>::Currency::burn_from(
                &who,
                amount.saturated_into(),
                Precision::BestEffort,
                Fortitude::Force,
            )?;
            Self::deposit_event(Event::<T>::NativeTokenBurned(
                who,
                burned_amt.saturated_into(),
            ));
            Ok(())
        }

        /// Withdraws to Ethereum network
        ///
        /// # Parameters
        ///
        /// * `asset_id`: Asset Id.
        /// * `amount`: Amount of tokens to withdraw.
        /// * `beneficiary`: Beneficiary address.
        /// * `pay_for_remaining`: Pay for remaining pending withdrawals.
        /// * `pay_with_tokens`: Pay with withdrawing tokens.
        #[pallet::call_index(5)]
        #[pallet::weight(< T as Config >::TheaExecWeightInfo::evm_withdraw(1))]
        pub fn evm_withdraw(
            origin: OriginFor<T>,
            asset_id: u128,
            amount: u128,
            beneficiary: H160,
            network: Network,
            pay_for_remaining: bool,
            pay_with_tokens: bool,
        ) -> DispatchResult {
            let user = ensure_signed(origin)?;
            Self::do_withdraw(
                user,
                asset_id,
                amount,
                beneficiary.encode(),
                pay_for_remaining,
                network,
                pay_with_tokens,
            )?;
            Ok(())
        }

        /// Manually claim an approved deposit.
        ///
        /// # Parameters
        ///
        /// * `origin`: User.
        /// * `num_deposits`: Number of deposits to claim from available deposits,
        /// (it's used to parametrise the weight of this extrinsic).
        #[pallet::call_index(6)]
        #[pallet::weight(< T as Config >::TheaExecWeightInfo::claim_deposit(1))]
        #[transactional]
        pub fn claim_deposit(
            origin: OriginFor<T>,
            num_deposits: u32,
            user: T::AccountId,
        ) -> DispatchResult {
            let _ = ensure_signed(origin)?;
            let mut deposits = <ApprovedDeposits<T>>::get(&user);
            let length: u32 = deposits.len().saturated_into();
            let length: u32 = if length <= num_deposits {
                length
            } else {
                num_deposits
            };
            for _ in 0..length {
                if let Some(deposit) = deposits.pop() {
                    if let Err(err) = Self::execute_deposit(deposit.clone()) {
                        deposits.push(deposit);
                        // Save it back on failure
                        <ApprovedDeposits<T>>::insert(&user, deposits.clone());
                        return Err(err);
                    }
                } else {
                    break;
                }
            }

            if !deposits.is_empty() {
                // If pending deposits are available, save it back
                <ApprovedDeposits<T>>::insert(&user, deposits)
            } else {
                <ApprovedDeposits<T>>::remove(&user);
            }

            Ok(())
        }
    }

    impl<T: Config> Pallet<T> {
        /// Generates a new random id for withdrawals
        fn new_random_id() -> Vec<u8> {
            let mut nonce = <RandomnessNonce<T>>::get();
            nonce = nonce.wrapping_add(1);
            <RandomnessNonce<T>>::put(nonce);
            let entropy = sp_io::hashing::blake2_256(&(NATIVE_NETWORK, nonce).encode());
            let entropy = H256::from_slice(&entropy).0[..10].to_vec();
            entropy.to_vec()
        }
        pub fn thea_account() -> T::AccountId {
            T::TheaPalletId::get().into_account_truncating()
        }

        #[transactional]
        pub fn do_withdraw(
            user: T::AccountId,
            asset_id: u128,
            mut amount: u128,
            beneficiary: Vec<u8>,
            pay_for_remaining: bool,
            network: Network,
            pay_with_tokens: bool,
        ) -> Result<(), DispatchError> {
            ensure!(beneficiary.len() <= 1000, Error::<T>::BeneficiaryTooLong);
            ensure!(network != 0, Error::<T>::WrongNetwork);
            let mut pending_withdrawals = <PendingWithdrawals<T>>::get(network);
            let metadata = <Metadata<T>>::get(asset_id).ok_or(Error::<T>::AssetNotRegistered)?;
            ensure!(
                pending_withdrawals.len() < T::WithdrawalSize::get() as usize,
                Error::<T>::WithdrawalNotAllowed
            );

            let mut total_fees =
                <WithdrawalFees<T>>::get(network).ok_or(Error::<T>::WithdrawalFeeConfigNotFound)?;

            if pay_for_remaining {
                // User is ready to pay for remaining pending withdrawal for quick withdrawal
                let extra_withdrawals_available =
                    T::WithdrawalSize::get().saturating_sub(pending_withdrawals.len() as u32);
                total_fees = total_fees.saturating_add(
                    total_fees.saturating_mul(
                        extra_withdrawals_available
                            .saturating_sub(1)
                            .saturated_into(),
                    ),
                )
            }

            if pay_with_tokens {
                // User wants to pay with withdrawing tokens.
                let path = sp_std::vec![
                    polkadex_primitives::AssetId::Asset(asset_id),
                    polkadex_primitives::AssetId::Polkadex
                ];
                let token_taken = T::Swap::swap_tokens_for_exact_tokens(
                    user.clone(),
                    path,
                    total_fees.saturated_into(),
                    None,
                    Self::thea_account(),
                    false,
                )?;
                amount = amount.saturating_sub(token_taken.saturated_into());
                ensure!(amount > 0, Error::<T>::AmountCannotBeZero);
            } else {
                // Pay the fees
                <T as Config>::Currency::transfer(
                    &user,
                    &Self::thea_account(),
                    total_fees.saturated_into(),
                    Preservation::Preserve,
                )?;
            }

            // Withdraw assets
            Self::resolver_withdraw(asset_id.into(), amount, &user, Self::thea_account())?;

            let mut withdraw = Withdraw {
                id: Self::new_random_id(),
                asset_id,
                amount,
                destination: beneficiary.clone(),
                is_blocked: false,
                extra: Vec::new(),
            };

            Self::deposit_event(Event::<T>::WithdrawalQueued(
                network,
                user,
                beneficiary,
                asset_id,
                amount,
                withdraw.id.clone(),
            ));

            // Convert back to origin decimals
            withdraw.amount = metadata.convert_from_native_decimals(amount);

            pending_withdrawals.push(withdraw);

            if (pending_withdrawals.len() >= T::WithdrawalSize::get() as usize) || pay_for_remaining
            {
                // If it is full then we move it to ready queue and update withdrawal nonce
                <ReadyWithdrawals<T>>::insert(
                    <frame_system::Pallet<T>>::block_number(), //Block No
                    network,
                    pending_withdrawals.clone(),
                );
                Self::deposit_event(Event::<T>::WithdrawalReady(network));
                pending_withdrawals = Vec::default();
            }
            <PendingWithdrawals<T>>::insert(network, pending_withdrawals);
            Ok(())
        }

        #[transactional]
        pub fn do_deposit(network: Network, payload: &[u8]) -> Result<(), DispatchError> {
            let deposits: Vec<Deposit<T::AccountId>> =
                Decode::decode(&mut &payload[..]).map_err(|_| Error::<T>::FailedToDecode)?;
            for deposit in deposits {
                // Execute Deposit
                Self::execute_deposit(deposit.clone())?;
                Self::deposit_event(Event::<T>::DepositApproved(
                    network,
                    deposit.recipient,
                    deposit.asset_id,
                    deposit.amount,
                    deposit.id,
                ))
            }
            Ok(())
        }

        #[transactional]
        pub fn execute_deposit(deposit: Deposit<T::AccountId>) -> Result<(), DispatchError> {
            // Get the metadata
            let metadata =
                <Metadata<T>>::get(deposit.asset_id).ok_or(Error::<T>::AssetNotRegistered)?;
            let deposit_amount = deposit.amount_in_native_decimals(metadata); // Convert the decimals configured in metadata

            if !frame_system::Pallet::<T>::account_exists(&deposit.recipient) {
                let path = sp_std::vec![
                    polkadex_primitives::AssetId::Asset(deposit.asset_id),
                    polkadex_primitives::AssetId::Polkadex
                ];
                let amount_out: T::AssetBalanceAdapter = T::ExistentialDeposit::get().into();
                Self::resolve_mint(
                    &Self::thea_account(),
                    deposit.asset_id.into(),
                    deposit_amount,
                )?;

                // If swap doesn't work then it will in the system account - thea_account()
                if let Ok(fee_amount) = T::Swap::swap_tokens_for_exact_tokens(
                    Self::thea_account(),
                    path,
                    amount_out.into(),
                    Some(deposit_amount),
                    deposit.recipient.clone(),
                    true,
                ) {
                    Self::resolve_transfer(
                        deposit.asset_id.into(),
                        &Self::thea_account(),
                        &deposit.recipient,
                        deposit_amount.saturating_sub(fee_amount),
                    )?;
                }
            } else {
                Self::resolver_deposit(
                    deposit.asset_id.into(),
                    deposit_amount,
                    &deposit.recipient,
                    Self::thea_account(),
                    1u128,
                    Self::thea_account(),
                )?;
            }

            // Emit event
            Self::deposit_event(Event::<T>::DepositClaimed(
                deposit.recipient.clone(),
                deposit.asset_id,
                deposit.amount_in_native_decimals(metadata),
                deposit.id,
            ));
            Ok(())
        }
    }

    impl<T: Config> TheaIncomingExecutor for Pallet<T> {
        fn execute_deposits(network: Network, deposits: Vec<u8>) {
            if let Err(error) = Self::do_deposit(network, &deposits) {
                Self::deposit_event(Event::<T>::DepositFailed(network, deposits));
                log::error!(target:"thea","Deposit Failed : {:?}", error);
            }
        }
    }

    // Implement this trait for handing deposits and withdrawals
    impl<T: Config>
        polkadex_primitives::assets::Resolver<
            T::AccountId,
            <T as pallet::Config>::Currency,
            <T as pallet::Config>::Assets,
            <T as pallet::Config>::AssetId,
            <T as Config>::NativeAssetId,
        > for Pallet<T>
    {
    }
=======
	use super::*;
	use frame_support::{
		pallet_prelude::*,
		sp_runtime::SaturatedConversion,
		traits::{
			fungible::Mutate,
			fungibles::Inspect,
			tokens::{Fortitude, Precision, Preservation},
		},
		transactional,
	};
	use frame_system::pallet_prelude::*;
	use pallet_asset_conversion::Swap;
	use polkadex_primitives::{AssetId, Resolver};
	use sp_core::{H160, H256};
	use sp_runtime::{traits::AccountIdConversion, Saturating};
	use sp_std::vec::Vec;
	use thea_primitives::{
		types::{AssetMetadata, Deposit, Withdraw},
		Network, TheaIncomingExecutor, TheaOutgoingExecutor, NATIVE_NETWORK,
	};
	use xcm::VersionedMultiLocation;

	#[pallet::pallet]
	#[pallet::without_storage_info]
	pub struct Pallet<T>(_);

	/// Configure the pallet by specifying the parameters and types on which it depends.
	#[pallet::config]
	pub trait Config: frame_system::Config + pallet_asset_conversion::Config {
		/// Because this pallet emits events, it depends on the Runtime's definition of an
		/// event.
		type RuntimeEvent: From<Event<Self>> + IsType<<Self as frame_system::Config>::RuntimeEvent>;
		/// Balances Pallet
		type Currency: frame_support::traits::tokens::fungible::Mutate<Self::AccountId>
			+ frame_support::traits::tokens::fungible::Inspect<Self::AccountId>;
		/// Assets Pallet
		type Assets: frame_support::traits::tokens::fungibles::Mutate<Self::AccountId>
			+ frame_support::traits::tokens::fungibles::Create<Self::AccountId>
			+ frame_support::traits::tokens::fungibles::Inspect<Self::AccountId>;
		/// Asset Id
		type AssetId: Member
			+ Parameter
			+ Copy
			+ MaybeSerializeDeserialize
			+ MaxEncodedLen
			+ Into<<<Self as pallet::Config>::Assets as Inspect<Self::AccountId>>::AssetId>
			+ From<u128>;
		type MultiAssetIdAdapter: From<AssetId>
			+ Into<<Self as pallet_asset_conversion::Config>::MultiAssetId>;

		type AssetBalanceAdapter: Into<<Self as pallet_asset_conversion::Config>::AssetBalance>
			+ Copy
			+ From<<Self as pallet_asset_conversion::Config>::AssetBalance>
			+ From<u128>
			+ Into<u128>;
		/// Asset Create/ Update Origin
		type AssetCreateUpdateOrigin: EnsureOrigin<<Self as frame_system::Config>::RuntimeOrigin>;
		/// Something that executes the payload
		type Executor: thea_primitives::TheaOutgoingExecutor;
		/// Native Asset Id
		type NativeAssetId: Get<<Self as pallet::Config>::AssetId>;
		/// Thea PalletId
		#[pallet::constant]
		type TheaPalletId: Get<frame_support::PalletId>;

		type Swap: pallet_asset_conversion::Swap<
			Self::AccountId,
			u128,
			polkadex_primitives::AssetId,
		>;
		/// Total Withdrawals
		#[pallet::constant]
		type WithdrawalSize: Get<u32>;
		/// Existential Deposit
		#[pallet::constant]
		type ExistentialDeposit: Get<u128>;
		/// Para Id
		type ParaId: Get<u32>;
		/// Governance Origin
		type GovernanceOrigin: EnsureOrigin<<Self as frame_system::Config>::RuntimeOrigin>;
		/// Type representing the weight of this pallet
		type TheaExecWeightInfo: TheaExecutorWeightInfo;
	}

	/// Nonce used to generate randomness
	#[pallet::storage]
	#[pallet::getter(fn randomness_nonce)]
	pub(super) type RandomnessNonce<T: Config> = StorageValue<_, u64, ValueQuery>;

	#[pallet::storage]
	#[pallet::getter(fn pending_withdrawals)]
	pub(super) type PendingWithdrawals<T: Config> =
		StorageMap<_, Blake2_128Concat, Network, Vec<Withdraw>, ValueQuery>;

	/// Withdrawal Fees for each network
	#[pallet::storage]
	#[pallet::getter(fn witdrawal_fees)]
	pub(super) type WithdrawalFees<T: Config> =
		StorageMap<_, Blake2_128Concat, Network, u128, OptionQuery>;

	/// Withdrawal batches ready for signing
	#[pallet::storage]
	#[pallet::getter(fn ready_withdrawals)]
	pub(super) type ReadyWithdrawals<T: Config> = StorageDoubleMap<
		_,
		Blake2_128Concat,
		BlockNumberFor<T>,
		Blake2_128Concat,
		Network,
		Vec<Withdraw>,
		ValueQuery,
	>;

	#[pallet::storage]
	#[pallet::getter(fn get_approved_deposits)]
	pub(super) type ApprovedDeposits<T: Config> =
		StorageMap<_, Blake2_128Concat, T::AccountId, Vec<Deposit<T::AccountId>>, ValueQuery>;

	/// Stores the metadata ( asset_id => Metadata )
	#[pallet::storage]
	#[pallet::getter(fn asset_metadata)]
	pub(super) type Metadata<T: Config> = StorageMap<_, Identity, u128, AssetMetadata, OptionQuery>;

	// Pallets use events to inform users when important changes are made.
	// https://docs.substrate.io/main-docs/build/events-errors/
	#[pallet::event]
	#[pallet::generate_deposit(pub(super) fn deposit_event)]
	pub enum Event<T: Config> {
		/// Asset Metadata set ( config )
		AssetMetadataSet(AssetMetadata),
		/// Deposit Approved event ( Network, recipient, asset_id, amount, id))
		DepositApproved(Network, T::AccountId, u128, u128, Vec<u8>),
		/// Deposit claimed event ( recipient, asset id, amount, id )
		DepositClaimed(T::AccountId, u128, u128, Vec<u8>),
		/// Deposit failed event ( network, encoded deposit)
		DepositFailed(Network, Vec<u8>),
		/// Withdrawal Queued ( network, from, beneficiary, assetId, amount, id )
		WithdrawalQueued(Network, T::AccountId, Vec<u8>, u128, u128, Vec<u8>),
		/// Withdrawal Ready (Network id )
		WithdrawalReady(Network),
		/// Withdrawal Failed ( Network ,Vec<Withdrawal>)
		WithdrawalFailed(Network, Vec<Withdraw>),
		/// Thea Public Key Updated ( network, new session id )
		TheaKeyUpdated(Network, u32),
		/// Withdrawal Fee Set (NetworkId, Amount)
		WithdrawalFeeSet(u8, u128),
		/// Native Token Burn event
		NativeTokenBurned(T::AccountId, u128),
	}

	// Errors inform users that something went wrong.
	#[pallet::error]
	pub enum Error<T> {
		/// Invalid decimal configuration
		InvalidDecimal,
		/// Error names should be descriptive.
		NoneValue,
		/// Errors should have helpful documentation associated with them.
		StorageOverflow,
		/// Failed To Decode
		FailedToDecode,
		/// Beneficiary Too Long
		BeneficiaryTooLong,
		/// Withdrawal Not Allowed
		WithdrawalNotAllowed,
		/// Withdrawal Fee Config Not Found
		WithdrawalFeeConfigNotFound,
		/// Asset Not Registered
		AssetNotRegistered,
		/// Amount cannot be Zero
		AmountCannotBeZero,
		/// Failed To Handle Parachain Deposit
		FailedToHandleParachainDeposit,
		/// Token Type Not Handled
		TokenTypeNotHandled,
		/// Bounded Vector Overflow
		BoundedVectorOverflow,
		/// Bounded vector not present
		BoundedVectorNotPresent,
		/// No Approved Deposit
		NoApprovedDeposit,
		/// Wrong network
		WrongNetwork,
		/// Not able to get price for fee swap
		CannotSwapForFees,
	}

	#[pallet::hooks]
	impl<T: Config> Hooks<BlockNumberFor<T>> for Pallet<T> {
		fn on_initialize(block_no: BlockNumberFor<T>) -> Weight {
			let pending_withdrawals =
				<ReadyWithdrawals<T>>::iter_prefix(block_no.saturating_sub(1u8.into()));
			let mut withdrawal_len = 0;
			let mut network_len = 0;
			for (network_id, withdrawal) in pending_withdrawals {
				withdrawal_len += withdrawal.len();
				// This is fine as this trait is not supposed to fail
				if T::Executor::execute_withdrawals(network_id, withdrawal.clone().encode())
					.is_err()
				{
					Self::deposit_event(Event::<T>::WithdrawalFailed(network_id, withdrawal))
				}
				network_len += 1;
			}
			T::TheaExecWeightInfo::on_initialize(network_len as u32, withdrawal_len as u32)
		}
	}

	#[pallet::call]
	impl<T: Config> Pallet<T> {
		#[pallet::call_index(0)]
		#[pallet::weight(< T as Config >::TheaExecWeightInfo::withdraw(1))]
		#[transactional]
		pub fn withdraw(
			origin: OriginFor<T>,
			asset_id: u128,
			amount: u128,
			beneficiary: Vec<u8>,
			pay_for_remaining: bool,
			network: Network,
			pay_with_tokens: bool,
		) -> DispatchResult {
			let user = ensure_signed(origin)?;
			// Assumes the foreign chain can decode the given vector bytes as recipient
			Self::do_withdraw(
				user,
				asset_id,
				amount,
				beneficiary,
				pay_for_remaining,
				network,
				pay_with_tokens,
			)?;
			Ok(())
		}

		/// Add Token Config.
		///
		/// # Parameters
		///
		/// * `network_id`: Network Id.
		/// * `fee`: Withdrawal Fee.
		#[pallet::call_index(1)]
		#[pallet::weight(< T as Config >::TheaExecWeightInfo::set_withdrawal_fee(1))]
		pub fn set_withdrawal_fee(
			origin: OriginFor<T>,
			network_id: u8,
			fee: u128,
		) -> DispatchResult {
			ensure_root(origin)?;
			<WithdrawalFees<T>>::insert(network_id, fee);
			Self::deposit_event(Event::<T>::WithdrawalFeeSet(network_id, fee));
			Ok(())
		}

		/// Withdraws to parachain networks in Polkadot
		#[pallet::call_index(2)]
		#[pallet::weight(< T as Config >::TheaExecWeightInfo::parachain_withdraw(1))]
		pub fn parachain_withdraw(
			origin: OriginFor<T>,
			asset_id: u128,
			amount: u128,
			beneficiary: sp_std::boxed::Box<VersionedMultiLocation>,
			pay_for_remaining: bool,
			pay_with_tokens: bool,
		) -> DispatchResult {
			let user = ensure_signed(origin)?;
			let network = 1;
			Self::do_withdraw(
				user,
				asset_id,
				amount,
				beneficiary.encode(),
				pay_for_remaining,
				network,
				pay_with_tokens,
			)?;
			Ok(())
		}

		/// Update the Decimal metadata for an asset
		///
		/// # Parameters
		///
		/// * `asset_id`: Asset Id.
		/// * `metadata`: AssetMetadata.
		#[pallet::call_index(3)]
		#[pallet::weight(< T as Config >::TheaExecWeightInfo::update_asset_metadata(1))]
		pub fn update_asset_metadata(
			origin: OriginFor<T>,
			asset_id: u128,
			decimal: u8,
		) -> DispatchResult {
			ensure_root(origin)?;
			let metadata = AssetMetadata::new(decimal).ok_or(Error::<T>::InvalidDecimal)?;
			<Metadata<T>>::insert(asset_id, metadata);
			Self::deposit_event(Event::<T>::AssetMetadataSet(metadata));
			Ok(())
		}

		/// Burn Native tokens of an account
		///
		/// # Parameters
		///
		/// * `who`: AccountId
		/// * `amount`: Amount of native tokens to burn.
		#[pallet::call_index(4)]
		#[pallet::weight(< T as Config >::TheaExecWeightInfo::burn_native_tokens())]
		pub fn burn_native_tokens(
			origin: OriginFor<T>,
			who: T::AccountId,
			amount: u128,
		) -> DispatchResult {
			T::GovernanceOrigin::ensure_origin(origin)?;
			let burned_amt = <T as Config>::Currency::burn_from(
				&who,
				amount.saturated_into(),
				Precision::BestEffort,
				Fortitude::Force,
			)?;
			Self::deposit_event(Event::<T>::NativeTokenBurned(who, burned_amt.saturated_into()));
			Ok(())
		}

		/// Withdraws to Ethereum network
		///
		/// # Parameters
		///
		/// * `asset_id`: Asset Id.
		/// * `amount`: Amount of tokens to withdraw.
		/// * `beneficiary`: Beneficiary address.
		/// * `pay_for_remaining`: Pay for remaining pending withdrawals.
		/// * `pay_with_tokens`: Pay with withdrawing tokens.
		#[pallet::call_index(5)]
		#[pallet::weight(< T as Config >::TheaExecWeightInfo::evm_withdraw(1))]
		pub fn evm_withdraw(
			origin: OriginFor<T>,
			asset_id: u128,
			amount: u128,
			beneficiary: H160,
			network: Network,
			pay_for_remaining: bool,
			pay_with_tokens: bool,
		) -> DispatchResult {
			let user = ensure_signed(origin)?;
			Self::do_withdraw(
				user,
				asset_id,
				amount,
				beneficiary.encode(),
				pay_for_remaining,
				network,
				pay_with_tokens,
			)?;
			Ok(())
		}

		/// Manually claim an approved deposit.
		///
		/// # Parameters
		///
		/// * `origin`: User.
		/// * `num_deposits`: Number of deposits to claim from available deposits,
		/// (it's used to parametrise the weight of this extrinsic).
		#[pallet::call_index(6)]
		#[pallet::weight(< T as Config >::TheaExecWeightInfo::claim_deposit(1))]
		#[transactional]
		pub fn claim_deposit(
			origin: OriginFor<T>,
			num_deposits: u32,
			user: T::AccountId,
		) -> DispatchResult {
			let _ = ensure_signed(origin)?;
			let mut deposits = <ApprovedDeposits<T>>::get(&user);
			let length: u32 = deposits.len().saturated_into();
			let length: u32 = if length <= num_deposits { length } else { num_deposits };
			for _ in 0..length {
				if let Some(deposit) = deposits.pop() {
					if let Err(err) = Self::execute_deposit(deposit.clone()) {
						deposits.push(deposit);
						// Save it back on failure
						<ApprovedDeposits<T>>::insert(&user, deposits.clone());
						return Err(err);
					}
				} else {
					break;
				}
			}

			if !deposits.is_empty() {
				// If pending deposits are available, save it back
				<ApprovedDeposits<T>>::insert(&user, deposits)
			} else {
				<ApprovedDeposits<T>>::remove(&user);
			}

			Ok(())
		}
	}

	impl<T: Config> Pallet<T> {
		/// Generates a new random id for withdrawals
		fn new_random_id() -> Vec<u8> {
			let mut nonce = <RandomnessNonce<T>>::get();
			nonce = nonce.wrapping_add(1);
			<RandomnessNonce<T>>::put(nonce);
			let entropy = sp_io::hashing::blake2_256(&(NATIVE_NETWORK, nonce).encode());
			let entropy = H256::from_slice(&entropy).0[..10].to_vec();
			entropy.to_vec()
		}
		pub fn thea_account() -> T::AccountId {
			T::TheaPalletId::get().into_account_truncating()
		}

		#[transactional]
		pub fn do_withdraw(
			user: T::AccountId,
			asset_id: u128,
			mut amount: u128,
			beneficiary: Vec<u8>,
			pay_for_remaining: bool,
			network: Network,
			pay_with_tokens: bool,
		) -> Result<(), DispatchError> {
			ensure!(beneficiary.len() <= 1000, Error::<T>::BeneficiaryTooLong);
			ensure!(network != 0, Error::<T>::WrongNetwork);
			let mut pending_withdrawals = <PendingWithdrawals<T>>::get(network);
			let metadata = <Metadata<T>>::get(asset_id).ok_or(Error::<T>::AssetNotRegistered)?;
			ensure!(
				pending_withdrawals.len() < T::WithdrawalSize::get() as usize,
				Error::<T>::WithdrawalNotAllowed
			);

			let mut total_fees =
				<WithdrawalFees<T>>::get(network).ok_or(Error::<T>::WithdrawalFeeConfigNotFound)?;

			if pay_for_remaining {
				// User is ready to pay for remaining pending withdrawal for quick withdrawal
				let extra_withdrawals_available =
					T::WithdrawalSize::get().saturating_sub(pending_withdrawals.len() as u32);
				total_fees =
					total_fees.saturating_add(total_fees.saturating_mul(
						extra_withdrawals_available.saturating_sub(1).saturated_into(),
					))
			}

			if pay_with_tokens {
				// User wants to pay with withdrawing tokens.
				let path = sp_std::vec![
					polkadex_primitives::AssetId::Asset(asset_id),
					polkadex_primitives::AssetId::Polkadex
				];
				let token_taken = T::Swap::swap_tokens_for_exact_tokens(
					user.clone(),
					path,
					total_fees.saturated_into(),
					None,
					Self::thea_account(),
					false,
				)?;
				amount = amount.saturating_sub(token_taken.saturated_into());
				ensure!(amount > 0, Error::<T>::AmountCannotBeZero);
			} else {
				// Pay the fees
				<T as Config>::Currency::transfer(
					&user,
					&Self::thea_account(),
					total_fees.saturated_into(),
					Preservation::Preserve,
				)?;
			}

			// Withdraw assets
			Self::resolver_withdraw(asset_id.into(), amount, &user, Self::thea_account())?;

			let mut withdraw = Withdraw {
				id: Self::new_random_id(),
				asset_id,
				amount,
				destination: beneficiary.clone(),
				is_blocked: false,
				extra: Vec::new(),
			};

			Self::deposit_event(Event::<T>::WithdrawalQueued(
				network,
				user,
				beneficiary,
				asset_id,
				amount,
				withdraw.id.clone(),
			));

			// Convert back to origin decimals
			withdraw.amount = metadata.convert_from_native_decimals(amount);

			pending_withdrawals.push(withdraw);

			if (pending_withdrawals.len() >= T::WithdrawalSize::get() as usize) || pay_for_remaining
			{
				// If it is full then we move it to ready queue and update withdrawal nonce
				<ReadyWithdrawals<T>>::insert(
					<frame_system::Pallet<T>>::block_number(), //Block No
					network,
					pending_withdrawals.clone(),
				);
				Self::deposit_event(Event::<T>::WithdrawalReady(network));
				pending_withdrawals = Vec::default();
			}
			<PendingWithdrawals<T>>::insert(network, pending_withdrawals);
			Ok(())
		}

		#[transactional]
		pub fn do_deposit(network: Network, payload: &[u8]) -> Result<(), DispatchError> {
			let deposits: Vec<Deposit<T::AccountId>> =
				Decode::decode(&mut &payload[..]).map_err(|_| Error::<T>::FailedToDecode)?;
			for deposit in deposits {
				// Execute Deposit
				Self::execute_deposit(deposit.clone())?;
				Self::deposit_event(Event::<T>::DepositApproved(
					network,
					deposit.recipient,
					deposit.asset_id,
					deposit.amount,
					deposit.id,
				))
			}
			Ok(())
		}

		#[transactional]
		pub fn execute_deposit(deposit: Deposit<T::AccountId>) -> Result<(), DispatchError> {
			// Get the metadata
			let metadata =
				<Metadata<T>>::get(deposit.asset_id).ok_or(Error::<T>::AssetNotRegistered)?;
			let deposit_amount = deposit.amount_in_native_decimals(metadata); // Convert the decimals configured in metadata

			if !frame_system::Pallet::<T>::account_exists(&deposit.recipient) {
				let path = sp_std::vec![
					polkadex_primitives::AssetId::Asset(deposit.asset_id),
					polkadex_primitives::AssetId::Polkadex
				];
				let amount_out: T::AssetBalanceAdapter = T::ExistentialDeposit::get().into();
				Self::resolve_mint(&Self::thea_account(), deposit.asset_id.into(), deposit_amount)?;

				// If swap doesn't work then it will in the system account - thea_account()
				if let Ok(fee_amount) = T::Swap::swap_tokens_for_exact_tokens(
					Self::thea_account(),
					path,
					amount_out.into(),
					Some(deposit_amount),
					deposit.recipient.clone(),
					true,
				) {
					Self::resolve_transfer(
						deposit.asset_id.into(),
						&Self::thea_account(),
						&deposit.recipient,
						deposit_amount.saturating_sub(fee_amount),
					)?;
				}
			} else {
				Self::resolver_deposit(
					deposit.asset_id.into(),
					deposit_amount,
					&deposit.recipient,
					Self::thea_account(),
					1u128,
					Self::thea_account(),
				)?;
			}

			// Emit event
			Self::deposit_event(Event::<T>::DepositClaimed(
				deposit.recipient.clone(),
				deposit.asset_id,
				deposit.amount_in_native_decimals(metadata),
				deposit.id,
			));
			Ok(())
		}
	}

	impl<T: Config> TheaIncomingExecutor for Pallet<T> {
		fn execute_deposits(network: Network, deposits: Vec<u8>) {
			if let Err(error) = Self::do_deposit(network, &deposits) {
				Self::deposit_event(Event::<T>::DepositFailed(network, deposits));
				log::error!(target:"thea","Deposit Failed : {:?}", error);
			}
		}
	}

	// Implement this trait for handing deposits and withdrawals
	impl<T: Config>
		polkadex_primitives::assets::Resolver<
			T::AccountId,
			<T as pallet::Config>::Currency,
			<T as pallet::Config>::Assets,
			<T as pallet::Config>::AssetId,
			<T as Config>::NativeAssetId,
		> for Pallet<T>
	{
	}
>>>>>>> f4c4a28f
}<|MERGE_RESOLUTION|>--- conflicted
+++ resolved
@@ -48,7 +48,6 @@
 
 #[frame_support::pallet]
 pub mod pallet {
-<<<<<<< HEAD
     use super::*;
     use frame_support::{
         pallet_prelude::*,
@@ -668,611 +667,4 @@
         > for Pallet<T>
     {
     }
-=======
-	use super::*;
-	use frame_support::{
-		pallet_prelude::*,
-		sp_runtime::SaturatedConversion,
-		traits::{
-			fungible::Mutate,
-			fungibles::Inspect,
-			tokens::{Fortitude, Precision, Preservation},
-		},
-		transactional,
-	};
-	use frame_system::pallet_prelude::*;
-	use pallet_asset_conversion::Swap;
-	use polkadex_primitives::{AssetId, Resolver};
-	use sp_core::{H160, H256};
-	use sp_runtime::{traits::AccountIdConversion, Saturating};
-	use sp_std::vec::Vec;
-	use thea_primitives::{
-		types::{AssetMetadata, Deposit, Withdraw},
-		Network, TheaIncomingExecutor, TheaOutgoingExecutor, NATIVE_NETWORK,
-	};
-	use xcm::VersionedMultiLocation;
-
-	#[pallet::pallet]
-	#[pallet::without_storage_info]
-	pub struct Pallet<T>(_);
-
-	/// Configure the pallet by specifying the parameters and types on which it depends.
-	#[pallet::config]
-	pub trait Config: frame_system::Config + pallet_asset_conversion::Config {
-		/// Because this pallet emits events, it depends on the Runtime's definition of an
-		/// event.
-		type RuntimeEvent: From<Event<Self>> + IsType<<Self as frame_system::Config>::RuntimeEvent>;
-		/// Balances Pallet
-		type Currency: frame_support::traits::tokens::fungible::Mutate<Self::AccountId>
-			+ frame_support::traits::tokens::fungible::Inspect<Self::AccountId>;
-		/// Assets Pallet
-		type Assets: frame_support::traits::tokens::fungibles::Mutate<Self::AccountId>
-			+ frame_support::traits::tokens::fungibles::Create<Self::AccountId>
-			+ frame_support::traits::tokens::fungibles::Inspect<Self::AccountId>;
-		/// Asset Id
-		type AssetId: Member
-			+ Parameter
-			+ Copy
-			+ MaybeSerializeDeserialize
-			+ MaxEncodedLen
-			+ Into<<<Self as pallet::Config>::Assets as Inspect<Self::AccountId>>::AssetId>
-			+ From<u128>;
-		type MultiAssetIdAdapter: From<AssetId>
-			+ Into<<Self as pallet_asset_conversion::Config>::MultiAssetId>;
-
-		type AssetBalanceAdapter: Into<<Self as pallet_asset_conversion::Config>::AssetBalance>
-			+ Copy
-			+ From<<Self as pallet_asset_conversion::Config>::AssetBalance>
-			+ From<u128>
-			+ Into<u128>;
-		/// Asset Create/ Update Origin
-		type AssetCreateUpdateOrigin: EnsureOrigin<<Self as frame_system::Config>::RuntimeOrigin>;
-		/// Something that executes the payload
-		type Executor: thea_primitives::TheaOutgoingExecutor;
-		/// Native Asset Id
-		type NativeAssetId: Get<<Self as pallet::Config>::AssetId>;
-		/// Thea PalletId
-		#[pallet::constant]
-		type TheaPalletId: Get<frame_support::PalletId>;
-
-		type Swap: pallet_asset_conversion::Swap<
-			Self::AccountId,
-			u128,
-			polkadex_primitives::AssetId,
-		>;
-		/// Total Withdrawals
-		#[pallet::constant]
-		type WithdrawalSize: Get<u32>;
-		/// Existential Deposit
-		#[pallet::constant]
-		type ExistentialDeposit: Get<u128>;
-		/// Para Id
-		type ParaId: Get<u32>;
-		/// Governance Origin
-		type GovernanceOrigin: EnsureOrigin<<Self as frame_system::Config>::RuntimeOrigin>;
-		/// Type representing the weight of this pallet
-		type TheaExecWeightInfo: TheaExecutorWeightInfo;
-	}
-
-	/// Nonce used to generate randomness
-	#[pallet::storage]
-	#[pallet::getter(fn randomness_nonce)]
-	pub(super) type RandomnessNonce<T: Config> = StorageValue<_, u64, ValueQuery>;
-
-	#[pallet::storage]
-	#[pallet::getter(fn pending_withdrawals)]
-	pub(super) type PendingWithdrawals<T: Config> =
-		StorageMap<_, Blake2_128Concat, Network, Vec<Withdraw>, ValueQuery>;
-
-	/// Withdrawal Fees for each network
-	#[pallet::storage]
-	#[pallet::getter(fn witdrawal_fees)]
-	pub(super) type WithdrawalFees<T: Config> =
-		StorageMap<_, Blake2_128Concat, Network, u128, OptionQuery>;
-
-	/// Withdrawal batches ready for signing
-	#[pallet::storage]
-	#[pallet::getter(fn ready_withdrawals)]
-	pub(super) type ReadyWithdrawals<T: Config> = StorageDoubleMap<
-		_,
-		Blake2_128Concat,
-		BlockNumberFor<T>,
-		Blake2_128Concat,
-		Network,
-		Vec<Withdraw>,
-		ValueQuery,
-	>;
-
-	#[pallet::storage]
-	#[pallet::getter(fn get_approved_deposits)]
-	pub(super) type ApprovedDeposits<T: Config> =
-		StorageMap<_, Blake2_128Concat, T::AccountId, Vec<Deposit<T::AccountId>>, ValueQuery>;
-
-	/// Stores the metadata ( asset_id => Metadata )
-	#[pallet::storage]
-	#[pallet::getter(fn asset_metadata)]
-	pub(super) type Metadata<T: Config> = StorageMap<_, Identity, u128, AssetMetadata, OptionQuery>;
-
-	// Pallets use events to inform users when important changes are made.
-	// https://docs.substrate.io/main-docs/build/events-errors/
-	#[pallet::event]
-	#[pallet::generate_deposit(pub(super) fn deposit_event)]
-	pub enum Event<T: Config> {
-		/// Asset Metadata set ( config )
-		AssetMetadataSet(AssetMetadata),
-		/// Deposit Approved event ( Network, recipient, asset_id, amount, id))
-		DepositApproved(Network, T::AccountId, u128, u128, Vec<u8>),
-		/// Deposit claimed event ( recipient, asset id, amount, id )
-		DepositClaimed(T::AccountId, u128, u128, Vec<u8>),
-		/// Deposit failed event ( network, encoded deposit)
-		DepositFailed(Network, Vec<u8>),
-		/// Withdrawal Queued ( network, from, beneficiary, assetId, amount, id )
-		WithdrawalQueued(Network, T::AccountId, Vec<u8>, u128, u128, Vec<u8>),
-		/// Withdrawal Ready (Network id )
-		WithdrawalReady(Network),
-		/// Withdrawal Failed ( Network ,Vec<Withdrawal>)
-		WithdrawalFailed(Network, Vec<Withdraw>),
-		/// Thea Public Key Updated ( network, new session id )
-		TheaKeyUpdated(Network, u32),
-		/// Withdrawal Fee Set (NetworkId, Amount)
-		WithdrawalFeeSet(u8, u128),
-		/// Native Token Burn event
-		NativeTokenBurned(T::AccountId, u128),
-	}
-
-	// Errors inform users that something went wrong.
-	#[pallet::error]
-	pub enum Error<T> {
-		/// Invalid decimal configuration
-		InvalidDecimal,
-		/// Error names should be descriptive.
-		NoneValue,
-		/// Errors should have helpful documentation associated with them.
-		StorageOverflow,
-		/// Failed To Decode
-		FailedToDecode,
-		/// Beneficiary Too Long
-		BeneficiaryTooLong,
-		/// Withdrawal Not Allowed
-		WithdrawalNotAllowed,
-		/// Withdrawal Fee Config Not Found
-		WithdrawalFeeConfigNotFound,
-		/// Asset Not Registered
-		AssetNotRegistered,
-		/// Amount cannot be Zero
-		AmountCannotBeZero,
-		/// Failed To Handle Parachain Deposit
-		FailedToHandleParachainDeposit,
-		/// Token Type Not Handled
-		TokenTypeNotHandled,
-		/// Bounded Vector Overflow
-		BoundedVectorOverflow,
-		/// Bounded vector not present
-		BoundedVectorNotPresent,
-		/// No Approved Deposit
-		NoApprovedDeposit,
-		/// Wrong network
-		WrongNetwork,
-		/// Not able to get price for fee swap
-		CannotSwapForFees,
-	}
-
-	#[pallet::hooks]
-	impl<T: Config> Hooks<BlockNumberFor<T>> for Pallet<T> {
-		fn on_initialize(block_no: BlockNumberFor<T>) -> Weight {
-			let pending_withdrawals =
-				<ReadyWithdrawals<T>>::iter_prefix(block_no.saturating_sub(1u8.into()));
-			let mut withdrawal_len = 0;
-			let mut network_len = 0;
-			for (network_id, withdrawal) in pending_withdrawals {
-				withdrawal_len += withdrawal.len();
-				// This is fine as this trait is not supposed to fail
-				if T::Executor::execute_withdrawals(network_id, withdrawal.clone().encode())
-					.is_err()
-				{
-					Self::deposit_event(Event::<T>::WithdrawalFailed(network_id, withdrawal))
-				}
-				network_len += 1;
-			}
-			T::TheaExecWeightInfo::on_initialize(network_len as u32, withdrawal_len as u32)
-		}
-	}
-
-	#[pallet::call]
-	impl<T: Config> Pallet<T> {
-		#[pallet::call_index(0)]
-		#[pallet::weight(< T as Config >::TheaExecWeightInfo::withdraw(1))]
-		#[transactional]
-		pub fn withdraw(
-			origin: OriginFor<T>,
-			asset_id: u128,
-			amount: u128,
-			beneficiary: Vec<u8>,
-			pay_for_remaining: bool,
-			network: Network,
-			pay_with_tokens: bool,
-		) -> DispatchResult {
-			let user = ensure_signed(origin)?;
-			// Assumes the foreign chain can decode the given vector bytes as recipient
-			Self::do_withdraw(
-				user,
-				asset_id,
-				amount,
-				beneficiary,
-				pay_for_remaining,
-				network,
-				pay_with_tokens,
-			)?;
-			Ok(())
-		}
-
-		/// Add Token Config.
-		///
-		/// # Parameters
-		///
-		/// * `network_id`: Network Id.
-		/// * `fee`: Withdrawal Fee.
-		#[pallet::call_index(1)]
-		#[pallet::weight(< T as Config >::TheaExecWeightInfo::set_withdrawal_fee(1))]
-		pub fn set_withdrawal_fee(
-			origin: OriginFor<T>,
-			network_id: u8,
-			fee: u128,
-		) -> DispatchResult {
-			ensure_root(origin)?;
-			<WithdrawalFees<T>>::insert(network_id, fee);
-			Self::deposit_event(Event::<T>::WithdrawalFeeSet(network_id, fee));
-			Ok(())
-		}
-
-		/// Withdraws to parachain networks in Polkadot
-		#[pallet::call_index(2)]
-		#[pallet::weight(< T as Config >::TheaExecWeightInfo::parachain_withdraw(1))]
-		pub fn parachain_withdraw(
-			origin: OriginFor<T>,
-			asset_id: u128,
-			amount: u128,
-			beneficiary: sp_std::boxed::Box<VersionedMultiLocation>,
-			pay_for_remaining: bool,
-			pay_with_tokens: bool,
-		) -> DispatchResult {
-			let user = ensure_signed(origin)?;
-			let network = 1;
-			Self::do_withdraw(
-				user,
-				asset_id,
-				amount,
-				beneficiary.encode(),
-				pay_for_remaining,
-				network,
-				pay_with_tokens,
-			)?;
-			Ok(())
-		}
-
-		/// Update the Decimal metadata for an asset
-		///
-		/// # Parameters
-		///
-		/// * `asset_id`: Asset Id.
-		/// * `metadata`: AssetMetadata.
-		#[pallet::call_index(3)]
-		#[pallet::weight(< T as Config >::TheaExecWeightInfo::update_asset_metadata(1))]
-		pub fn update_asset_metadata(
-			origin: OriginFor<T>,
-			asset_id: u128,
-			decimal: u8,
-		) -> DispatchResult {
-			ensure_root(origin)?;
-			let metadata = AssetMetadata::new(decimal).ok_or(Error::<T>::InvalidDecimal)?;
-			<Metadata<T>>::insert(asset_id, metadata);
-			Self::deposit_event(Event::<T>::AssetMetadataSet(metadata));
-			Ok(())
-		}
-
-		/// Burn Native tokens of an account
-		///
-		/// # Parameters
-		///
-		/// * `who`: AccountId
-		/// * `amount`: Amount of native tokens to burn.
-		#[pallet::call_index(4)]
-		#[pallet::weight(< T as Config >::TheaExecWeightInfo::burn_native_tokens())]
-		pub fn burn_native_tokens(
-			origin: OriginFor<T>,
-			who: T::AccountId,
-			amount: u128,
-		) -> DispatchResult {
-			T::GovernanceOrigin::ensure_origin(origin)?;
-			let burned_amt = <T as Config>::Currency::burn_from(
-				&who,
-				amount.saturated_into(),
-				Precision::BestEffort,
-				Fortitude::Force,
-			)?;
-			Self::deposit_event(Event::<T>::NativeTokenBurned(who, burned_amt.saturated_into()));
-			Ok(())
-		}
-
-		/// Withdraws to Ethereum network
-		///
-		/// # Parameters
-		///
-		/// * `asset_id`: Asset Id.
-		/// * `amount`: Amount of tokens to withdraw.
-		/// * `beneficiary`: Beneficiary address.
-		/// * `pay_for_remaining`: Pay for remaining pending withdrawals.
-		/// * `pay_with_tokens`: Pay with withdrawing tokens.
-		#[pallet::call_index(5)]
-		#[pallet::weight(< T as Config >::TheaExecWeightInfo::evm_withdraw(1))]
-		pub fn evm_withdraw(
-			origin: OriginFor<T>,
-			asset_id: u128,
-			amount: u128,
-			beneficiary: H160,
-			network: Network,
-			pay_for_remaining: bool,
-			pay_with_tokens: bool,
-		) -> DispatchResult {
-			let user = ensure_signed(origin)?;
-			Self::do_withdraw(
-				user,
-				asset_id,
-				amount,
-				beneficiary.encode(),
-				pay_for_remaining,
-				network,
-				pay_with_tokens,
-			)?;
-			Ok(())
-		}
-
-		/// Manually claim an approved deposit.
-		///
-		/// # Parameters
-		///
-		/// * `origin`: User.
-		/// * `num_deposits`: Number of deposits to claim from available deposits,
-		/// (it's used to parametrise the weight of this extrinsic).
-		#[pallet::call_index(6)]
-		#[pallet::weight(< T as Config >::TheaExecWeightInfo::claim_deposit(1))]
-		#[transactional]
-		pub fn claim_deposit(
-			origin: OriginFor<T>,
-			num_deposits: u32,
-			user: T::AccountId,
-		) -> DispatchResult {
-			let _ = ensure_signed(origin)?;
-			let mut deposits = <ApprovedDeposits<T>>::get(&user);
-			let length: u32 = deposits.len().saturated_into();
-			let length: u32 = if length <= num_deposits { length } else { num_deposits };
-			for _ in 0..length {
-				if let Some(deposit) = deposits.pop() {
-					if let Err(err) = Self::execute_deposit(deposit.clone()) {
-						deposits.push(deposit);
-						// Save it back on failure
-						<ApprovedDeposits<T>>::insert(&user, deposits.clone());
-						return Err(err);
-					}
-				} else {
-					break;
-				}
-			}
-
-			if !deposits.is_empty() {
-				// If pending deposits are available, save it back
-				<ApprovedDeposits<T>>::insert(&user, deposits)
-			} else {
-				<ApprovedDeposits<T>>::remove(&user);
-			}
-
-			Ok(())
-		}
-	}
-
-	impl<T: Config> Pallet<T> {
-		/// Generates a new random id for withdrawals
-		fn new_random_id() -> Vec<u8> {
-			let mut nonce = <RandomnessNonce<T>>::get();
-			nonce = nonce.wrapping_add(1);
-			<RandomnessNonce<T>>::put(nonce);
-			let entropy = sp_io::hashing::blake2_256(&(NATIVE_NETWORK, nonce).encode());
-			let entropy = H256::from_slice(&entropy).0[..10].to_vec();
-			entropy.to_vec()
-		}
-		pub fn thea_account() -> T::AccountId {
-			T::TheaPalletId::get().into_account_truncating()
-		}
-
-		#[transactional]
-		pub fn do_withdraw(
-			user: T::AccountId,
-			asset_id: u128,
-			mut amount: u128,
-			beneficiary: Vec<u8>,
-			pay_for_remaining: bool,
-			network: Network,
-			pay_with_tokens: bool,
-		) -> Result<(), DispatchError> {
-			ensure!(beneficiary.len() <= 1000, Error::<T>::BeneficiaryTooLong);
-			ensure!(network != 0, Error::<T>::WrongNetwork);
-			let mut pending_withdrawals = <PendingWithdrawals<T>>::get(network);
-			let metadata = <Metadata<T>>::get(asset_id).ok_or(Error::<T>::AssetNotRegistered)?;
-			ensure!(
-				pending_withdrawals.len() < T::WithdrawalSize::get() as usize,
-				Error::<T>::WithdrawalNotAllowed
-			);
-
-			let mut total_fees =
-				<WithdrawalFees<T>>::get(network).ok_or(Error::<T>::WithdrawalFeeConfigNotFound)?;
-
-			if pay_for_remaining {
-				// User is ready to pay for remaining pending withdrawal for quick withdrawal
-				let extra_withdrawals_available =
-					T::WithdrawalSize::get().saturating_sub(pending_withdrawals.len() as u32);
-				total_fees =
-					total_fees.saturating_add(total_fees.saturating_mul(
-						extra_withdrawals_available.saturating_sub(1).saturated_into(),
-					))
-			}
-
-			if pay_with_tokens {
-				// User wants to pay with withdrawing tokens.
-				let path = sp_std::vec![
-					polkadex_primitives::AssetId::Asset(asset_id),
-					polkadex_primitives::AssetId::Polkadex
-				];
-				let token_taken = T::Swap::swap_tokens_for_exact_tokens(
-					user.clone(),
-					path,
-					total_fees.saturated_into(),
-					None,
-					Self::thea_account(),
-					false,
-				)?;
-				amount = amount.saturating_sub(token_taken.saturated_into());
-				ensure!(amount > 0, Error::<T>::AmountCannotBeZero);
-			} else {
-				// Pay the fees
-				<T as Config>::Currency::transfer(
-					&user,
-					&Self::thea_account(),
-					total_fees.saturated_into(),
-					Preservation::Preserve,
-				)?;
-			}
-
-			// Withdraw assets
-			Self::resolver_withdraw(asset_id.into(), amount, &user, Self::thea_account())?;
-
-			let mut withdraw = Withdraw {
-				id: Self::new_random_id(),
-				asset_id,
-				amount,
-				destination: beneficiary.clone(),
-				is_blocked: false,
-				extra: Vec::new(),
-			};
-
-			Self::deposit_event(Event::<T>::WithdrawalQueued(
-				network,
-				user,
-				beneficiary,
-				asset_id,
-				amount,
-				withdraw.id.clone(),
-			));
-
-			// Convert back to origin decimals
-			withdraw.amount = metadata.convert_from_native_decimals(amount);
-
-			pending_withdrawals.push(withdraw);
-
-			if (pending_withdrawals.len() >= T::WithdrawalSize::get() as usize) || pay_for_remaining
-			{
-				// If it is full then we move it to ready queue and update withdrawal nonce
-				<ReadyWithdrawals<T>>::insert(
-					<frame_system::Pallet<T>>::block_number(), //Block No
-					network,
-					pending_withdrawals.clone(),
-				);
-				Self::deposit_event(Event::<T>::WithdrawalReady(network));
-				pending_withdrawals = Vec::default();
-			}
-			<PendingWithdrawals<T>>::insert(network, pending_withdrawals);
-			Ok(())
-		}
-
-		#[transactional]
-		pub fn do_deposit(network: Network, payload: &[u8]) -> Result<(), DispatchError> {
-			let deposits: Vec<Deposit<T::AccountId>> =
-				Decode::decode(&mut &payload[..]).map_err(|_| Error::<T>::FailedToDecode)?;
-			for deposit in deposits {
-				// Execute Deposit
-				Self::execute_deposit(deposit.clone())?;
-				Self::deposit_event(Event::<T>::DepositApproved(
-					network,
-					deposit.recipient,
-					deposit.asset_id,
-					deposit.amount,
-					deposit.id,
-				))
-			}
-			Ok(())
-		}
-
-		#[transactional]
-		pub fn execute_deposit(deposit: Deposit<T::AccountId>) -> Result<(), DispatchError> {
-			// Get the metadata
-			let metadata =
-				<Metadata<T>>::get(deposit.asset_id).ok_or(Error::<T>::AssetNotRegistered)?;
-			let deposit_amount = deposit.amount_in_native_decimals(metadata); // Convert the decimals configured in metadata
-
-			if !frame_system::Pallet::<T>::account_exists(&deposit.recipient) {
-				let path = sp_std::vec![
-					polkadex_primitives::AssetId::Asset(deposit.asset_id),
-					polkadex_primitives::AssetId::Polkadex
-				];
-				let amount_out: T::AssetBalanceAdapter = T::ExistentialDeposit::get().into();
-				Self::resolve_mint(&Self::thea_account(), deposit.asset_id.into(), deposit_amount)?;
-
-				// If swap doesn't work then it will in the system account - thea_account()
-				if let Ok(fee_amount) = T::Swap::swap_tokens_for_exact_tokens(
-					Self::thea_account(),
-					path,
-					amount_out.into(),
-					Some(deposit_amount),
-					deposit.recipient.clone(),
-					true,
-				) {
-					Self::resolve_transfer(
-						deposit.asset_id.into(),
-						&Self::thea_account(),
-						&deposit.recipient,
-						deposit_amount.saturating_sub(fee_amount),
-					)?;
-				}
-			} else {
-				Self::resolver_deposit(
-					deposit.asset_id.into(),
-					deposit_amount,
-					&deposit.recipient,
-					Self::thea_account(),
-					1u128,
-					Self::thea_account(),
-				)?;
-			}
-
-			// Emit event
-			Self::deposit_event(Event::<T>::DepositClaimed(
-				deposit.recipient.clone(),
-				deposit.asset_id,
-				deposit.amount_in_native_decimals(metadata),
-				deposit.id,
-			));
-			Ok(())
-		}
-	}
-
-	impl<T: Config> TheaIncomingExecutor for Pallet<T> {
-		fn execute_deposits(network: Network, deposits: Vec<u8>) {
-			if let Err(error) = Self::do_deposit(network, &deposits) {
-				Self::deposit_event(Event::<T>::DepositFailed(network, deposits));
-				log::error!(target:"thea","Deposit Failed : {:?}", error);
-			}
-		}
-	}
-
-	// Implement this trait for handing deposits and withdrawals
-	impl<T: Config>
-		polkadex_primitives::assets::Resolver<
-			T::AccountId,
-			<T as pallet::Config>::Currency,
-			<T as pallet::Config>::Assets,
-			<T as pallet::Config>::AssetId,
-			<T as Config>::NativeAssetId,
-		> for Pallet<T>
-	{
-	}
->>>>>>> f4c4a28f
 }