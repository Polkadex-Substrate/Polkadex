--- conflicted
+++ resolved
@@ -53,11 +53,9 @@
 }
 
 
-<<<<<<< HEAD
+
 impl Config for Test {
-=======
-impl Trait for Test {
->>>>>>> f6cdace7
+
     type Event = ();
     type TradingPathLimit = TradingPathLimit;
 }
@@ -67,11 +65,9 @@
     pub const MaxRegistrars: u32 = 10;
 }
 
-<<<<<<< HEAD
+
 impl pallet_idenity::Config for Test {
-=======
-impl pallet_idenity::Trait for Test {
->>>>>>> f6cdace7
+
     type Event = ();
     type MaxSubAccounts = MaxSubAccounts;
     type MaxRegistrars= MaxRegistrars;
