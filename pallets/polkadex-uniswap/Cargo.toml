[package]
name = "polkadex-swap-engine"
version = "0.1.0"
authors = ["Polkadex Authors <gautham@polkadex.trade>"]
edition = "2018"
license = 'Apache 2.0'

[package.metadata.docs.rs]
targets = ['x86_64-unknown-linux-gnu']

[dependencies.codec]
default-features = false
features = ['derive']
package = 'parity-scale-codec'
version = '1.3.4'

[dependencies]
<<<<<<< HEAD
frame-support = { git = 'https://github.com/paritytech/substrate.git', branch = "master", default-features = false }
frame-system = { git = 'https://github.com/paritytech/substrate.git', branch = "master", default-features = false }
sp-runtime = { git = 'https://github.com/paritytech/substrate.git', branch = "master", default-features = false }
sp-arithmetic = { git = 'https://github.com/paritytech/substrate.git', branch = "master", default-features = false }
sp-core = { git = 'https://github.com/paritytech/substrate.git', branch = "master", default-features = false }
=======
frame-support = { default-features = false, version = '2.0.0' }
frame-system = { default-features = false, version = '2.0.0' }
sp-runtime = { default-features = false, version = '2.0.0' }
sp-arithmetic = { default-features = false, version = '2.0.0' }
sp-core = { default-features = false, version = '2.0.0' }
>>>>>>> f6cdace7
pallet-idenity = {default-features = false, path = "../polkadex-identity-pallet"}
polkadex-custom-assets = { path = "../polkadex-custom-assets", default-features = false}
[dev-dependencies]
sp-io = { git = 'https://github.com/paritytech/substrate.git', branch = "master", default-features = false }
sp-runtime = { git = 'https://github.com/paritytech/substrate.git', branch = "master", default-features = false }

[features]
default = ['std']
std = [
    'codec/std',
    'frame-support/std',
    'frame-system/std',
    'pallet-idenity/std'
]<|MERGE_RESOLUTION|>--- conflicted
+++ resolved
@@ -15,19 +15,13 @@
 version = '1.3.4'
 
 [dependencies]
-<<<<<<< HEAD
+
 frame-support = { git = 'https://github.com/paritytech/substrate.git', branch = "master", default-features = false }
 frame-system = { git = 'https://github.com/paritytech/substrate.git', branch = "master", default-features = false }
 sp-runtime = { git = 'https://github.com/paritytech/substrate.git', branch = "master", default-features = false }
 sp-arithmetic = { git = 'https://github.com/paritytech/substrate.git', branch = "master", default-features = false }
 sp-core = { git = 'https://github.com/paritytech/substrate.git', branch = "master", default-features = false }
-=======
-frame-support = { default-features = false, version = '2.0.0' }
-frame-system = { default-features = false, version = '2.0.0' }
-sp-runtime = { default-features = false, version = '2.0.0' }
-sp-arithmetic = { default-features = false, version = '2.0.0' }
-sp-core = { default-features = false, version = '2.0.0' }
->>>>>>> f6cdace7
+
 pallet-idenity = {default-features = false, path = "../polkadex-identity-pallet"}
 polkadex-custom-assets = { path = "../polkadex-custom-assets", default-features = false}
 [dev-dependencies]
