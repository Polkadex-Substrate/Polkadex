--- conflicted
+++ resolved
@@ -12,17 +12,6 @@
 // but WITHOUT ANY WARRANTY; without even the implied warranty of
 // MERCHANTABILITY or FITNESS FOR A PARTICULAR PURPOSE. See the
 // GNU General Public License for more details.
-<<<<<<< HEAD
-
-use asset_handler::pallet::TheaAssets;
-use frame_support::{assert_noop, assert_ok, ensure};
-use parity_scale_codec::{Decode, Encode};
-use sp_core::{crypto::AccountId32, H160, U256};
-// use sp_keystore::{testing::KeyStore, KeystoreExt, SyncCryptoStore};
-use sp_runtime::{BoundedBTreeSet, BoundedVec, DispatchError::BadOrigin, TokenError};
-
-=======
->>>>>>> 80120a97
 use crate::{
 	mock::{new_test_ext, Test, *},
 	pallet::{ApprovedDeposit, *},
@@ -43,11 +32,6 @@
 	prelude::X1,
 };
 
-<<<<<<< HEAD
-// pub const KEY_TYPE: sp_application_crypto::KeyTypeId =
-// sp_application_crypto::KeyTypeId(*b"ocex");
-pub const DST: &[u8; 43] = b"BLS_SIG_BLS12381G2_XMD:SHA-256_SSWU_RO_NUL_";
-=======
 #[test]
 fn test_approve_deposit_with_bad_origin_should_fail() {
 	new_test_ext().execute_with(|| {
@@ -55,7 +39,6 @@
 		let mut bit_map_2 = 0_u128;
 		bit_map_2 = set_kth_bit(bit_map_2, 0);
 		bit_map_2 = set_kth_bit(bit_map_2, 1);
->>>>>>> 80120a97
 
 		let asset_id = AssetId::Concrete(MultiLocation { parents: 1, interior: Junctions::Here });
 		let wrong_payload = [1; 32];
@@ -442,15 +425,6 @@
 		assert_ok!(Thea::set_withdrawal_fee(RuntimeOrigin::root(), 1, 0));
 		let beneficiary: [u8; 32] = [1; 32];
 		let beneficiary: MultiLocation = MultiLocation::new(
-<<<<<<< HEAD
-			1,
-			Junctions::X1(Junction::AccountId32 { network: NetworkId::Any, id: beneficiary }),
-		);
-		// Mint Asset to Alice
-		assert_ok!(pallet_balances::pallet::Pallet::<Test>::set_balance(
-			RuntimeOrigin::root(),
-=======
->>>>>>> 80120a97
 			1,
 			Junctions::X1(Junction::AccountId32 { network: NetworkId::Any, id: beneficiary }),
 		);
@@ -593,21 +567,9 @@
 			id: AssetId::Concrete(asset_location),
 			fun: 10_000_000_000_000u128.into(),
 		};
-<<<<<<< HEAD
-		assert_ok!(Thea::set_withdrawal_fee(RuntimeOrigin::root(), 1, 0));
-		let beneficiary: [u8; 32] = [1; 32];
-		// Mint Asset to Alice
-		assert_ok!(pallet_balances::pallet::Pallet::<Test>::set_balance(
-			RuntimeOrigin::root(),
-			1,
-			1_000_000_000_000_000_000,
-			0
-		));
-=======
 		assert_ok!(Thea::set_withdrawal_fee(Origin::root(), 1, 0));
 		// Mint Asset to Alice
 		assert_ok!(Balances::set_balance(Origin::root(), 1, 1_000_000_000_000_000_000, 0));
->>>>>>> 80120a97
 		assert_ok!(Thea::withdraw(
 			RuntimeOrigin::signed(1),
 			asset_id.clone(),
@@ -629,49 +591,6 @@
 	})
 }
 
-<<<<<<< HEAD
-pub type PrivateKeys = Vec<SecretKey>;
-pub type PublicKeys = Vec<BLSPublicKey>;
-
-fn get_bls_keys() -> (PrivateKeys, PublicKeys) {
-	let mut private_keys: PrivateKeys = vec![];
-	let mut public_keys: PublicKeys = vec![];
-	let mut ikm = [0 as u8; 32];
-	let sk_1 = SecretKey::key_gen(&ikm, &[]).unwrap();
-	let pk_1 = sk_1.sk_to_pk();
-	private_keys.push(sk_1.clone());
-	let mut ikm = [1 as u8; 32];
-	let sk_2 = SecretKey::key_gen(&ikm, &[]).unwrap();
-	let pk_2 = sk_2.sk_to_pk();
-	private_keys.push(sk_2.clone());
-	let mut ikm = [2 as u8; 32];
-	let sk_3 = SecretKey::key_gen(&ikm, &[]).unwrap();
-	let pk_3 = sk_3.sk_to_pk();
-	private_keys.push(sk_3.clone());
-	let bls_public_key_1 = BLSPublicKey(pk_1.serialize().into());
-	let bls_public_key_2 = BLSPublicKey(pk_2.serialize().into());
-	let bls_public_key_3 = BLSPublicKey(pk_3.serialize().into());
-	let mut public_keys: PublicKeys = vec![bls_public_key_1, bls_public_key_2, bls_public_key_3];
-	(private_keys, public_keys)
-}
-
-fn register_bls_public_keys() {
-	let (_, public_keys) = get_bls_keys();
-	RelayersBLSKeyVector::<Test>::insert(1, public_keys);
-}
-
-fn sign_payload(payload: Vec<u8>) -> [u8; 96] {
-	let (private_keys, _) = get_bls_keys();
-	let sig_1 = private_keys[0].sign(&payload, DST, &[]);
-	let sig_2 = private_keys[1].sign(&payload, DST, &[]);
-	let mut agg_sig = AggregateSignature::from_signature(&sig_1);
-	agg_sig.add_signature(&sig_2, false).unwrap();
-	agg_sig.to_signature().serialize()
-}
-use sp_core::Pair;
-use sp_runtime::traits::IdentifyAccount;
-=======
->>>>>>> 80120a97
 #[test]
 fn test_withdrawal_returns_ok() {
 	new_test_ext().execute_with(|| {
@@ -692,11 +611,7 @@
 			&1,
 			1000000000000u128
 		));
-<<<<<<< HEAD
-		assert_ok!(Thea::set_withdrawal_fee(RuntimeOrigin::root(), 1, 0));
-=======
 		assert_ok!(Thea::set_withdrawal_fee(Origin::root(), 1, 0));
->>>>>>> 80120a97
 		let beneficiary: [u8; 32] = [1; 32];
 		let beneficiary: MultiLocation = MultiLocation::new(
 			1,
@@ -731,22 +646,6 @@
 	}
 }
 
-<<<<<<< HEAD
-fn create_account_id() -> AccountId32 {
-	// const PHRASE: &str =
-	// 	"news slush supreme milk chapter athlete soap sausage put clutch what kitten";
-	// let keystore = KeyStore::new();
-	// let account_id: AccountId32 = SyncCryptoStore::sr25519_generate_new(
-	// 	&keystore,
-	// 	KEY_TYPE,
-	// 	Some(&format!("{}/hunter1", PHRASE)),
-	// )
-	// .expect("Unable to create sr25519 key pair")
-	// .try_into()
-	// .expect("Unable to convert to AccountId32");
-
-	return sp_keyring::AccountKeyring::Alice.pair().public().into_account().into()
-=======
 #[test]
 fn router_method_should_error_on_non_fungibles() {
 	new_test_ext().execute_with(|| {
@@ -979,5 +878,4 @@
 		let msg = <IngressMessages<Test>>::get();
 		assert!(msg.is_empty());
 	});
->>>>>>> 80120a97
 }