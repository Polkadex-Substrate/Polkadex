--- conflicted
+++ resolved
@@ -79,43 +79,9 @@
 
 #[frame_support::pallet]
 pub mod pallet {
-<<<<<<< HEAD
 	use super::*;
 
 	/// Identifier for linked network
-=======
-	use sp_std::{
-		collections::{btree_map::BTreeMap, btree_set::BTreeSet},
-		vec::Vec,
-	};
-
-	use frame_support::{
-		dispatch::fmt::Debug,
-		pallet_prelude::*,
-		traits::{Currency, ExistenceRequirement, ReservableCurrency},
-		PalletId,
-	};
-	use frame_system::pallet_prelude::*;
-	use sp_runtime::{
-		traits::{AccountIdConversion, Zero},
-		SaturatedConversion,
-	};
-
-	use thea_primitives::{
-		normal_deposit::Deposit,
-		parachain_primitives::{AssetType, ParachainAsset, ParachainDeposit, ParachainWithdraw},
-		thea_types::OnSessionChange,
-		ApprovedWithdraw, AssetIdConverter, BLSPublicKey, TheaExtrinsicSubmitted,
-		TheaPalletMessages, TokenType,
-	};
-	use thea_staking::SessionChanged;
-	use xcm::{
-		latest::{AssetId, Junction, Junctions, MultiAsset, MultiLocation},
-		prelude::{Fungible, X1},
-	};
-
-	use core::default::Default;
->>>>>>> 897a0101
 	pub type Network = u8;
 
 	#[derive(Encode, Decode, Clone, Copy, Debug, MaxEncodedLen, TypeInfo)]
