// This file is part of Polkadex.

// Copyright (C) 2020-2022 Polkadex oü.
// SPDX-License-Identifier: GPL-3.0-or-later WITH Classpath-exception-2.0

// This program is free software: you can redistribute it and/or modify
// it under the terms of the GNU General Public License as published by
// the Free Software Foundation, either version 3 of the License, or
// (at your option) any later version.

// This program is distributed in the hope that it will be useful,
// but WITHOUT ANY WARRANTY; without even the implied warranty of
// MERCHANTABILITY or FITNESS FOR A PARTICULAR PURPOSE. See the
// GNU General Public License for more details.

#![cfg_attr(not(feature = "std"), no_std)]
#![allow(clippy::unused_unit)]

#[cfg(test)]
mod mock;

#[cfg(test)]
mod tests;

#[frame_support::pallet]
pub mod pallet {
	use sp_std::{collections::btree_set::BTreeSet, vec::Vec};

	use frame_support::{
		dispatch::fmt::Debug,
		log,
		pallet_prelude::*,
		traits::{Currency, ExistenceRequirement, ReservableCurrency},
		PalletId,
	};
	use frame_system::pallet_prelude::*;
	use sp_runtime::{
		traits::{AccountIdConversion, Zero},
		SaturatedConversion,
	};
	use xcm::{
		latest::{Fungibility, Junction, MultiAsset, MultiLocation},
		prelude::X1,
	};

	use thea_primitives::{BLSPublicKey, SoloChainMessages};

	pub type Network = u32;

	#[derive(Encode, Decode, Clone, Copy, Debug, MaxEncodedLen, TypeInfo)]
	pub struct ApprovedDeposit<AccountId> {
		pub asset_id: u128,
		pub amount: u128,
		pub recipient: AccountId,
		pub network_id: u8,
		pub tx_hash: sp_core::H256,
	}

	impl<AccountId> ApprovedDeposit<AccountId> {
		fn new(
			asset_id: u128,
			amount: u128,
			recipient: AccountId,
			network_id: u8,
			transaction_hash: sp_core::H256,
		) -> Self {
			ApprovedDeposit { asset_id, amount, recipient, network_id, tx_hash: transaction_hash }
		}
	}

	#[derive(Encode, Decode, Clone, Debug, TypeInfo)]
	pub struct ApprovedWithdraw {
		pub asset_id: u128,
		pub amount: u128,
		pub network: u8,
		pub beneficiary: Vec<u8>,
	}

	/// Configure the pallet by specifying the parameters and types on which it depends.
	#[pallet::config]
	/// Configure the pallet by specifying the parameters and types on which it depends.
	pub trait Config: frame_system::Config + asset_handler::pallet::Config {
		/// Because this pallet emits events, it depends on the runtime's definition of an event.
		type Event: From<Event<Self>> + IsType<<Self as frame_system::Config>::Event>;
		/// Balances Pallet
		type Currency: Currency<Self::AccountId> + ReservableCurrency<Self::AccountId>;
		/// Asset Create/ Update Origin
		type AssetCreateUpdateOrigin: EnsureOrigin<<Self as frame_system::Config>::Origin>;
		/// Thea PalletId
		#[pallet::constant]
		type TheaPalletId: Get<PalletId>;
	}

	#[pallet::pallet]
	#[pallet::without_storage_info]
	pub struct Pallet<T>(_);

	/// Active Relayers BLS Keys for a given Netowkr
	#[pallet::storage]
	#[pallet::getter(fn get_relayers_key_vector)]
	pub(super) type RelayersBLSKeyVector<T: Config> = StorageMap<
		_,
		frame_support::Blake2_128Concat,
		u8,
		BoundedVec<BLSPublicKey, ConstU32<1000>>,
		ValueQuery,
	>;

	/// Approved Deposits
	#[pallet::storage]
	#[pallet::getter(fn get_approved_deposits)]
	pub(super) type ApprovedDeposits<T: Config> = StorageMap<
		_,
		Blake2_128Concat,
		T::AccountId,
		BoundedVec<ApprovedDeposit<T::AccountId>, ConstU32<100>>,
		OptionQuery,
	>;

	/// Pending Withdrawals for batch completion
	#[pallet::storage]
	#[pallet::getter(fn pending_withdrawals)]
	pub(super) type PendingWithdrawals<T: Config> = StorageMap<
		_,
		Blake2_128Concat,
		Network,
		BoundedVec<ApprovedWithdraw, ConstU32<10>>,
		ValueQuery,
	>;

	/// Withdrawal Fees for each network
	#[pallet::storage]
	#[pallet::getter(fn witdrawal_fees)]
	pub(super) type WithdrawalFees<T: Config> =
		StorageMap<_, Blake2_128Concat, Network, u128, OptionQuery>;

	/// Withdrawal batches ready for sigining
	#[pallet::storage]
	#[pallet::getter(fn ready_withdrawals)]
	pub(super) type ReadyWithdrawls<T: Config> = StorageDoubleMap<
		_,
		Blake2_128Concat,
		u32,
		Blake2_128Concat,
		Network,
		BoundedVec<ApprovedWithdraw, ConstU32<10>>,
		ValueQuery,
	>;

	/// Withdrawal nonces for each network
	#[pallet::storage]
	#[pallet::getter(fn withdrawal_nonces)]
	pub(super) type WithdrawalNonces<T: Config> =
		StorageMap<_, Blake2_128Concat, Network, u32, ValueQuery>;

	/// Accounts which have a pending deposit
	#[pallet::storage]
	#[pallet::getter(fn accounts_with_pending_deposits)]
	pub(super) type AccountWithPendingDeposits<T: Config> =
		StorageValue<_, BTreeSet<T::AccountId>, ValueQuery>;

	/// Asset id to network mapping
	/// u128 => u8
	#[pallet::storage]
	#[pallet::getter(fn asset_id_to_network)]
	pub(super) type AssetIdToNetworkMapping<T: Config> =
		StorageMap<_, Blake2_128Concat, u128, Network, OptionQuery>;

	/// Deposit Nonce for Thea Deposits
	#[pallet::storage]
	#[pallet::getter(fn get_deposit_nonce)]
	pub(super) type DepositNonce<T: Config> =
		StorageMap<_, Blake2_128Concat, Network, u32, ValueQuery>;

	// Pallets use events to inform users when important changes are made.
	// https://substrate.dev/docs/en/knowledgebase/runtime/events
	#[pallet::event]
	#[pallet::generate_deposit(pub (super) fn deposit_event)]
	pub enum Event<T: Config> {
		// Deposit Approved event ( recipient, asset_id, amount, tx_hash(foreign chain))
		DepositApproved(u8, T::AccountId, u128, u128, sp_core::H256),
		// Deposit claimed event ( recipient, number of deposits claimed )
		DepositClaimed(T::AccountId, u128, u128, sp_core::H256),
		// Withdrawal Queued ( beneficiary, assetId, amount )
		WithdrawalQueued(T::AccountId, Vec<u8>, u128, u128, u32),
		// Withdrawal Ready (Network id, Nonce )
		WithdrawalReady(Network, u32),
		// Withdrawal Executed (Nonce, network, Tx hash )
		WithdrawalExecuted(u32, Network, sp_core::H256),
	}

	// Errors inform users that something went wrong.
	#[pallet::error]
	pub enum Error<T> {
		// Nonce does not match
		DepositNonceError,
		// Amount cannot be zero
		AmountCannotBeZero,
		// Asset has not been registered
		AssetNotRegistered,
		// BLS Aggregate signature failed
		BLSSignatureVerificationFailed,
		// Beneficiary Size too long
		BeneficiaryTooLong,
		// Unable to find mapping between asset id to network
		UnableFindNetworkForAssetId,
		// Too many withdrawals in queue,
		WithdrawalNotAllowed,
		// Withdrawal fee is not configured this network
		WithdrawalFeeConfigNotFound,
		// No approved deposits for the provided account
		NoApprovedDeposit,
	}

	// Hooks for Thea Pallet are defined here
	#[pallet::hooks]
	impl<T: Config> Hooks<BlockNumberFor<T>> for Pallet<T> {
		fn on_idle(_n: BlockNumberFor<T>, mut remaining_weight: Weight) -> Weight {
			// TODO: Calculate proper weight for single claim call on on_idle
			let single_claim_weight: Weight = 100_000_000;

			if remaining_weight < single_claim_weight {
				// We need enough weight for at least one claim process if not it's a no-op
				return remaining_weight
			}

			let mut accounts = <AccountWithPendingDeposits<T>>::get();
			if accounts.is_empty() {
				return remaining_weight
			}

			while let Some(account) = accounts.pop_first() {
				if let Some(mut pending_deposits) = <ApprovedDeposits<T>>::get(&account) {
					// FIXME: This leads to an infinite loop if execute_deposit fails
					while let Some(deposit) = pending_deposits.pop() {
						if let Err(err) = Self::execute_deposit(deposit.clone(), &account) {
							// Force push is fine as it was part of the bounded vec
							pending_deposits.force_push(deposit.clone());
							// We can't do much here other than to log an error.
							log::error!(target:"runtime::thea::on_idle","Error while claiming deposit on idle: user: {:?}, Err: {:?}",account,err);
						}
						// reduce the remaining_weight
						remaining_weight = remaining_weight.saturating_sub(single_claim_weight);
						if remaining_weight.is_zero() {
							break
						}
					}

					if !pending_deposits.is_empty() {
						<ApprovedDeposits<T>>::insert(&account, pending_deposits);
						accounts.insert(account);
					}
				}
			}
			<AccountWithPendingDeposits<T>>::put(accounts);
			remaining_weight
		}
	}

	// Extrinsics for Thea Pallet are defined here
	#[pallet::call]
	impl<T: Config> Pallet<T> {
		///Approve Deposit
		#[pallet::weight(1000)]
		pub fn approve_deposit(
			origin: OriginFor<T>,
			bit_map: u128,
			bls_signature: [u8; 96],
			payload: sp_std::boxed::Box<SoloChainMessages<T::AccountId>>,
		) -> DispatchResult {
			ensure_signed(origin)?;
<<<<<<< HEAD
			Self::do_deposit(*payload, bit_map, bls_signature)?;
=======
			ensure!(payload.amount > 0, Error::<T>::AmountCannotBeZero);
			// Fetch Deposit Nonce
			let nonce = <DepositNonce<T>>::get(payload.network_id.saturated_into::<Network>());
			ensure!(payload.deposit_nonce == nonce + 1, Error::<T>::DepositNonceError);
			// Ensure assets are registered
			ensure!(
				asset_handler::pallet::TheaAssets::<T>::contains_key(payload.asset_id),
				Error::<T>::AssetNotRegistered
			);

			// Fetch current active relayer set BLS Keys
			let current_active_relayer_set = Self::get_relayers_key_vector(payload.network_id);

			// Call host function with current_active_relayer_set, signature, bit_map, verify nonce
			ensure!(
				thea_primitives::thea_ext::bls_verify(
					&bls_signature,
					bit_map,
					&payload.encode(),
					&current_active_relayer_set.into_inner()
				),
				Error::<T>::BLSSignatureVerificationFailed
			);

			// Update deposit Nonce
			<DepositNonce<T>>::insert(payload.network_id.saturated_into::<Network>(), nonce + 1);

			// Update Storage item
			let approved_deposit = ApprovedDeposit {
				asset_id: payload.asset_id,
				amount: payload.amount,
				tx_hash: payload.tx_hash,
			};
			// TODO[#610]: Will be refactored in integration with Staking
			if <ApprovedDeposits<T>>::contains_key(&payload.who) {
				<ApprovedDeposits<T>>::mutate(payload.who.clone(), |bounded_vec| {
					if let Some(inner_bounded_vec) = bounded_vec {
						inner_bounded_vec.try_push(approved_deposit).unwrap();
					}
				});
			} else {
				let mut my_vec: BoundedVec<ApprovedDeposit, ConstU32<100>> = Default::default();
				if let Ok(()) = my_vec.try_push(approved_deposit) {
					<ApprovedDeposits<T>>::insert::<
						T::AccountId,
						BoundedVec<ApprovedDeposit, ConstU32<100>>,
					>(payload.who.clone(), my_vec);
					<AccountWithPendingDeposits<T>>::mutate(|accounts| {
						accounts.insert(payload.who.clone())
					});
				}
			}

			// Emit event
			Self::deposit_event(Event::<T>::DepositApproved(
				payload.network_id,
				payload.who,
				payload.asset_id,
				payload.amount,
				payload.tx_hash,
			));
>>>>>>> bdb15a42
			Ok(())
		}

		/// Manually claim an approved deposit
		///
		/// # Parameters
		///
		/// * `origin`: User
		/// * `num_deposits`: Number of deposits to claim from available deposits,
		/// (it's used to parametrise the weight of this extrinsic)
		// TODO: [Issue #606] Use benchmarks
		#[pallet::weight(1000)]
		pub fn claim_deposit(origin: OriginFor<T>, num_deposits: u32) -> DispatchResult {
			let user = ensure_signed(origin)?;

			if let Some(mut deposits) = <ApprovedDeposits<T>>::get(&user) {
				let length: u32 = if deposits.len().saturated_into::<u32>() <= num_deposits {
					deposits.len().saturated_into()
				} else {
					num_deposits
				}
				.saturated_into();

				for _ in 0..length {
					if let Some(deposit) = deposits.pop() {
						if let Err(err) = Self::execute_deposit(deposit.clone(), &user) {
							// Force push is fine as it will have the capacity.
							deposits.force_push(deposit);
							// Save it back on failure
							<ApprovedDeposits<T>>::insert(&user, deposits.clone());
							return Err(err)
						}
					} else {
						break
					}
				}

				if !deposits.is_empty() {
					// If pending deposits are available, save it back
					<ApprovedDeposits<T>>::insert(&user, deposits)
				} else {
					<AccountWithPendingDeposits<T>>::mutate(|accounts| accounts.remove(&user));
				}
			} else {
				return Err(Error::<T>::NoApprovedDeposit.into())
			}

			Ok(())
		}

		/// Extrinsic to update withdrawal completion status by relayer
		///
		/// # Parameters
		///
		/// * `origin`: Any relayer
		/// * `withdrawal_nonce`: Withdrawal Nonce
		/// * `network`: Network id
		/// * `tx_hash`: Vec<u8>
		/// * `bit_map`: Bitmap of Thea relayers
		/// * `bls_signature`: BLS signature of relayers
		// TODO: [Issue #606] Use benchmarks
		#[pallet::weight(1000)]
		pub fn batch_withdrawal_complete(
			origin: OriginFor<T>,
			withdrawal_nonce: u32,
			network: Network,
			tx_hash: sp_core::H256,
			_bit_map: u128,
			_bls_signature: [u8; 96],
		) -> DispatchResult {
			ensure_signed(origin)?;

			// TODO: This will be refactored when work on withdrawal begins
			<ReadyWithdrawls<T>>::take(network, withdrawal_nonce);

			Self::deposit_event(Event::<T>::WithdrawalExecuted(withdrawal_nonce, network, tx_hash));
			Ok(())
		}

		/// Initiate the withdraw for user
		///
		/// # Parameters
		///
		/// * `origin`: User
		/// * `asset_id`: Asset id
		/// * `amount`: Amount of asset to withdraw
		/// * `beneficiary`: beneficiary of the withdraw
		/// * `pay_for_remaining`: user is ready to pay for remaining pending withdrawal for quick
		///   withdrawal
		// TODO: [Issue #606] Use benchmarks
		#[pallet::weight(1000)]
		pub fn withdraw(
			origin: OriginFor<T>,
			asset_id: u128,
			amount: u128,
			beneficiary: Vec<u8>,
			pay_for_remaining: bool,
		) -> DispatchResult {
			let user = ensure_signed(origin)?;
			// Put a soft limit of size of beneficiary vector to avoid spam
			ensure!(beneficiary.len() <= 100, Error::<T>::BeneficiaryTooLong);

			// Find native network of this asset
			#[allow(clippy::unnecessary_lazy_evaluations)]
			// TODO: This will be refactored when work on withdrawal so not fixing clippy suggestion
			let network = <AssetIdToNetworkMapping<T>>::get(asset_id)
				.ok_or_else(|| Error::<T>::UnableFindNetworkForAssetId)?;

			let withdrawal_nonce = <WithdrawalNonces<T>>::get(network);

			let mut pending_withdrawals = <PendingWithdrawals<T>>::get(network);

			// Ensure pending withdrawals have space for a new withdrawal
			ensure!(pending_withdrawals.is_full(), Error::<T>::WithdrawalNotAllowed);

			#[allow(clippy::unnecessary_lazy_evaluations)]
			// TODO: This will be refactored when work on withdrawal so not fixing clippy suggestion
			let mut total_fees = <WithdrawalFees<T>>::get(network)
				.ok_or_else(|| Error::<T>::WithdrawalFeeConfigNotFound)?;

			if pay_for_remaining {
				// User is ready to pay for remaining pending withdrawal for quick withdrawal
				let extra_withdrawals_available = 10usize.saturating_sub(pending_withdrawals.len());
				total_fees = total_fees.saturating_add(
					total_fees.saturating_mul(extra_withdrawals_available.saturated_into()),
				)
			}

			// Pay the fees
			<T as Config>::Currency::transfer(
				&user,
				&Self::thea_account(),
				total_fees.saturated_into(),
				ExistenceRequirement::KeepAlive,
			)?;

			// TODO[#610]: Update Thea Staking pallet about fees collected

			// Burn assets
			asset_handler::pallet::Pallet::<T>::burn_thea_asset(asset_id, user.clone(), amount)?;

			let withdrawal = ApprovedWithdraw {
				asset_id,
				amount: amount.saturated_into(),
				network: network.saturated_into(),
				beneficiary: beneficiary.clone(),
			};

			if let Err(()) = pending_withdrawals.try_push(withdrawal) {
				// This should not fail because of is_full check above
			}

			if pending_withdrawals.is_full() | pay_for_remaining {
				// If it is full then we move it to ready queue and update withdrawal nonce
				let withdrawal_nonce = <WithdrawalNonces<T>>::get(network);
				<ReadyWithdrawls<T>>::insert(
					network,
					withdrawal_nonce,
					pending_withdrawals.clone(),
				);
				<WithdrawalNonces<T>>::insert(network, withdrawal_nonce.saturating_add(1));
				Self::deposit_event(Event::<T>::WithdrawalReady(network, withdrawal_nonce));
				pending_withdrawals = BoundedVec::default();
			}
			<PendingWithdrawals<T>>::insert(network, pending_withdrawals);
			Self::deposit_event(Event::<T>::WithdrawalQueued(
				user,
				beneficiary,
				asset_id,
				amount,
				withdrawal_nonce,
			));
			Ok(())
		}
	}

	// Helper Functions for Thea Pallet
	impl<T: Config> Pallet<T> {
		pub fn thea_account() -> T::AccountId {
			T::TheaPalletId::get().into_account_truncating()
		}

		pub fn do_deposit(
			payload: SoloChainMessages<T::AccountId>,
			bit_map: u128,
			bls_signature: [u8; 96],
		) -> Result<(), DispatchError> {
			let approved_deposit = match payload.clone() {
				SoloChainMessages::Deposit(
					network_id,
					recipient,
					transaction_hash,
					asset_id,
					amount,
					nonce,
				) => Self::handle_normal_deposit(
					network_id,
					recipient,
					transaction_hash,
					asset_id,
					amount,
					nonce,
				)?,
				SoloChainMessages::ParachainDeposit(recipient, asset, nonce, transaction_hash) =>
					Self::handle_parachain_deposit(recipient, asset, nonce, transaction_hash)?,
			};
			// Fetch current active relayer set BLS Keys
			let current_active_relayer_set =
				Self::get_relayers_key_vector(approved_deposit.network_id);

			// Call host function with current_active_relayer_set, signature, bit_map, verify nonce
			ensure!(
				thea_primitives::thea_ext::bls_verify(
					&bls_signature,
					bit_map,
					&payload.encode(),
					&current_active_relayer_set.into_inner()
				),
				Error::<T>::BLSSignatureVerificationFailed
			);
			<DepositNonce<T>>::insert(
				approved_deposit.network_id.saturated_into::<Network>(),
				payload.get_nonce() + 1,
			);

			if <ApprovedDeposits<T>>::contains_key(&approved_deposit.recipient) {
				<ApprovedDeposits<T>>::mutate(approved_deposit.recipient.clone(), |bounded_vec| {
					if let Some(inner_bounded_vec) = bounded_vec {
						inner_bounded_vec.try_push(approved_deposit.clone()).unwrap();
					}
				});
			} else {
				let mut my_vec: BoundedVec<ApprovedDeposit<T::AccountId>, ConstU32<100>> =
					Default::default();
				if let Ok(()) = my_vec.try_push(approved_deposit.clone()) {
					<ApprovedDeposits<T>>::insert::<
						T::AccountId,
						BoundedVec<ApprovedDeposit<T::AccountId>, ConstU32<100>>,
					>(approved_deposit.recipient.clone(), my_vec);
					<AccountWithPendingDeposits<T>>::mutate(|accounts| {
						accounts.insert(approved_deposit.recipient.clone())
					});
				}
			}
			Self::deposit_event(Event::<T>::DepositApproved(
				approved_deposit.network_id,
				approved_deposit.recipient,
				approved_deposit.asset_id,
				approved_deposit.amount,
				approved_deposit.tx_hash,
			));
			Ok(())
		}

		pub fn handle_normal_deposit(
			network_id: u8,
			recipient: T::AccountId,
			tx_hash: sp_core::H256,
			asset_id: u128,
			amount: u128,
			deposit_nonce: u32,
		) -> Result<ApprovedDeposit<T::AccountId>, DispatchError> {
			Self::validation(deposit_nonce, asset_id, amount, network_id)?;
			Ok(ApprovedDeposit::new(asset_id, amount, recipient, network_id, tx_hash))
		}

		pub fn handle_parachain_deposit(
			recipient: MultiLocation,
			asset_and_amount: MultiAsset,
			nonce: u32,
			transaction_hash: sp_core::H256,
		) -> Result<ApprovedDeposit<T::AccountId>, DispatchError> {
			if let (Some(recipient), Some((asset, amount))) = (
				Self::convert_multi_location_to_recipient_address(&recipient),
				Self::convert_multi_asset_to_asset_id_and_amount(asset_and_amount),
			) {
				let network_id: u8 = asset_handler::pallet::Pallet::<T>::get_parachain_network_id();
				Self::validation(nonce, asset, amount, network_id)?;
				Ok(ApprovedDeposit::new(asset, amount, recipient, network_id, transaction_hash))
			} else {
				Err(Error::<T>::NoApprovedDeposit.into())
			}
		}

		pub fn convert_multi_asset_to_asset_id_and_amount(
			asset_and_amount: MultiAsset,
		) -> Option<(u128, u128)> {
			let MultiAsset { id, fun } = asset_and_amount;
			match fun {
				Fungibility::Fungible(fun) => {
					if let Ok(asset) =
						asset_handler::pallet::Pallet::<T>::generate_asset_id_for_parachain(id)
					{
						Some((asset, fun))
					} else {
						None
					}
				},
				_ => None,
			}
		}

		pub fn convert_multi_location_to_recipient_address(
			recipient_address: &MultiLocation,
		) -> Option<T::AccountId> {
			match recipient_address {
				MultiLocation {
					parents: _,
					interior: X1(Junction::AccountId32 { network: _, id }),
				} => T::AccountId::decode(&mut &id[..]).ok(),
				_ => None,
			}
		}

		pub fn validation(
			deposit_nonce: u32,
			asset_id: u128,
			amount: u128,
			network_id: u8,
		) -> Result<(), DispatchError> {
			ensure!(amount > 0, Error::<T>::AmountCannotBeZero);
			// Fetch Deposit Nonce
			let nonce = <DepositNonce<T>>::get(network_id.saturated_into::<Network>());
			ensure!(deposit_nonce == nonce + 1, Error::<T>::DepositNonceError);
			// Ensure assets are registered
			ensure!(
				asset_handler::pallet::TheaAssets::<T>::contains_key(asset_id),
				Error::<T>::AssetNotRegistered
			);
			Ok(())
		}

		pub fn execute_deposit(
			deposit: ApprovedDeposit<T::AccountId>,
			recipient: &T::AccountId,
		) -> Result<(), DispatchError> {
			asset_handler::pallet::Pallet::<T>::mint_thea_asset(
				deposit.asset_id,
				recipient.clone(),
				deposit.amount,
			)?;
			// Emit event
			Self::deposit_event(Event::<T>::DepositClaimed(
				recipient.clone(),
				deposit.asset_id,
				deposit.amount,
				deposit.tx_hash,
			));
			Ok(())
		}
	}
}<|MERGE_RESOLUTION|>--- conflicted
+++ resolved
@@ -269,71 +269,7 @@
 			payload: sp_std::boxed::Box<SoloChainMessages<T::AccountId>>,
 		) -> DispatchResult {
 			ensure_signed(origin)?;
-<<<<<<< HEAD
 			Self::do_deposit(*payload, bit_map, bls_signature)?;
-=======
-			ensure!(payload.amount > 0, Error::<T>::AmountCannotBeZero);
-			// Fetch Deposit Nonce
-			let nonce = <DepositNonce<T>>::get(payload.network_id.saturated_into::<Network>());
-			ensure!(payload.deposit_nonce == nonce + 1, Error::<T>::DepositNonceError);
-			// Ensure assets are registered
-			ensure!(
-				asset_handler::pallet::TheaAssets::<T>::contains_key(payload.asset_id),
-				Error::<T>::AssetNotRegistered
-			);
-
-			// Fetch current active relayer set BLS Keys
-			let current_active_relayer_set = Self::get_relayers_key_vector(payload.network_id);
-
-			// Call host function with current_active_relayer_set, signature, bit_map, verify nonce
-			ensure!(
-				thea_primitives::thea_ext::bls_verify(
-					&bls_signature,
-					bit_map,
-					&payload.encode(),
-					&current_active_relayer_set.into_inner()
-				),
-				Error::<T>::BLSSignatureVerificationFailed
-			);
-
-			// Update deposit Nonce
-			<DepositNonce<T>>::insert(payload.network_id.saturated_into::<Network>(), nonce + 1);
-
-			// Update Storage item
-			let approved_deposit = ApprovedDeposit {
-				asset_id: payload.asset_id,
-				amount: payload.amount,
-				tx_hash: payload.tx_hash,
-			};
-			// TODO[#610]: Will be refactored in integration with Staking
-			if <ApprovedDeposits<T>>::contains_key(&payload.who) {
-				<ApprovedDeposits<T>>::mutate(payload.who.clone(), |bounded_vec| {
-					if let Some(inner_bounded_vec) = bounded_vec {
-						inner_bounded_vec.try_push(approved_deposit).unwrap();
-					}
-				});
-			} else {
-				let mut my_vec: BoundedVec<ApprovedDeposit, ConstU32<100>> = Default::default();
-				if let Ok(()) = my_vec.try_push(approved_deposit) {
-					<ApprovedDeposits<T>>::insert::<
-						T::AccountId,
-						BoundedVec<ApprovedDeposit, ConstU32<100>>,
-					>(payload.who.clone(), my_vec);
-					<AccountWithPendingDeposits<T>>::mutate(|accounts| {
-						accounts.insert(payload.who.clone())
-					});
-				}
-			}
-
-			// Emit event
-			Self::deposit_event(Event::<T>::DepositApproved(
-				payload.network_id,
-				payload.who,
-				payload.asset_id,
-				payload.amount,
-				payload.tx_hash,
-			));
->>>>>>> bdb15a42
 			Ok(())
 		}
 
