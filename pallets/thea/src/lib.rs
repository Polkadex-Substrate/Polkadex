// This file is part of Polkadex.

// Copyright (C) 2020-2022 Polkadex oü.
// SPDX-License-Identifier: GPL-3.0-or-later WITH Classpath-exception-2.0

// This program is free software: you can redistribute it and/or modify
// it under the terms of the GNU General Public License as published by
// the Free Software Foundation, either version 3 of the License, or
// (at your option) any later version.

// This program is distributed in the hope that it will be useful,
// but WITHOUT ANY WARRANTY; without even the implied warranty of
// MERCHANTABILITY or FITNESS FOR A PARTICULAR PURPOSE. See the
// GNU General Public License for more details.

#![cfg_attr(not(feature = "std"), no_std)]
#![allow(clippy::unused_unit)]

#[cfg(test)]
mod mock;

#[cfg(test)]
mod tests;

#[frame_support::pallet]
pub mod pallet {
	use sp_std::{
		collections::{btree_map::BTreeMap, btree_set::BTreeSet},
		vec::Vec,
	};

	use frame_support::{
		dispatch::fmt::Debug,
		log,
		pallet_prelude::*,
		traits::{Currency, ExistenceRequirement, ReservableCurrency},
		PalletId,
	};
	use frame_system::pallet_prelude::*;
	use sp_runtime::{
		traits::{AccountIdConversion, Zero},
		SaturatedConversion,
	};
<<<<<<< HEAD
	use sp_std::{
		collections::{btree_map::BTreeMap, btree_set::BTreeSet},
		vec::Vec,
	};

=======
>>>>>>> d3dc62df
	use thea_primitives::{
		normal_deposit::Deposit,
		parachain_primitives::{ParachainAsset, ParachainDeposit, ParachainWithdraw},
		thea_types::OnSessionChange,
		ApprovedWithdraw, AssetIdConverter, BLSPublicKey, TokenType,
	};
	use thea_staking::SessionChanged;
	use xcm::{
		latest::{AssetId, Junction, Junctions, MultiAsset, MultiLocation, NetworkId},
		prelude::{Fungible, X1},
	};

	pub type Network = u8;

	#[derive(Encode, Decode, Clone, Copy, Debug, MaxEncodedLen, TypeInfo)]
	pub struct ApprovedDeposit<AccountId> {
		pub asset_id: u128,
		pub amount: u128,
		pub recipient: AccountId,
		pub network_id: u8,
		pub tx_hash: sp_core::H256,
		pub deposit_nonce: u32,
	}

	impl<AccountId> ApprovedDeposit<AccountId> {
		fn new(
			asset_id: u128,
			amount: u128,
			recipient: AccountId,
			network_id: u8,
			transaction_hash: sp_core::H256,
			deposit_nonce: u32,
		) -> Self {
			ApprovedDeposit {
				asset_id,
				amount,
				recipient,
				network_id,
				tx_hash: transaction_hash,
				deposit_nonce,
			}
		}
	}

	/// Configure the pallet by specifying the parameters and types on which it depends.
	#[pallet::config]
	/// Configure the pallet by specifying the parameters and types on which it depends.
	pub trait Config:
		frame_system::Config + asset_handler::pallet::Config + thea_staking::Config
	{
		/// Because this pallet emits events, it depends on the runtime's definition of an event.
		type Event: From<Event<Self>> + IsType<<Self as frame_system::Config>::Event>;
		/// Balances Pallet
		type Currency: Currency<Self::AccountId> + ReservableCurrency<Self::AccountId>;
		/// Asset Create/ Update Origin
		type AssetCreateUpdateOrigin: EnsureOrigin<<Self as frame_system::Config>::Origin>;
		/// Thea PalletId
		#[pallet::constant]
		type TheaPalletId: Get<PalletId>;
		/// Total Withdrawals
		#[pallet::constant]
		type WithdrawalSize: Get<u32>;
	}

	#[pallet::pallet]
	#[pallet::without_storage_info]
	pub struct Pallet<T>(_);

	/// Active Relayers BLS Keys for a given Network
	#[pallet::storage]
	#[pallet::getter(fn get_relayers_key_vector)]
	pub(super) type RelayersBLSKeyVector<T: Config> = StorageMap<
		_,
		frame_support::Blake2_128Concat,
		u8,
		BoundedVec<BLSPublicKey, ConstU32<1000>>,
		ValueQuery,
	>;

	/// Active Relayers ECDSA Keys for a given Network
	#[pallet::storage]
	#[pallet::getter(fn get_auth_list)]
	pub(super) type AuthorityListEcdsa<T: Config> = StorageMap<
		_,
		frame_support::Blake2_128Concat,
		u8,
		BoundedVec<T::AccountId, ConstU32<1000>>,
		ValueQuery,
	>;

	/// Queued Relayers BLS Keys for a given Network ( these are relayers who are waiting for
	/// public key update ack from foreign chain to become active )
	#[pallet::storage]
	#[pallet::getter(fn get_queued_relayers_key_vector)]
	pub(super) type QueuedRelayersBLSKeyVector<T: Config> =
		StorageMap<_, Blake2_128Concat, Network, Vec<BLSPublicKey>, ValueQuery>;

	/// Queued Relayers AccountIds for a given Network ( these are relayers who are waiting for
	// 	/// public key update ack from foreign chain to become active )
	#[pallet::storage]
	#[pallet::getter(fn get_queued_authority_list)]
	pub(super) type QueuedAuthorityListVector<T: Config> =
		StorageMap<_, Blake2_128Concat, Network, Vec<T::AccountId>, ValueQuery>;

	/// Approved Deposits
	#[pallet::storage]
	#[pallet::getter(fn get_approved_deposits)]
	pub(super) type ApprovedDeposits<T: Config> = StorageMap<
		_,
		Blake2_128Concat,
		T::AccountId,
		BoundedVec<ApprovedDeposit<T::AccountId>, ConstU32<100>>,
		OptionQuery,
	>;

	/// Pending Withdrawals for batch completion
	#[pallet::storage]
	#[pallet::getter(fn pending_withdrawals)]
	pub(super) type PendingWithdrawals<T: Config> = StorageMap<
		_,
		Blake2_128Concat,
		Network,
		BoundedVec<ApprovedWithdraw, ConstU32<10>>,
		ValueQuery,
	>;

	/// Withdrawal Fees for each network
	#[pallet::storage]
	#[pallet::getter(fn witdrawal_fees)]
	pub(super) type WithdrawalFees<T: Config> =
		StorageMap<_, Blake2_128Concat, Network, u128, OptionQuery>;

	/// Withdrawal batches ready for sigining
	#[pallet::storage]
	#[pallet::getter(fn ready_withdrawals)]
	pub(super) type ReadyWithdrawls<T: Config> = StorageDoubleMap<
		_,
		Blake2_128Concat,
		u8,
		Blake2_128Concat,
		u32,
		BoundedVec<ApprovedWithdraw, ConstU32<10>>,
		ValueQuery,
	>;

	/// Withdrawal nonces for each network
	#[pallet::storage]
	#[pallet::getter(fn withdrawal_nonces)]
	pub(super) type WithdrawalNonces<T: Config> =
		StorageMap<_, Blake2_128Concat, Network, u32, ValueQuery>;

	/// Accounts which have a pending deposit
	#[pallet::storage]
	#[pallet::getter(fn accounts_with_pending_deposits)]
	pub(super) type AccountWithPendingDeposits<T: Config> =
		StorageValue<_, BTreeSet<T::AccountId>, ValueQuery>;

	/// Asset id to network mapping
	/// u128 => u8
	#[pallet::storage]
	#[pallet::getter(fn asset_id_to_network)]
	pub(super) type AssetIdToNetworkMapping<T: Config> =
		StorageMap<_, Blake2_128Concat, u128, Network, OptionQuery>;

	#[pallet::storage]
	#[pallet::getter(fn active_networks)]
	/// Currently active networks ( this is controlled by thea-staking pallet through the trait
	/// below)
	pub(super) type ActiveNetworks<T: Config> = StorageValue<_, BTreeSet<Network>, ValueQuery>;

	/// Deposit Nonce for Thea Deposits
	#[pallet::storage]
	#[pallet::getter(fn get_deposit_nonce)]
	pub(super) type DepositNonce<T: Config> =
		StorageMap<_, Blake2_128Concat, Network, u32, ValueQuery>;

	/// Thea Session Ids for each network
	#[pallet::storage]
	#[pallet::getter(fn get_thea_session_id)]
	pub(super) type TheaSessionId<T: Config> =
		StorageMap<_, Blake2_128Concat, Network, u32, ValueQuery>;

	/// Pre-generated Thea public keys for each network for queued relayers from staking pallet
	#[pallet::storage]
	#[pallet::getter(fn get_queued_queued_thea_public_keys)]
	pub(super) type QueuedQueuedTheaPublicKey<T: Config> =
		StorageMap<_, Blake2_128Concat, Network, sp_core::ecdsa::Public, OptionQuery>;

	/// Pre-generated Thea public keys for each network waiting for ack
	#[pallet::storage]
	#[pallet::getter(fn get_queued_thea_public_keys)]
	pub(super) type QueuedTheaPublicKey<T: Config> =
		StorageMap<_, Blake2_128Concat, Network, sp_core::ecdsa::Public, OptionQuery>;

	/// Active Thea public keys for each network
	#[pallet::storage]
	#[pallet::getter(fn get_thea_public_keys)]
	pub(super) type TheaPublicKey<T: Config> =
		StorageMap<_, Blake2_128Concat, Network, sp_core::ecdsa::Public, OptionQuery>;

	/// Foreign Chain Ack transactions map
	#[pallet::storage]
	#[pallet::getter(fn foreign_chain_ack_txn)]
	pub(super) type ForeignChainAckTxns<T: Config> = StorageDoubleMap<
		_,
		Blake2_128Concat,
		Network,
		Blake2_128Concat,
		sp_core::H256,
		u128,
		OptionQuery,
	>;

	// Pallets use events to inform users when important changes are made.
	// https://substrate.dev/docs/en/knowledgebase/runtime/events
	#[pallet::event]
	#[pallet::generate_deposit(pub (super) fn deposit_event)]
	pub enum Event<T: Config> {
		/// Deposit Approved event ( recipient, asset_id, amount, tx_hash(foreign chain))
		DepositApproved(u8, T::AccountId, u128, u128, sp_core::H256),
		/// Deposit claimed event ( recipient, number of deposits claimed )
		DepositClaimed(T::AccountId, u128, u128, sp_core::H256),
		/// Withdrawal Queued ( beneficiary, assetId, amount )
		WithdrawalQueued(T::AccountId, Vec<u8>, u128, u128, u32),
		/// Withdrawal Ready (Network id, Nonce )
		WithdrawalReady(Network, u32),
		/// Withdrawal Executed (Nonce, network, Tx hash )
		WithdrawalExecuted(u32, Network, sp_core::H256),
<<<<<<< HEAD
		// Thea Public Key Updated ( network, new session id )
		TheaKeyUpdated(Network, u32),
=======
		/// Withdrawal Fee Set (NetworkId, Amount)
		WithdrawalFeeSet(u8, u128),
>>>>>>> d3dc62df
	}

	// Errors inform users that something went wrong.
	#[pallet::error]
	pub enum Error<T> {
<<<<<<< HEAD
		// Unable to find Queued Thea Public Key
		QueuedTheaPublicKeyNotFound,
		// Unable to find Queued Queued Thea Public Key
		QueuedQueuedTheaPublicNotFound,
		// Duplicate Transaction Hash
		DuplicateAckTxHash,
		// Nonce does not match
=======
		/// Nonce does not match
>>>>>>> d3dc62df
		DepositNonceError,
		/// Amount cannot be zero
		AmountCannotBeZero,
		/// Asset has not been registered
		AssetNotRegistered,
		/// BLS Aggregate signature failed
		BLSSignatureVerificationFailed,
		/// Beneficiary Size too long
		BeneficiaryTooLong,
		/// Unable to find mapping between asset id to network
		UnableFindNetworkForAssetId,
		/// Too many withdrawals in queue,
		WithdrawalNotAllowed,
		/// Withdrawal fee is not configured this network
		WithdrawalFeeConfigNotFound,
		/// No approved deposits for the provided account
		NoApprovedDeposit,
		/// Token type not handled
		TokenTypeNotHandled,
		/// Failed To Decode
		FailedToDecode,
		/// Failed To Handle Parachain Deposit
		FailedToHandleParachainDeposit,
		/// Failed to get AssetId
		FailedToGetAssetId,
		/// Bounded Vector Overflow
		BoundedVectorOverflow,
		/// Bounded Vector Not Present
		BoundedVectorNotPresent,
	}

	// Hooks for Thea Pallet are defined here
	#[pallet::hooks]
	impl<T: Config> Hooks<BlockNumberFor<T>> for Pallet<T> {
		fn on_idle(_n: BlockNumberFor<T>, mut remaining_weight: Weight) -> Weight {
			// TODO: Calculate proper weight for single claim call on on_idle
			let single_claim_weight: Weight = 100_000_000;

			if remaining_weight < single_claim_weight {
				// We need enough weight for at least one claim process if not it's a no-op
				return remaining_weight
			}

			let mut accounts = <AccountWithPendingDeposits<T>>::get();
			if accounts.is_empty() {
				return remaining_weight
			}

			while let Some(account) = accounts.pop_first() {
				if let Some(mut pending_deposits) = <ApprovedDeposits<T>>::get(&account) {
					// FIXME: This leads to an infinite loop if execute_deposit fails
					while let Some(deposit) = pending_deposits.pop() {
						if let Err(err) = Self::execute_deposit(deposit.clone(), &account) {
							// Force push is fine as it was part of the bounded vec
							pending_deposits.force_push(deposit.clone());
							// We can't do much here other than to log an error.
							log::error!(target:"runtime::thea::on_idle","Error while claiming deposit on idle: user: {:?}, Err: {:?}",account,err);
						}
						// reduce the remaining_weight
						remaining_weight = remaining_weight.saturating_sub(single_claim_weight);
						if remaining_weight.is_zero() {
							break
						}
					}

					if !pending_deposits.is_empty() {
						<ApprovedDeposits<T>>::insert(&account, pending_deposits);
						accounts.insert(account);
					}
				}
			}
			<AccountWithPendingDeposits<T>>::put(accounts);
			remaining_weight
		}
	}

	// Extrinsics for Thea Pallet are defined here
	#[pallet::call]
	impl<T: Config> Pallet<T> {
		/// Helper extrinsic for testing purpose only
		///
		/// # Parameters
		///
		/// * `network_id`: Network Id which Relayer will support.
		/// * `bls_key`: BLS Key of Relayer.
		/// * `who`: Account ID of Relayer.
		#[pallet::weight(1000)]
		pub fn add_relayer_info(
			origin: OriginFor<T>,
			network_id: u8,
			bls_key: [u8; 192],
			who: T::AccountId,
		) -> DispatchResult {
			ensure_root(origin)?;

			// Fetch Storage
			let mut current_bls = Self::get_relayers_key_vector(network_id);
			let mut current_ecdsa = Self::get_auth_list(network_id);
			let key = BLSPublicKey(bls_key);

			// Update Storage
			current_bls.try_push(key).map_err(|_| Error::<T>::BoundedVectorOverflow)?;
			<RelayersBLSKeyVector<T>>::insert(network_id, current_bls);
			current_ecdsa
				.try_push(who.clone())
				.map_err(|_| Error::<T>::BoundedVectorOverflow)?;
			<AuthorityListEcdsa<T>>::insert(network_id, current_ecdsa);

			Ok(())
		}

		///Approve Deposit
		///
		/// # Parameters
		///
		/// * `bit_map`: Relayers signed the payload.
		/// * `bls_signature`: BLS Signature.
		/// * `token_type`: Token Type.
		/// * `payload`: Encoded Deposit Payload.
		#[pallet::weight(1000)]
		pub fn approve_deposit(
			origin: OriginFor<T>,
			bit_map: u128,
			bls_signature: [u8; 96],
			token_type: TokenType,
			payload: Vec<u8>,
		) -> DispatchResult {
			ensure_signed(origin)?;
			Self::do_deposit(token_type, payload, bit_map, bls_signature)?;
			Ok(())
		}

		/// Manually claim an approved deposit
		///
		/// # Parameters
		///
		/// * `origin`: User
		/// * `num_deposits`: Number of deposits to claim from available deposits,
		/// (it's used to parametrise the weight of this extrinsic)
		// TODO: [Issue #606] Use benchmarks
		#[pallet::weight(1000)]
		pub fn claim_deposit(origin: OriginFor<T>, num_deposits: u32) -> DispatchResult {
			let user = ensure_signed(origin)?;

			if let Some(mut deposits) = <ApprovedDeposits<T>>::get(&user) {
				let length: u32 = if deposits.len().saturated_into::<u32>() <= num_deposits {
					deposits.len().saturated_into()
				} else {
					num_deposits
				}
				.saturated_into();

				for _ in 0..length {
					if let Some(deposit) = deposits.pop() {
						if let Err(err) = Self::execute_deposit(deposit.clone(), &user) {
							// Force push is fine as it will have the capacity.
							deposits.force_push(deposit);
							// Save it back on failure
							<ApprovedDeposits<T>>::insert(&user, deposits.clone());
							return Err(err)
						}
					} else {
						break
					}
				}

				if !deposits.is_empty() {
					// If pending deposits are available, save it back
					<ApprovedDeposits<T>>::insert(&user, deposits)
				} else {
					<AccountWithPendingDeposits<T>>::mutate(|accounts| accounts.remove(&user));
				}
			} else {
				return Err(Error::<T>::NoApprovedDeposit.into())
			}

			Ok(())
		}

		/// Extrinsic to update withdrawal completion status by relayer
		///
		/// # Parameters
		///
		/// * `origin`: Any relayer
		/// * `withdrawal_nonce`: Withdrawal Nonce
		/// * `network`: Network id
		/// * `tx_hash`: Vec<u8>
		/// * `bit_map`: Bitmap of Thea relayers
		/// * `bls_signature`: BLS signature of relayers
		// TODO: [Issue #606] Use benchmarks
		#[pallet::weight(1000)]
		pub fn batch_withdrawal_complete(
			origin: OriginFor<T>,
			withdrawal_nonce: u32,
			network: Network,
			tx_hash: sp_core::H256,
			_bit_map: u128,
			_bls_signature: [u8; 96],
		) -> DispatchResult {
			ensure_signed(origin)?;

			// TODO: This will be refactored when work on withdrawal begins
			<ReadyWithdrawls<T>>::take(network, withdrawal_nonce);
			Self::deposit_event(Event::<T>::WithdrawalExecuted(withdrawal_nonce, network, tx_hash));
			Ok(())
		}

		/// Initiate Withdrawal request
		///
		/// # Parameters
		///
		/// * `origin`: User
		/// * `asset_id`: Asset id
		/// * `amount`: Amount of asset to withdraw
		/// * `beneficiary`: beneficiary of the withdraw
		/// * `pay_for_remaining`: user is ready to pay for remaining pending withdrawal for quick
		///   withdrawal
		// TODO: [Issue #606] Use benchmarks
		#[pallet::weight(1000)]
		pub fn withdraw(
			origin: OriginFor<T>,
			asset_id: u128,
			amount: u128,
			beneficiary: Vec<u8>,
			pay_for_remaining: bool,
		) -> DispatchResult {
			let user = ensure_signed(origin)?;
			// Put a soft limit of size of beneficiary vector to avoid spam
			ensure!(beneficiary.len() <= 100, Error::<T>::BeneficiaryTooLong);
			Self::do_withdraw(user, asset_id, amount, beneficiary, pay_for_remaining)?;
			Ok(())
		}

		/// Add Token Config
		///
		/// # Parameters
		///
		/// * `network_id`: Network Id.
		/// * `fee`: Withdrawal Fee.
		#[pallet::weight(1000)]
		pub fn set_withdrawal_fee(
			origin: OriginFor<T>,
			network_id: u8,
			fee: u128,
		) -> DispatchResult {
			ensure_root(origin)?;
			<WithdrawalFees<T>>::insert(network_id, fee);
			Self::deposit_event(Event::<T>::WithdrawalFeeSet(network_id, fee));
			Ok(())
		}
	}

	impl<T: Config> SessionChanged for Pallet<T> {
		type Network = Network;
		type OnSessionChange = OnSessionChange<T::AccountId>;
		fn on_new_session(map: BTreeMap<Self::Network, Self::OnSessionChange>) {
			//loop through BTreeMap and insert the new BLS pub keys and account ids for each
			// network
			for (network_id, (vec_of_bls_keys, vec_of_account_ids)) in map {
				if let (Ok(relayer_bls_keys), Ok(authority_list)) = (
					BoundedVec::try_from(vec_of_bls_keys),
					BoundedVec::try_from(vec_of_account_ids),
				) {
					<RelayersBLSKeyVector<T>>::insert(network_id, relayer_bls_keys);
					<AuthorityListEcdsa<T>>::insert(network_id, authority_list);
				}
			}
		}
	}

	// Helper Functions for Thea Pallet
	impl<T: Config> Pallet<T> {
		pub fn thea_account() -> T::AccountId {
			T::TheaPalletId::get().into_account_truncating()
		}

		pub fn do_withdraw(
			user: T::AccountId,
			asset_id: u128,
			amount: u128,
			beneficiary: Vec<u8>,
			pay_for_remaining: bool,
		) -> Result<(), DispatchError> {
			ensure!(beneficiary.len() <= 100, Error::<T>::BeneficiaryTooLong);
			// TODO: This will be refactored when work on withdrawal so not fixing clippy suggestion
			let (network, ..) = asset_handler::pallet::Pallet::<T>::get_thea_assets(asset_id);
			ensure!(network != 0, Error::<T>::UnableFindNetworkForAssetId);
			let payload = Self::withdrawal_router(network, asset_id, amount, beneficiary.clone())?;
			let withdrawal_nonce = <WithdrawalNonces<T>>::get(network);

			let mut pending_withdrawals = <PendingWithdrawals<T>>::get(network);

			// Ensure pending withdrawals have space for a new withdrawal
			ensure!(!pending_withdrawals.is_full(), Error::<T>::WithdrawalNotAllowed);

			#[allow(clippy::unnecessary_lazy_evaluations)]
			// TODO: This will be refactored when work on withdrawal so not fixing clippy suggestion
			let mut total_fees = <WithdrawalFees<T>>::get(network)
				.ok_or_else(|| Error::<T>::WithdrawalFeeConfigNotFound)?;

			if pay_for_remaining {
				// User is ready to pay for remaining pending withdrawal for quick withdrawal
				let extra_withdrawals_available =
					T::WithdrawalSize::get().saturating_sub(pending_withdrawals.len() as u32);
				total_fees = total_fees.saturating_add(
					total_fees.saturating_mul(extra_withdrawals_available.saturated_into()),
				)
			}

			// Pay the fees
			<T as Config>::Currency::transfer(
				&user,
				&Self::thea_account(),
				total_fees.saturated_into(),
				ExistenceRequirement::KeepAlive,
			)?;

			// TODO[#610]: Update Thea Staking pallet about fees collected

			// Burn assets
			asset_handler::pallet::Pallet::<T>::burn_thea_asset(asset_id, user.clone(), amount)?;

			let withdrawal = ApprovedWithdraw {
				asset_id,
				amount: amount.saturated_into(),
				network: network.saturated_into(),
				beneficiary: beneficiary.clone(),
				payload,
			};

			if let Err(()) = pending_withdrawals.try_push(withdrawal) {
				// This should not fail because of is_full check above
			}

			if pending_withdrawals.is_full() | pay_for_remaining {
				// If it is full then we move it to ready queue and update withdrawal nonce
				let withdrawal_nonce = <WithdrawalNonces<T>>::get(network);
				<ReadyWithdrawls<T>>::insert(
					network,
					withdrawal_nonce,
					pending_withdrawals.clone(),
				);
				<WithdrawalNonces<T>>::insert(network, withdrawal_nonce.saturating_add(1));
				Self::deposit_event(Event::<T>::WithdrawalReady(network, withdrawal_nonce));
				pending_withdrawals = BoundedVec::default();
			} else {
				Self::deposit_event(Event::<T>::WithdrawalQueued(
					user,
					beneficiary,
					asset_id,
					amount,
					withdrawal_nonce,
				));
			}
			<PendingWithdrawals<T>>::insert(network, pending_withdrawals);
			Ok(())
		}

		pub fn withdrawal_router(
			network_id: u8,
			asset_id: u128,
			amount: u128,
			recipient: Vec<u8>,
		) -> Result<Vec<u8>, DispatchError> {
			match network_id {
				1 => Self::handle_parachain_withdraw(asset_id, amount, recipient),
				_ => unimplemented!(),
			}
		}

		pub fn handle_parachain_withdraw(
			asset_id: u128,
			amount: u128,
			beneficiary: Vec<u8>,
		) -> Result<Vec<u8>, DispatchError> {
			let (_, _, asset_identifier) = asset_handler::pallet::TheaAssets::<T>::get(asset_id);
			let asset_identifier: ParachainAsset =
				Decode::decode(&mut &asset_identifier.to_vec()[..])
					.map_err(|_| Error::<T>::FailedToDecode)?;
			let asset_id = AssetId::Concrete(asset_identifier.location);
			let asset_and_amount = MultiAsset { id: asset_id, fun: Fungible(amount) };
			let recipient: MultiLocation = Self::get_recipient(beneficiary)?;
			let parachain_withdraw =
				ParachainWithdraw::get_parachain_withdraw(asset_and_amount, recipient);
			Ok(parachain_withdraw.encode())
		}

		pub fn get_recipient(recipient: Vec<u8>) -> Result<MultiLocation, DispatchError> {
			let recipient: [u8; 32] =
				recipient.try_into().map_err(|_| Error::<T>::DepositNonceError)?; //TODO Handle error
			Ok(MultiLocation {
				parents: 1,
				interior: Junctions::X1(Junction::AccountId32 {
					network: NetworkId::Any,
					id: recipient,
				}),
			})
		}

		pub fn do_deposit(
			token_type: TokenType,
			payload: Vec<u8>,
			bit_map: u128,
			bls_signature: [u8; 96],
		) -> Result<(), DispatchError> {
			let approved_deposit = Self::router(token_type, payload.clone())?;
			let current_active_relayer_set =
				Self::get_relayers_key_vector(approved_deposit.network_id);

			ensure!(
				thea_primitives::thea_ext::bls_verify(
					&bls_signature,
					bit_map,
					&payload,
					&current_active_relayer_set.into_inner()
				),
				Error::<T>::BLSSignatureVerificationFailed
			);

			if <ApprovedDeposits<T>>::contains_key(&approved_deposit.recipient) {
				<ApprovedDeposits<T>>::try_mutate(
					approved_deposit.recipient.clone(),
					|bounded_vec| {
						if let Some(inner_bounded_vec) = bounded_vec {
							inner_bounded_vec
								.try_push(approved_deposit.clone())
								.map_err(|_| Error::<T>::BoundedVectorOverflow)?;
							Ok::<(), Error<T>>(())
						} else {
							Err(Error::<T>::BoundedVectorNotPresent)
						}
					},
				)?;
			} else {
				let mut my_vec: BoundedVec<ApprovedDeposit<T::AccountId>, ConstU32<100>> =
					Default::default();
				if let Ok(()) = my_vec.try_push(approved_deposit.clone()) {
					<ApprovedDeposits<T>>::insert::<
						T::AccountId,
						BoundedVec<ApprovedDeposit<T::AccountId>, ConstU32<100>>,
					>(approved_deposit.recipient.clone(), my_vec);
					<AccountWithPendingDeposits<T>>::mutate(|accounts| {
						accounts.insert(approved_deposit.recipient.clone())
					});
				} else {
					return Err(Error::<T>::BoundedVectorOverflow.into())
				}
			}
			<DepositNonce<T>>::insert(
				approved_deposit.network_id.saturated_into::<Network>(),
				approved_deposit.deposit_nonce + 1,
			);
			Self::deposit_event(Event::<T>::DepositApproved(
				approved_deposit.network_id,
				approved_deposit.recipient,
				approved_deposit.asset_id,
				approved_deposit.amount,
				approved_deposit.tx_hash,
			));
			Ok(())
		}
<<<<<<< HEAD

		/// Extrinsic to acknowledge on chain state key change completion on all foreign chains
		///
		/// # Parameters
		///
		/// * `origin`: Any relayer
		/// * `network`: Network id
		/// * `tx_hash`: Transaction hash of key update on foreign chain
		/// * `bit_map`: Bitmap of Thea relayers
		/// * `bls_signature`: BLS signature of relayers
		// TODO: [Issue #606] Use benchmarks
		#[pallet::weight(1000)]
		pub fn thea_key_rotation_complete(
			origin: OriginFor<T>,
			network: Network,
			tx_hash: sp_core::H256,
			bit_map: u128,
			bls_signature: [u8; 96],
		) -> DispatchResult {
			let _relayer = ensure_signed(origin)?;

			// Check if tx_hash is already included
			ensure!(
				<ForeignChainAckTxns<T>>::get(network, tx_hash).is_none(),
				Error::<T>::DuplicateAckTxHash
			);

			// Fetch current active relayer set BLS Keys
			let queued_relayer_set = Self::get_queued_relayers_key_vector(network);

			// Call host function with current_active_relayer_set, signature, bit_map, verify nonce
			ensure!(
				thea_primitives::thea_ext::bls_verify(
					&bls_signature,
					bit_map,
					&(tx_hash, network).encode(),
					&queued_relayer_set
				),
				Error::<T>::BLSSignatureVerificationFailed
			);

			Self::move_queued_to_active(network)?;
			Ok(())
		}

		/// Extrinsic to acknowledge on chain state key change completion on all foreign chains
		///
		/// # Parameters
		///
		/// * `origin`: Any relayer
		/// * `network`: Network id
		/// * `public_key`: Thea Public Key
		/// * `bit_map`: Bitmap of Thea relayers
		/// * `bls_signature`: BLS signature of relayers
		// TODO: [Issue #606] Use benchmarks
		#[pallet::weight(1000)]
		pub fn thea_queued_queued_public_key(
			origin: OriginFor<T>,
			network: Network,
			public_key: sp_core::ecdsa::Public,
			bit_map: u128,
			bls_signature: [u8; 96],
		) -> DispatchResult {
			let _relayer = ensure_signed(origin)?;
			// Fetch current active relayer set BLS Keys

			let queued_queued_relayers =
				thea_staking::Pallet::<T>::get_queued_relayers_bls_keys(network);

			// Call host function with current_active_relayer_set, signature, bit_map, verify nonce
			ensure!(
				thea_primitives::thea_ext::bls_verify(
					&bls_signature,
					bit_map,
					&public_key.encode(),
					&queued_queued_relayers
				),
				Error::<T>::BLSSignatureVerificationFailed
			);

			// Move queued_queued to queued
			if let Some(queued_queued) = <QueuedQueuedTheaPublicKey<T>>::take(network) {
				<QueuedTheaPublicKey<T>>::insert(network, queued_queued);
			} else {
				return Err(Error::<T>::QueuedQueuedTheaPublicNotFound.into())
			}

			// Add the new one to queued_queued
			<QueuedQueuedTheaPublicKey<T>>::insert(network, public_key);
			Ok(())
		}
	}

	impl<T: Config> SessionChanged for Pallet<T> {
		type Network = Network;
		type OnSessionChange = OnSessionChange<T::AccountId>;
		fn on_new_session(map: BTreeMap<Self::Network, Self::OnSessionChange>) {
			//loop through BTreeMap and insert the new BLS pub keys and account ids for each
			// network
			for (network_id, (vec_of_bls_keys, vec_of_account_ids)) in map {
				let current_round = <TheaSessionId<T>>::get(network_id);
				// Check if it is genesis round
				if current_round.is_zero() {
					<RelayersBLSKeyVector<T>>::insert(network_id, vec_of_bls_keys);
					<AuthorityListVector<T>>::insert(network_id, vec_of_account_ids);
				} else {
					<QueuedRelayersBLSKeyVector<T>>::insert(network_id, vec_of_bls_keys);
					<QueuedAuthorityListVector<T>>::insert(network_id, vec_of_account_ids);
				}
			}
		}

		// Update the local storage about all networks
		fn set_new_networks(networks: BTreeSet<Network>) {
			<ActiveNetworks<T>>::put(networks)
		}
	}

	// Helper Functions for Thea Pallet
	impl<T: Config> Pallet<T> {
		// Move Queued Authoritys and BLSKeys to Active Storage. It will triggered by
		// submission of new thea key updation on all foreign chains to Polkadex.
		pub fn move_queued_to_active(network: Network) -> DispatchResult {
			let (vec_of_bls_keys, vec_of_account_ids, public_key) = (
				<QueuedRelayersBLSKeyVector<T>>::get(network),
				<QueuedAuthorityListVector<T>>::get(network),
				<QueuedTheaPublicKey<T>>::get(network),
			);
			let public_key = match public_key {
				None => return Err(Error::<T>::QueuedTheaPublicKeyNotFound.into()),
				Some(key) => key,
			};
			<RelayersBLSKeyVector<T>>::insert(network, vec_of_bls_keys);
			<AuthorityListVector<T>>::insert(network, vec_of_account_ids);
			<TheaPublicKey<T>>::insert(network, public_key);
			let current_session_id = <TheaSessionId<T>>::get(network).saturating_add(1);
			<TheaSessionId<T>>::insert(network, current_session_id);
			// TODO: Add IngressMessages::RelayerSetChange(current_session_id) to notify all
			// relayers of relayer set change ( it will be added after #635 is merged to develop )
			Self::deposit_event(Event::<T>::TheaKeyUpdated(network, current_session_id));
			Ok(())
		}

		pub fn thea_account() -> T::AccountId {
			T::TheaPalletId::get().into_account_truncating()
=======

		pub fn router(
			token_type: TokenType,
			payload: Vec<u8>,
		) -> Result<ApprovedDeposit<T::AccountId>, DispatchError> {
			match token_type {
				TokenType::Fungible(network_id) if network_id == 1 =>
					Self::handle_parachain_deposit(payload),
				TokenType::Fungible(network_id) if network_id == 2 =>
					Self::handle_normal_deposit(payload),
				_ => Err(Error::<T>::TokenTypeNotHandled.into()),
			}
		}

		pub fn handle_parachain_deposit(
			payload: Vec<u8>,
		) -> Result<ApprovedDeposit<T::AccountId>, DispatchError> {
			let parachain_deposit: ParachainDeposit =
				Decode::decode(&mut &payload[..]).map_err(|_| Error::<T>::FailedToDecode)?;
			if let (Some(recipient), Some((asset, amount))) = (
				Self::convert_multi_location_to_recipient_address(&parachain_deposit.recipient),
				parachain_deposit.convert_multi_asset_to_asset_id_and_amount(),
			) {
				let network_id: u8 = asset_handler::pallet::Pallet::<T>::get_parachain_network_id();
				Self::validation(parachain_deposit.deposit_nonce, asset, amount, network_id)?;
				Ok(ApprovedDeposit::new(
					asset,
					amount,
					recipient,
					network_id,
					parachain_deposit.transaction_hash,
					parachain_deposit.deposit_nonce,
				))
			} else {
				Err(Error::<T>::FailedToHandleParachainDeposit.into())
			}
		}

		pub fn handle_normal_deposit(
			payload: Vec<u8>,
		) -> Result<ApprovedDeposit<T::AccountId>, DispatchError> {
			let deposit =
				Deposit::decode(&mut &payload[..]).map_err(|_| Error::<T>::FailedToDecode)?;
			let asset_id = deposit.get_asset_id().ok_or(Error::<T>::FailedToGetAssetId)?;
			Self::validation(deposit.deposit_nonce, asset_id, deposit.amount, deposit.network_id)?;
			Ok(ApprovedDeposit::new(
				asset_id,
				deposit.amount,
				deposit.recipient,
				deposit.network_id,
				deposit.transaction_hash,
				deposit.deposit_nonce,
			))
		}

		pub fn convert_multi_location_to_recipient_address(
			recipient_address: &MultiLocation,
		) -> Option<T::AccountId> {
			match recipient_address {
				MultiLocation {
					parents: _,
					interior: X1(Junction::AccountId32 { network: _, id }),
				} => T::AccountId::decode(&mut &id[..]).ok(),
				_ => None,
			}
		}

		pub fn validation(
			deposit_nonce: u32,
			asset_id: u128,
			amount: u128,
			network_id: u8,
		) -> Result<(), DispatchError> {
			ensure!(amount > 0, Error::<T>::AmountCannotBeZero);
			// Fetch Deposit Nonce
			let nonce = <DepositNonce<T>>::get(network_id.saturated_into::<Network>());
			ensure!(deposit_nonce == nonce + 1, Error::<T>::DepositNonceError);
			// Ensure assets are registered
			ensure!(
				asset_handler::pallet::TheaAssets::<T>::contains_key(asset_id),
				Error::<T>::AssetNotRegistered
			);
			Ok(())
>>>>>>> d3dc62df
		}

		pub fn execute_deposit(
			deposit: ApprovedDeposit<T::AccountId>,
			recipient: &T::AccountId,
		) -> Result<(), DispatchError> {
			asset_handler::pallet::Pallet::<T>::mint_thea_asset(
				deposit.asset_id,
				recipient.clone(),
				deposit.amount,
			)?;
			// Emit event
			Self::deposit_event(Event::<T>::DepositClaimed(
				recipient.clone(),
				deposit.asset_id,
				deposit.amount,
				deposit.tx_hash,
			));
			Ok(())
		}
	}
}<|MERGE_RESOLUTION|>--- conflicted
+++ resolved
@@ -41,14 +41,12 @@
 		traits::{AccountIdConversion, Zero},
 		SaturatedConversion,
 	};
-<<<<<<< HEAD
 	use sp_std::{
 		collections::{btree_map::BTreeMap, btree_set::BTreeSet},
 		vec::Vec,
 	};
 
-=======
->>>>>>> d3dc62df
+
 	use thea_primitives::{
 		normal_deposit::Deposit,
 		parachain_primitives::{ParachainAsset, ParachainDeposit, ParachainWithdraw},
@@ -277,19 +275,15 @@
 		WithdrawalReady(Network, u32),
 		/// Withdrawal Executed (Nonce, network, Tx hash )
 		WithdrawalExecuted(u32, Network, sp_core::H256),
-<<<<<<< HEAD
 		// Thea Public Key Updated ( network, new session id )
 		TheaKeyUpdated(Network, u32),
-=======
 		/// Withdrawal Fee Set (NetworkId, Amount)
 		WithdrawalFeeSet(u8, u128),
->>>>>>> d3dc62df
 	}
 
 	// Errors inform users that something went wrong.
 	#[pallet::error]
 	pub enum Error<T> {
-<<<<<<< HEAD
 		// Unable to find Queued Thea Public Key
 		QueuedTheaPublicKeyNotFound,
 		// Unable to find Queued Queued Thea Public Key
@@ -297,9 +291,6 @@
 		// Duplicate Transaction Hash
 		DuplicateAckTxHash,
 		// Nonce does not match
-=======
-		/// Nonce does not match
->>>>>>> d3dc62df
 		DepositNonceError,
 		/// Amount cannot be zero
 		AmountCannotBeZero,
@@ -761,7 +752,6 @@
 			));
 			Ok(())
 		}
-<<<<<<< HEAD
 
 		/// Extrinsic to acknowledge on chain state key change completion on all foreign chains
 		///
@@ -907,7 +897,7 @@
 
 		pub fn thea_account() -> T::AccountId {
 			T::TheaPalletId::get().into_account_truncating()
-=======
+      }
 
 		pub fn router(
 			token_type: TokenType,
@@ -991,7 +981,6 @@
 				Error::<T>::AssetNotRegistered
 			);
 			Ok(())
->>>>>>> d3dc62df
 		}
 
 		pub fn execute_deposit(
