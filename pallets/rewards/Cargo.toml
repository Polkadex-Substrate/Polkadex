--- conflicted
+++ resolved
@@ -19,13 +19,8 @@
 sp-std = { workspace = true, default-features = false }
 sp-core = { workspace = true, default-features = false }
 polkadex-primitives = { workspace = true, default-features = false }
-<<<<<<< HEAD
-rust_decimal = { workspace = true, features = ["scale-codec"], default-features = false }
-=======
->>>>>>> c4cf4a4c
 frame-benchmarking = { workspace = true, default-features = false, optional = true }
 pallet-timestamp = { workspace = true, default-features = false }
-once_cell = { version = "1.17.0", default-features = false }
 
 [dev-dependencies]
 pallet-assets = { workspace = true, features = ["std"] }
@@ -47,9 +42,5 @@
     "sp-std/std",
     "sp-core/std",
     "polkadex-primitives/std",
-<<<<<<< HEAD
-    "rust_decimal/std",
-=======
->>>>>>> c4cf4a4c
     "pallet-timestamp/std",
 ]