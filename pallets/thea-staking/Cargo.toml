--- conflicted
+++ resolved
@@ -18,6 +18,7 @@
 scale-info =  { workspace = true, default-features = false, features = ["derive"] }
 frame-support = { default-features = false, workspace = true }
 frame-system ={ default-features = false, workspace = true }
+frame-benchmarking = { workspace = true, default-features = false, optional = true }
 pallet-balances = { default-features = false, workspace = true }
 polkadex-primitives = { workspace = true, default-features = false }
 pallet-staking = { default-features = false, workspace = true }
@@ -52,12 +53,9 @@
 	"polkadex-primitives/std",
 ]
 runtime-benchmarks = [
-<<<<<<< HEAD
 	"sp-runtime/runtime-benchmarks",
 	"frame-benchmarking/runtime-benchmarks",
 	"frame-support/runtime-benchmarks",
 	"frame-system/runtime-benchmarks",
-=======
->>>>>>> ab973479
 ]
 try-runtime = ["frame-support/try-runtime"]