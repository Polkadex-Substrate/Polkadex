use crate::pallet as thea_staking;
use frame_support::{
	parameter_types,
	traits::{ConstU16, ConstU64},
	PalletId,
};
use frame_system as system;
use frame_system::EnsureRoot;
use sp_core::H256;
use sp_runtime::{
	curve::PiecewiseLinear,
	testing::Header,
	traits::{BlakeTwo256, IdentityLookup},
};
use std::collections::BTreeSet;

type UncheckedExtrinsic = frame_system::mocking::MockUncheckedExtrinsic<Test>;
type Block = frame_system::mocking::MockBlock<Test>;

pub(crate) type Balance = u128;
use crate::*;

// Configure a mock runtime to test the pallet.
frame_support::construct_runtime!(
	pub enum Test where
		Block = Block,
		NodeBlock = Block,
		UncheckedExtrinsic = UncheckedExtrinsic,
	{
		System: frame_system::{Pallet, Call, Config, Storage, Event<T>},
		Balances: pallet_balances::{Pallet, Call, Storage, Config<T>, Event<T>},
		Assets: pallet_assets::{Pallet, Call, Storage, Event<T>},
		ChainBridge: chainbridge::{Pallet, Storage, Call, Event<T>},
		AssetHandler: asset_handler::pallet::{Pallet, Storage, Call, Event<T>},
		TheaStaking: thea_staking::{Pallet, Call, Storage, Event<T>},
	}
);

impl system::Config for Test {
	type BaseCallFilter = frame_support::traits::Everything;
	type BlockWeights = ();
	type BlockLength = ();
	type DbWeight = ();
	type Origin = Origin;
	type Call = Call;
	type Index = u64;
	type BlockNumber = u64;
	type Hash = H256;
	type Hashing = BlakeTwo256;
	type AccountId = u64;
	type Lookup = IdentityLookup<Self::AccountId>;
	type Header = Header;
	type Event = Event;
	type BlockHashCount = ConstU64<250>;
	type Version = ();
	type PalletInfo = PalletInfo;
	type AccountData = pallet_balances::AccountData<Balance>;
	type OnNewAccount = ();
	type OnKilledAccount = ();
	type SystemWeightInfo = ();
	type SS58Prefix = ConstU16<42>;
	type OnSetCode = ();
	type MaxConsumers = frame_support::traits::ConstU32<16>;
}

parameter_types! {
	pub static ExistentialDeposit: Balance = 1;
	pub const MaxReserves: u32 = 50;
}

pallet_staking_reward_curve::build! {
	const REWARD_CURVE: PiecewiseLinear<'static> = curve!(
		min_inflation: 0_025_000,
		max_inflation: 0_100_000,
		// Before, we launch the products we want 50% of supply to be staked
		ideal_stake: 0_500_000,
		falloff: 0_050_000,
		max_piece_count: 40,
		test_precision: 0_005_000,
	);
}

parameter_types! {
	pub const RewardCurve: &'static PiecewiseLinear<'static> = &REWARD_CURVE;
}

impl pallet_balances::Config for Test {
	type MaxLocks = frame_support::traits::ConstU32<1024>;
	type MaxReserves = MaxReserves;
	type ReserveIdentifier = [u8; 8];
	type Balance = Balance;
	type Event = Event;
	type DustRemoval = ();
	type ExistentialDeposit = ExistentialDeposit;
	type AccountStore = System;
	type WeightInfo = ();
}

parameter_types! {
	pub const SessionLength: u64 = 7000;
	pub const UnbondingDelay: u32 = 10;
	pub const MaxUnlockChunks: u32 = 10;
	pub const CandidateBond: Balance = 1000_000_000_000;
	pub const StakingReserveIdentifier: [u8; 8] = [1u8;8];
	pub const StakingDataPruneDelay: u32 = 6;
	pub const ModerateSK: u8 = 5; // 5% of stake to slash
	pub const SevereSK: u8 = 20; // 20% of stake to slash
	pub const ReporterRewardKF: u8 = 1; // 1% of total slashed goes to each reporter
	pub const SlashingTh: u8 = 60; // 60% of threshold for slashing
	pub const TreasuryPalletId: PalletId = PalletId(*b"py/trsry");
}

impl thea_staking::Config for Test {
	type Event = Event;
	type SessionLength = SessionLength;
	type UnbondingDelay = UnbondingDelay;
	type MaxUnlockChunks = MaxUnlockChunks;
	type CandidateBond = CandidateBond;
	type StakingReserveIdentifier = StakingReserveIdentifier;
	type StakingDataPruneDelay = StakingDataPruneDelay;
	type SessionChangeNotifier = MockPallet;
	type ModerateSlashingCoeficient = ModerateSK;
	type SevereSlashingCoeficient = SevereSK;
	type ReportersRewardCoeficient = ReporterRewardKF;
	type SlashingThreshold = SlashingTh;
	type TreasuryPalletId = TreasuryPalletId;
	type GovernanceOrigin = EnsureRoot<u64>;
	type EraPayout = pallet_staking::ConvertCurve<RewardCurve>;
<<<<<<< HEAD
	type Currency = Balances;
	type WeightInfo = crate::weight::StakeWeightInfo<Test>;
=======
>>>>>>> 4a3dcaa9
}

pub struct MockPallet(PhantomData<u32>);

impl SessionChanged for MockPallet {
	type Network = Network;
	type OnSessionChange = OnSessionChange<u64>;
	fn on_new_session(_map: BTreeMap<Self::Network, Self::OnSessionChange>) {
		// Do nothing lol
	}
	fn set_new_networks(_networks: BTreeSet<Self::Network>) {
		// Do nothing lol
	}
}

parameter_types! {
	pub const ChainId: u8 = 1;
	pub const ProposalLifetime: u64 = 1000;
	pub const ChainbridgePalletId: PalletId = PalletId(*b"CSBRIDGE");
	pub const ParachainNetworkId: u8 = 1;
}

impl chainbridge::Config for Test {
	type Event = Event;
	type BridgeCommitteeOrigin = frame_system::EnsureSigned<Self::AccountId>;
	type Proposal = Call;
	type BridgeChainId = ChainId;
	type ProposalLifetime = ProposalLifetime;
}

parameter_types! {
	pub const PolkadexAssetId: u128 = 1000;
	pub const PDEXHolderAccount: u64 = 10u64;
}

impl asset_handler::pallet::Config for Test {
	type Event = Event;
	type Currency = Balances;
	type AssetManager = Assets;
	type AssetCreateUpdateOrigin = frame_system::EnsureSigned<Self::AccountId>;
	type TreasuryPalletId = ChainbridgePalletId;
	type WeightInfo = asset_handler::weights::WeightInfo<Test>;
	type ParachainNetworkId = ParachainNetworkId;
	type PolkadexAssetId = PolkadexAssetId;
	type PDEXHolderAccount = PDEXHolderAccount;
}

parameter_types! {
	pub const TheaPalletId: PalletId = PalletId(*b"THBRIDGE");
	pub const WithdrawalSize: u32 = 10;
	pub const ParaId: u32 = 2040;
}

// impl thea::pallet::Config for Test {
// 	type Event = Event;
// 	type Currency = Balances;
// 	type AssetCreateUpdateOrigin = frame_system::EnsureSigned<Self::AccountId>;
// 	type TheaPalletId = TheaPalletId;
// 	type WithdrawalSize = WithdrawalSize;
// 	type ParaId = ParaId;
// }

//defined trait for Session Change
// impl<Test> SessionChanged for thea::pallet::Pallet<Test> {
// 	type Network = Network;
// 	type OnSessionChange = OnSessionChange<u64>;
// 	fn on_new_session(map: BTreeMap<Self::Network, Self::OnSessionChange>) {}
// }

parameter_types! {
	pub const AssetDeposit: Balance = 100;
	pub const ApprovalDeposit: Balance = 1;
	pub const StringLimit: u32 = 50;
	pub const MetadataDepositBase: Balance = 10;
	pub const MetadataDepositPerByte: Balance = 1;
}

impl pallet_assets::Config for Test {
	type Event = Event;
	type Balance = Balance;
	type AssetId = u128;
	type Currency = Balances;
	type ForceOrigin = frame_system::EnsureSigned<Self::AccountId>;
	type AssetDeposit = AssetDeposit;
	type AssetAccountDeposit = AssetDeposit;
	type MetadataDepositBase = MetadataDepositBase;
	type MetadataDepositPerByte = MetadataDepositPerByte;
	type ApprovalDeposit = ApprovalDeposit;
	type StringLimit = StringLimit;
	type Freezer = ();
	type Extra = ();
	type WeightInfo = ();
}

// Build genesis storage according to the mock runtime.
pub fn new_test_ext() -> sp_io::TestExternalities {
	system::GenesisConfig::default().build_storage::<Test>().unwrap().into()
}<|MERGE_RESOLUTION|>--- conflicted
+++ resolved
@@ -126,11 +126,8 @@
 	type TreasuryPalletId = TreasuryPalletId;
 	type GovernanceOrigin = EnsureRoot<u64>;
 	type EraPayout = pallet_staking::ConvertCurve<RewardCurve>;
-<<<<<<< HEAD
 	type Currency = Balances;
 	type WeightInfo = crate::weight::StakeWeightInfo<Test>;
-=======
->>>>>>> 4a3dcaa9
 }
 
 pub struct MockPallet(PhantomData<u32>);
