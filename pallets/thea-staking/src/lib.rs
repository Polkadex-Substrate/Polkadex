#![feature(drain_filter)]
#![deny(unused_crate_dependencies)]
// This file is part of Polkadex.

// Copyright (C) 2020-2022 Polkadex oü.
// SPDX-License-Identifier: GPL-3.0-or-later WITH Classpath-exception-2.0

// This program is free software: you can redistribute it and/or modify
// it under the terms of the GNU General Public License as published by
// the Free Software Foundation, either version 3 of the License, or
// (at your option) any later version.

// This program is distributed in the hope that it will be useful,
// but WITHOUT ANY WARRANTY; without even the implied warranty of
// MERCHANTABILITY or FITNESS FOR A PARTICULAR PURPOSE. See the
// GNU General Public License for more details.

// Ensure we're `no_std` when compiling for Wasm.
#![cfg_attr(not(feature = "std"), no_std)]

use frame_support::{
	pallet_prelude::*,
	traits::{tokens::BalanceStatus, ExistenceRequirement},
	PalletId,
};
use parity_scale_codec::{Decode, Encode, MaxEncodedLen};
use scale_info::TypeInfo;
use sp_runtime::{
	traits::{AccountIdConversion, Saturating},
	Perbill, Percent, Permill, SaturatedConversion,
};
use sp_staking::{EraIndex, StakingInterface};
use sp_std::{borrow::ToOwned, collections::btree_map::BTreeMap};

// Re-export pallet items so that they can be accessed from the crate namespace.
use crate::election::elect_relayers;
pub use pallet::*;
use pallet_staking::EraPayout;
use sp_runtime::traits::UniqueSaturatedInto;
use sp_std::{collections::btree_set::BTreeSet, vec::Vec};
use thea_primitives::{
	thea_types::{Network, OnSessionChange, SessionIndex},
	BLSPublicKey, TheaExtrinsicSubmitted,
};
#[cfg(feature = "runtime-benchmarks")]
mod benchmarking;
mod election;
#[cfg(test)]
mod mock;
mod session;
#[cfg(test)]
mod tests;
pub mod weight;

#[derive(Debug, Encode, Decode, Clone, PartialEq, TypeInfo, MaxEncodedLen)]
pub struct EraRewardPointTracker<Account> {
	pub total_points: u32,
	pub individual: BTreeMap<Account, u32>,
}

/// A type alias for the balance type from this pallet's point of view.
pub type BalanceOf<T> = <T as pallet_balances::Config>::Balance;
pub type BlockNumber<T> = <T as frame_system::Config>::BlockNumber;

pub trait SessionChanged {
	type Network;
	type OnSessionChange;
	fn on_new_session(map: BTreeMap<Self::Network, Self::OnSessionChange>);
	fn set_new_networks(networks: sp_std::collections::btree_set::BTreeSet<Self::Network>);
}
// Definition of the pallet logic, to be aggregated at runtime definition through
// `construct_runtime`.
#[frame_support::pallet]
pub mod pallet {
	use crate::session::{Exposure, IndividualExposure, StakingLimits, UnlockChunk};
	use frame_support::traits::{Currency, NamedReservableCurrency, ReservableCurrency};
	use frame_system::pallet_prelude::*;
	use polkadex_primitives::misbehavior::TheaMisbehavior;
	use scale_info::prelude::string::String;
	use sp_runtime::traits::Zero;
	use sp_std::vec;
	// Import various types used to declare pallet in scope.
	use super::*;

	pub trait TheaStakingWeightInfo {
		fn set_staking_limits(a: u32, _m: u32) -> Weight;
		fn add_candidate(_a: u32, b: u32, _m: u32) -> Weight;
		fn nominate(_m: u32, k: u32, _x: u32) -> Weight;
		fn bond(_m: u32, k: u32, x: u32) -> Weight;
		fn unbond(_m: u32, k: u32, _x: u32) -> Weight;
		fn withdraw_unbonded(_m: u32, _k: u32, _x: u32) -> Weight;
		fn remove_candidate(_m: u32, _k: u32) -> Weight;
		fn add_network(_n: u32) -> Weight;
		fn remove_network(_n: u32) -> Weight;
		fn report_offence(_n: u32) -> Weight;
		fn stakers_payout(_k: u32, _m: u32, _x: u32) -> Weight;
	}

	/// Our pallet's configuration trait. All our types and constants go in here. If the
	/// pallet is dependent on specific other pallets, then their configuration traits
	/// should be added to our implied traits list.
	///
	/// `frame_system::Config` should always be included.
	#[pallet::config]
	pub trait Config: pallet_balances::Config + frame_system::Config {
		/// The overarching event type.
		type Event: From<Event<Self>> + IsType<<Self as frame_system::Config>::Event>;

		/// Staking Session length
		#[pallet::constant]
		type SessionLength: Get<BlockNumber<Self>>;

		/// Delay in number of sessions before unbonded stake can be withdrawn
		#[pallet::constant]
		type UnbondingDelay: Get<SessionIndex>;

		/// Max number of unlocking chunks
		#[pallet::constant]
		type MaxUnlockChunks: Get<u32>;

		/// Candidate Bond
		#[pallet::constant]
		type CandidateBond: Get<BalanceOf<Self>>;

		/// StakingReserveIdentifier
		#[pallet::constant]
		type StakingReserveIdentifier: Get<<Self as pallet_balances::Config>::ReserveIdentifier>;

		/// Coeficient for moderate misbehavior slashing.
		/// Represents 1 to 100 percent of stake.
		/// Should remain within those bounds.
		#[pallet::constant]
		type ModerateSlashingCoeficient: Get<u8>;

		/// Coeficient for severe misbehavior slashing.
		/// Represents 1 to 100 percent of stake.
		/// Should remain within those bounds.
		#[pallet::constant]
		type SevereSlashingCoeficient: Get<u8>;

		/// Coeficient of slashed amount distibuted to each reporter
		/// Represents 1 to 100 percent of slashed amount.
		/// Should remain within those bounds.
		#[pallet::constant]
		type ReportersRewardCoeficient: Get<u8>;

		/// Threshold of reported relayers required for slashing to happen.
		/// Represents percentage of active vs reported relayers.
		#[pallet::constant]
		type SlashingThreshold: Get<u8>;

		/// Treasury PalletId
		#[pallet::constant]
		type TreasuryPalletId: Get<PalletId>;

		/// Delay to prune oldest staking data
		type StakingDataPruneDelay: Get<SessionIndex>;

		type SessionChangeNotifier: SessionChanged<
			Network = Network,
			OnSessionChange = OnSessionChange<Self::AccountId>,
		>;

		/// Governance origin to update the thea staking configuration
		type GovernanceOrigin: EnsureOrigin<<Self as frame_system::Config>::Origin>;

		// Era Payout for set of Relayers
		type EraPayout: EraPayout<BalanceOf<Self>>;

		/// Native Currency handler
		type Currency: Currency<Self::AccountId> + ReservableCurrency<Self::AccountId>;

		/// Type representing the weight of this pallet
		type WeightInfo: TheaStakingWeightInfo;
	}

	// Simple declaration of the `Pallet` type. It is placeholder we use to implement traits and
	// method.
	#[pallet::pallet]
	#[pallet::generate_store(pub (super) trait Store)]
	#[pallet::without_storage_info]
	pub struct Pallet<T>(_);

	// Pallet implements [`Hooks`] trait to define some logic to execute in some context.
	#[pallet::hooks]
	impl<T: Config> Hooks<BlockNumberFor<T>> for Pallet<T> {
		// `on_initialize` is executed at the beginning of the block before any extrinsic are
		// dispatched.
		//
		// This function must return the weight consumed by `on_initialize` and `on_finalize`.
		fn on_initialize(current_block_num: T::BlockNumber) -> Weight {
			if Self::should_end_session(current_block_num) {
				Self::rotate_session();
				Self::end_of_era();
				T::BlockWeights::get().max_block
			} else {
				// NOTE: the non-database part of the weight for `should_end_session(n)` is
				// included as weight for empty block, the database part is expected to be in
				// cache.
				Weight::zero()
			}
		}
	}

	#[pallet::call]
	impl<T: Config> Pallet<T> {
		//TODO: benchmark Thea Pallet. Issue #605
		/// Set Staking Limit
		/// Only Root User can call it
		///
		/// # Parameters
		///
		/// * `origin`: Root User
		/// * `staking_limit`: Limits of Staking algorithm.
		#[pallet::call_index(0)]
		#[pallet::weight(<T as Config>::WeightInfo::set_staking_limits(1, 1))]
		pub fn set_staking_limits(
			origin: OriginFor<T>,
			staking_limits: StakingLimits<BalanceOf<T>>,
		) -> DispatchResultWithPostInfo {
			ensure_root(origin)?;
			<Stakinglimits<T>>::put(staking_limits);
			Ok(Pays::No.into())
		}

		/// Adds the sender as a candidate for election and to the   for selection.
		///
		/// # Parameters
		///
		/// * `network`: Network for which User wants to apply for candidature.
		/// * `bls_key`: BLS Key of Candidate.
		#[pallet::call_index(1)]
		#[pallet::weight(<T as Config>::WeightInfo::add_candidate(1, 1, 1))]
		pub fn add_candidate(
			origin: OriginFor<T>,
			network: Network,
			bls_key: BLSPublicKey,
		) -> DispatchResult {
			let candidate = ensure_signed(origin)?;
			ensure!(
				!<Candidates<T>>::contains_key(network, &candidate),
				Error::<T>::CandidateAlreadyRegistered
			);

			let mut exposure = Exposure::<T>::new(bls_key);
			exposure.add_own_stake(T::CandidateBond::get());
			// reserve own_stake
			pallet_balances::Pallet::<T>::reserve_named(
				&T::StakingReserveIdentifier::get(),
				&candidate,
				T::CandidateBond::get(),
			)?;
			<Candidates<T>>::insert(network, &candidate, exposure);
			<CandidateToNetworkMapping<T>>::insert(&candidate, network);
			Self::deposit_event(Event::<T>::CandidateRegistered {
				candidate,
				stake: T::CandidateBond::get(),
			});
			Ok(())
		}

		/// Nominates candidate for Active Relayer Set for provided network.
		/// Can be called by Nominator who already staked.
		///
		///# Parameters
		///
		/// * `candidate`: Candidate to be nominated.
		#[pallet::call_index(2)]
		#[pallet::weight(<T as Config>::WeightInfo::nominate(1, 1, 1))]
		pub fn nominate(origin: OriginFor<T>, candidate: T::AccountId) -> DispatchResult {
			let nominator = ensure_signed(origin)?;
			Self::do_nominate(nominator, candidate)?;
			Ok(())
		}

		/// Locks Balance of Nominator for Staking purpose.
		///
		/// # Parameters
		///
		/// `amount`: Amount to be locked.
		/// `candidate`: Relayer account backed up by this nominator
		#[pallet::call_index(3)]
		#[pallet::weight(<T as Config>::WeightInfo::bond(1, 1, 1))]
		pub fn bond(
			origin: OriginFor<T>,
			amount: BalanceOf<T>,
			candidate: T::AccountId,
		) -> DispatchResult {
			let nominator = ensure_signed(origin)?;
			ensure!(
				<CandidateToNetworkMapping<T>>::contains_key(&candidate),
				Error::<T>::CandidateNotFound
			);
			<Stakers<T>>::mutate(&nominator, |n| {
				if let Some(n_mut) = n {
					n_mut.value += amount;
				} else {
					let unlocking: Vec<UnlockChunk<T>> = vec![];
					let individual_exposure = IndividualExposure {
						who: nominator.clone(),
						value: amount,
						backing: candidate,
						unlocking,
					};
					*n = Some(individual_exposure);
				}
			});
			Self::do_bond(nominator, amount)?;
			Ok(())
		}

		/// Unbonds provided amount which Nominator wants to unlock.
		///
		///# Parameters
		///
		/// `amount`: Amount which User wants to Unbond.
		#[pallet::call_index(4)]
		#[pallet::weight(<T as Config>::WeightInfo::unbond(1, 1, 1))]
		pub fn unbond(origin: OriginFor<T>, amount: BalanceOf<T>) -> DispatchResult {
			let nominator = ensure_signed(origin)?;
			Self::do_unbond(nominator, amount)?;
			Ok(())
		}

		/// Withdraws Unlocked funds
		#[pallet::call_index(5)]
		#[pallet::weight(<T as Config>::WeightInfo::withdraw_unbonded(1, 1, 1))]
		pub fn withdraw_unbonded(origin: OriginFor<T>) -> DispatchResult {
			let nominator = ensure_signed(origin)?;

			Self::do_withdraw_unbonded(nominator)?;
			Ok(())
		}

		//TODO: After removing candidature, Candidate can't claim back bonded amount. #607

		/// Removes Candidate from Active/Waiting Set.
		///
		/// # Parameters
		///
		/// `network`: Network from which Candidate will be removed.
		#[pallet::call_index(6)]
		#[pallet::weight(<T as Config>::WeightInfo::remove_candidate(1, 1))]
		pub fn remove_candidate(origin: OriginFor<T>, network: Network) -> DispatchResult {
			let candidate = ensure_signed(origin)?;

			let exposure =
				<Candidates<T>>::take(network, &candidate).ok_or(Error::<T>::CandidateNotFound)?;

			<InactiveCandidates<T>>::insert(network, &candidate, exposure);
			Self::deposit_event(Event::<T>::OutgoingCandidateAdded { candidate });
			Ok(())
		}

		/// Adds a new network, it will also update the thea pallet's storage
		///
		/// # Parameters
		///
		/// `network`: Network identifier to add
		#[pallet::call_index(7)]
		#[pallet::weight(<T as Config>::WeightInfo::add_network(1))]
		pub fn add_network(origin: OriginFor<T>, network: Network) -> DispatchResult {
			T::GovernanceOrigin::ensure_origin(origin)?;
			Self::do_add_new_network(network);
			Self::deposit_event(Event::<T>::NetworkAdded { network });
			Ok(())
		}

		/// Removes a network, it will also update the thea pallet's storage
		///
		/// # Parameters
		///
		/// `network`: Network identifier to add
		#[pallet::call_index(8)]
		#[pallet::weight(<T as Config>::WeightInfo::remove_network(1))]
		pub fn remove_network(origin: OriginFor<T>, network: Network) -> DispatchResult {
			T::GovernanceOrigin::ensure_origin(origin)?;
			Self::do_remove_network(network);
			Self::deposit_event(Event::<T>::NetworkRemoved { network });
			Ok(())
		}

		/// Allows active relayers report one another for free of any predefined misbehavior
		/// If number of reporters is >= of given coeficient - slashing for pre-set coeficient
		/// happens If reporter is part of active set - this call's fee is not apply
		/// Full weight is payed on error
		/// # Params
		/// * network_id - identifier of network where ofence was registered
		/// * offender - ID of relayer commited ofence
		/// * offence - type of registere ofence
		#[pallet::call_index(9)]
		#[pallet::weight(<T as Config>::WeightInfo::report_offence(1))]
		pub fn report_offence(
			origin: OriginFor<T>,
			network_id: u8,
			offender: T::AccountId,
			offence: TheaMisbehavior,
		) -> DispatchResultWithPostInfo {
			let reporter = ensure_signed(origin)?;
			// make sure it's active relayer reporting
			ensure!(
				<ActiveRelayers<T>>::get(network_id).iter().any(|(r, _)| r.eq(&reporter)),
				Error::<T>::NotAnActiveRelayer
			);
			// check for re-submit
			//FIXME: should we charge for sequential report of same offence by same reporter?
			ensure!(
				!<ReportedOffenders<T>>::get(offender.clone(), offence)
					.unwrap_or_default()
					.contains(&reporter),
				Error::<T>::RepeatedReport
			);
			ensure!(
				!<CommitedSlashing<T>>::contains_key(&offender),
				Error::<T>::SlashingInProgress
			);
			// check if coeficient treshold reached and act
			let threshold = Self::threshold_slashing_coeficient();
			let active_relayers = <ActiveRelayers<T>>::get(network_id).len();
			if let Some(reported) = <ReportedOffenders<T>>::get(offender.clone(), offence) {
				if reported.len() + 1 + (threshold as usize) >= active_relayers {
					// slash
					// <CommitedSlashing<T>> -> store commitment to slash so it can be applyed on
					let coeficient = match offence {
						// Severe
						TheaMisbehavior::UnattendedKeygen | TheaMisbehavior::UnattendedOffline =>
							Self::severe_slashing_coeficient(),
						// Moderate
						_ => Self::moderate_slashing_coeficient(),
					};
					// at most 100% will be slashed
					// era end FIXME: make sure total slash <= offender's stake + reward?
					<CommitedSlashing<T>>::mutate(&offender, |current_slashing| {
						let new_percentage = current_slashing.0 + coeficient;
						let actual_percentage =
							if new_percentage >= 100 { 100 } else { new_percentage };
						current_slashing.0 = actual_percentage;
						current_slashing.1.insert(reporter.clone());
						for previous_reporter in reported {
							current_slashing.1.insert(previous_reporter);
						}
					});
				} else {
					// extend storage
					<ReportedOffenders<T>>::mutate(offender.clone(), offence, |offences| {
						if let Some(offences) = offences {
							offences.push(reporter.clone());
						}
					});
				}
			} else {
				// register first one
				<ReportedOffenders<T>>::insert(
					offender.clone(),
					offence,
					[reporter.clone()].to_vec(),
				);
			}
			Self::deposit_event(Event::<T>::OffenceReported { offender, reporter, offence });

			Ok(Pays::No.into())
		}

		/// Pays the stakers of a Relayer for a given Session
		///
		/// # Parameters
		///
		/// `session`: SessionIndex of the Session to be paid out for
		#[pallet::call_index(10)]
		#[pallet::weight(<T as Config>::WeightInfo::stakers_payout(1, 1, 1))]
		pub fn stakers_payout(origin: OriginFor<T>, session: SessionIndex) -> DispatchResult {
			let staker = ensure_signed(origin)?;
			Self::do_stakers_payout(staker.clone(), session)?;
			Self::deposit_event(Event::<T>::StakerPayedOut { staker, session });
			Ok(())
		}
	}

	/// Events are a simple means of reporting specific conditions and
	/// circumstances that have happened that users, Dapps and/or chain explorers would find
	/// interesting and otherwise difficult to detect.
	#[pallet::event]
	/// This attribute generate the function `deposit_event` to deposit one of this pallet event,
	/// it is optional, it is also possible to provide a custom implementation.
	#[pallet::generate_deposit(pub (super) fn deposit_event)]
	pub enum Event<T: Config> {
		/// New Network Added
		NetworkAdded {
			network: Network,
		},
		/// New Network Removed
		NetworkRemoved {
			network: Network,
		},
		/// New session is started
		NewSessionStarted {
			index: SessionIndex,
		},
		CandidateRegistered {
			candidate: T::AccountId,
			stake: BalanceOf<T>,
		},
		OutgoingCandidateAdded {
			candidate: T::AccountId,
		},
		IncreasedCandidateStake {
			candidate: T::AccountId,
			stake: BalanceOf<T>,
		},
		Nominated {
			candidate: T::AccountId,
			nominator: T::AccountId,
		},
		Unbonded {
			candidate: T::AccountId,
			nominator: T::AccountId,
			amount: BalanceOf<T>,
		},
		Bonded {
			candidate: T::AccountId,
			nominator: T::AccountId,
			amount: BalanceOf<T>,
		},
		BondsWithdrawn {
			nominator: T::AccountId,
			amount: BalanceOf<T>,
		},

		/// Misconfigured Coeficient
		MisconfiguredCoeficient(String),

		/// Active relayer reported misbehavior
		OffenceReported {
			offender: T::AccountId,
			reporter: T::AccountId,
			offence: TheaMisbehavior,
		},

		/// Cleaned up slashes
		SlashesCleaned(u32),

		/// Slashed offender for percend based on commited offence
		Slashed {
			offender: T::AccountId,
			amount: BalanceOf<T>,
		},

		/// Reward distibuted to reporter relayer for correct offence report
		ReportRewarded {
			reporter: T::AccountId,
			amount: BalanceOf<T>,
		},

		/// Failed to transfer slashed amount from offender's account
		SlashingFailed {
			offender: T::AccountId,
		},

		/// Staker got payed out for session ID
		StakerPayedOut {
			staker: T::AccountId,
			session: SessionIndex,
		},
	}

	#[pallet::error]
	pub enum Error<T> {
		/// Staking limits error
		StakingLimitsError,
		CandidateAlreadyRegistered,
		CandidateNotFound,
		/// Provided candidate mismatched backed one
		CandidateMismatchExposed,
		/// Each nominator must register individual exposure before bounding
		IndividualExposureNotFoundForNominator,
		NominatorNotFound,
		UnbondChunkLimitReached,
		CandidateNotReadyToBeUnbonded,
		StakerNotFound,
		StakerAlreadyNominating,
		CandidateAlreadyNominated,
		OnlyOneRelayerCanBeNominated,
		StashAndControllerMustBeSame,
		AmountIsGreaterThanBondedAmount,
		/// Repeating report of same offence is prohibited
		RepeatedReport,
		/// Not a member of active relayers
		NotAnActiveRelayer,
<<<<<<< HEAD
		/// Offender already scheduled for slashing
		SlashingInProgress,
		/// Attempt to withdrow when there are no funds unbounded in or prior given era
		NoUnbondedAmountToWithdraw,
=======
		/// Amount to Slash is greater than bonded amount
		AmountToSlashIsGreaterThanBondedAmount,
>>>>>>> 987d516d
	}

	// pallet::storage attributes allow for type-safe usage of the Substrate storage database,
	// so you can keep things around between blocks.
	#[pallet::storage]
	#[pallet::getter(fn staking_limits)]
	/// Currently active networks
	pub(super) type Stakinglimits<T: Config> =
		StorageValue<_, StakingLimits<BalanceOf<T>>, ValueQuery>;

	#[pallet::storage]
	#[pallet::getter(fn active_networks)]
	/// Currently active networks
	pub(super) type ActiveNetworks<T: Config> =
		StorageValue<_, sp_std::collections::btree_set::BTreeSet<Network>, ValueQuery>;

	#[pallet::storage]
	#[pallet::getter(fn active_relayers)]
	/// Currently active relayer set
	pub(super) type ActiveRelayers<T: Config> =
		StorageMap<_, Blake2_128Concat, Network, Vec<(T::AccountId, BLSPublicKey)>, ValueQuery>;

	#[pallet::storage]
	#[pallet::getter(fn queued_relayers)]
	/// Upcoming relayer set
	pub(super) type QueuedRelayers<T: Config> =
		StorageMap<_, Blake2_128Concat, Network, Vec<(T::AccountId, BLSPublicKey)>, ValueQuery>;

	#[pallet::storage]
	#[pallet::getter(fn staking_data)]
	/// Stores the economic conditions of a relayer and the contributions of their nominators for a
	/// given network and session index
	pub(super) type StakingData<T: Config> = StorageDoubleMap<
		_,
		Blake2_128Concat,
		SessionIndex,
		Blake2_128Concat,
		Network,
		Vec<(T::AccountId, Exposure<T>)>,
		ValueQuery,
	>;

	#[pallet::storage]
	#[pallet::getter(fn stakers)]
	/// Staker account to candidate backing map
	/// NOTE: One staker account can only back one candidate in one network
	pub(super) type Stakers<T: Config> = StorageMap<
		_,
		Blake2_128Concat,
		T::AccountId,
		IndividualExposure<T, T::AccountId>,
		OptionQuery,
	>;

	#[pallet::storage]
	#[pallet::getter(fn candidates)]
	/// Stores the economic conditions of all candidates for relayers
	pub(super) type Candidates<T: Config> = StorageDoubleMap<
		_,
		Blake2_128Concat,
		Network,
		Blake2_128Concat,
		T::AccountId, //relsyers account id
		Exposure<T>,
		OptionQuery,
	>;

	#[pallet::storage]
	#[pallet::getter(fn candidates_to_network)]
	/// Mapping from candidate to network
	pub(super) type CandidateToNetworkMapping<T: Config> =
		StorageMap<_, Blake2_128Concat, T::AccountId, Network, OptionQuery>;

	#[pallet::storage]
	#[pallet::getter(fn outgoing_candidates)]
	/// Stores the economic conditions of all candidates who requested to leave the election process
	pub(super) type InactiveCandidates<T: Config> = StorageDoubleMap<
		_,
		Blake2_128Concat,
		Network,
		Blake2_128Concat,
		T::AccountId,
		Exposure<T>,
		OptionQuery,
	>;

	#[pallet::storage]
	#[pallet::getter(fn disabled_candidates)]
	/// Stores the economic conditions of all candidates who are disabled for misbehaviour
	pub(super) type DisabledCandidates<T: Config> = StorageDoubleMap<
		_,
		Blake2_128Concat,
		Network,
		Blake2_128Concat,
		T::AccountId,
		Exposure<T>,
		OptionQuery,
	>;

	#[pallet::storage]
	#[pallet::getter(fn current_index)]
	/// Active Session Index
	pub(super) type CurrentIndex<T: Config> = StorageValue<_, SessionIndex, ValueQuery>;

	/// Reported offenders in current era
	#[pallet::storage]
	#[pallet::getter(fn reported_offenders)]
	pub(super) type ReportedOffenders<T: Config> = StorageDoubleMap<
		_,
		Blake2_128Concat,
		// Offender ID
		T::AccountId,
		Blake2_128Concat,
		// Commited misbehavior
		TheaMisbehavior,
		// Reporters
		Vec<T::AccountId>,
		OptionQuery,
	>;

	/// Summ of commited slashing for each relayer in current era
	/// Calculated based on reports from <ReportedOffenders<T>> storage
	/// Represents how many percent will be slashed from given receiver's stake on era end
	/// BTreeSet are reporters to be rewarded for reporting misbehavior
	#[pallet::storage]
	#[pallet::getter(fn commited_slashing)]
	pub(super) type CommitedSlashing<T: Config> =
		StorageMap<_, Blake2_128Concat, T::AccountId, (u8, BTreeSet<T::AccountId>), ValueQuery>;

	// Reward Points for Relayers that submit extrinsic
	// (era, account_id) = Reward points
	#[pallet::storage]
	pub(super) type EraRewardPoints<T: Config> =
		StorageMap<_, Blake2_128Concat, u32, EraRewardPointTracker<T::AccountId>, OptionQuery>;

	#[pallet::storage]
	#[pallet::getter(fn era_reward_payout)]
	// Stores the Total Reward Payout for a Session
	pub(super) type EraRewardPayout<T: Config> =
		StorageMap<_, Blake2_128Concat, u32, BalanceOf<T>, ValueQuery>;

	#[pallet::storage]
	/// Stores the Total Active Stake for a given Session
	pub(super) type TotalSessionStake<T: Config> =
		StorageMap<_, Blake2_128Concat, u32, BalanceOf<T>, ValueQuery>;

	#[pallet::storage]
	/// Stores the Total Elected Relayers for a given Session
	pub(super) type TotalElectedRelayers<T: Config> =
		StorageMap<_, Blake2_128Concat, u32, Vec<(T::AccountId, Exposure<T>)>, ValueQuery>;

	// The main implementation block for the pallet. Functions here fall into three broad
	// categories:
	// - Public interface. These are functions that are `pub` and generally fall into inspector
	// functions that do not write to storage and operation functions that do.
	// - Private functions. These are your usual private utilities unavailable to other pallets.
	impl<T: Config> Pallet<T> {
		// Rewards author of extrinsic
		// # Parameters
		// * author: Author of the extrinsic
		pub fn reward_by_id(author: T::AccountId, _bit_map: u128, _active_set: Vec<T::AccountId>) {
			<EraRewardPoints<T>>::mutate(<CurrentIndex<T>>::get(), |tracker| {
				if let Some(tracker) = tracker {
					tracker.total_points += 50;
					if let Some(existing_points) = tracker.individual.get_mut(&author) {
						*existing_points += 50;
					} else {
						tracker.individual.insert(author, 50);
					}
				} else {
					let mut btree_map: BTreeMap<T::AccountId, u32> = BTreeMap::new();
					btree_map.insert(author, 50);
					let points_tracker: EraRewardPointTracker<T::AccountId> =
						EraRewardPointTracker { total_points: 50, individual: btree_map };
					*tracker = Some(points_tracker);
				}
			});
		}

		pub fn end_of_era() {
			// FIXME: Need to remove hardcoded value
			let era = <CurrentIndex<T>>::get();
			let total_issuance: u32 = T::Currency::total_issuance().unique_saturated_into();
			let eras_total_stake = <TotalSessionStake<T>>::get(era);
			// FIXME: This hardcoded value needs to be updated
			let (era_payout, _rest) =
				T::EraPayout::era_payout(eras_total_stake, total_issuance.into(), 7200);
			<EraRewardPayout<T>>::insert(era, era_payout);
		}

		pub fn eras_total_stake() -> BalanceOf<T> {
			// FIXME: This should be active relayers for a given an era
			let _active_relayers = <ActiveRelayers<T>>::get(1);
			let staking_data = <StakingData<T>>::get(<CurrentIndex<T>>::get(), 0);
			let mut total_stake: BalanceOf<T> = 0_u32.into();
			for (_, exposure) in staking_data {
				let stake = exposure.total;
				total_stake += stake;
			}
			total_stake
		}

		pub fn do_stakers_payout(stash_account: T::AccountId, era: SessionIndex) -> DispatchResult {
			let total_payout = <EraRewardPayout<T>>::get(era);
			let mut relayer_part: Perbill = Perbill::default();
			if let Some(rewards) = <EraRewardPoints<T>>::get(era) {
				relayer_part = Perbill::from_rational(
					*rewards.individual.get(&stash_account).unwrap(),
					rewards.total_points,
				);
			}
			let relayer_payout = relayer_part * total_payout;
			// 1. Calculate Nominators Payout
			// Get Exposure for the given relayer
			let total_elected_relayers = <TotalElectedRelayers<T>>::get(era);
			let exposure = total_elected_relayers
				.iter()
				.filter(|(account_id, _)| *account_id == stash_account)
				.fold(Exposure::new(BLSPublicKey([0_u8; 192])), |_, i| i.1.to_owned());
			let total_stake = exposure.total;
			let individual_part = Perbill::from_rational(exposure.individual, total_stake);
			let individual_payout = individual_part * relayer_payout;
			// panic!("Alice individual payout: {:?}", total_payout);
			// Mint it to the Relayer
			let individual_payout: u32 = individual_payout.unique_saturated_into();
			T::Currency::deposit_into_existing(&stash_account, individual_payout.into())?;

			for nominator in exposure.stakers {
				// Get Exposure of Stakers
				if let Some(nominator_exposure) = <Stakers<T>>::get(&nominator) {
					let nominator_stake = nominator_exposure.value;
					let nominator_part = Perbill::from_rational(nominator_stake, total_stake);
					// TODO: Check if backing is the same
					let nominator_payout = nominator_part * relayer_payout;
					let nominator_payout: u32 = nominator_payout.unique_saturated_into();
					// Mint Rewards for Nominators
					T::Currency::deposit_into_existing(&nominator, nominator_payout.into())?;
				}
			}
			Ok(())
		}

		/// Slash the specified offender account by the amount provided. The amount will be
		/// slashed from reserve balance.
		/// # Arguments
		/// * `offender` - The account to be slashed.
		/// * `amount` - The amount to be slashed from the account.
		///
		/// # Returns
		/// * `BalanceOf<T>` - The total amount that has been slashed from the `offender` account.
		pub fn do_slash(
			offender: T::AccountId,
			amount: BalanceOf<T>,
		) -> Result<BalanceOf<T>, DispatchError> {
			if let Ok(unable_to_slash) = pallet_balances::Pallet::<T>::repatriate_reserved_named(
				&T::StakingReserveIdentifier::get(),
				&offender,
				&T::TreasuryPalletId::get().into_account_truncating(),
				amount,
				BalanceStatus::Free,
			) {
				return Ok(amount.saturating_sub(unable_to_slash))
			}
			// this condition should not be triggered as Relayer or Nominator should have locked
			// balance
			Err(Error::<T>::AmountToSlashIsGreaterThanBondedAmount.into())
		}

		/// Rotates the session by slashing the candidates and stakers who committed slashing.
		/// It retrieves the active networks from the storage.After that, it iterates through the
		/// committed slashing storage and checks if the offender is a candidate in any active
		/// network. If so, it mutates the candidate storage and slashes the relayer's individual
		/// stake and all stakers/nominators of the relayer. The amount of tokens that are slashed
		/// from the relayer's individual stake and stakers/nominators is calculated based on the
		/// percentage of slashing committed. The total amount slashed is calculated by summing up
		/// the amount slashed from the relayer's individual stake and stakers/nominators.
		/// Finally, it awards the reporters who reported the slashing by allocating a portion of
		/// the slashed amount to them.
		pub fn rotate_session() {
			let session_index = <CurrentIndex<T>>::get();
			log::trace!(target: "runtime::thea::staking", "rotating session {:?}", session_index);
			let active_networks = <ActiveNetworks<T>>::get();
<<<<<<< HEAD
			// making sure no not-reported slashing happens
			for (offender, (percent, reporters)) in <CommitedSlashing<T>>::iter()
				.filter(|(_, (_, reporters))| !reporters.is_empty())
				.collect::<Vec<(T::AccountId, (u8, BTreeSet<T::AccountId>))>>()
			{
				if let Some(net) =
					active_networks.iter().find(|n| <Candidates<T>>::contains_key(n, &offender))
				{
					if let Some(to_slash) = <Candidates<T>>::get(net, &offender) {
						// total amount transfered to treasury - used for reporters award
						// calculations
						let mut total_slashed = BalanceOf::<T>::zero();
						let actual_percent = Percent::from_percent(percent);
						// slashing relayer's individual stake
						let amount: BalanceOf<T> = actual_percent * to_slash.individual;
						if <pallet_balances::Pallet<T> as Currency<_>>::transfer(
							&offender,
							&T::TreasuryPalletId::get().into_account_truncating(),
							amount,
							ExistenceRequirement::KeepAlive,
						)
						.is_ok()
						{
							total_slashed = total_slashed.saturating_add(amount);
							Self::deposit_event(Event::Slashed { offender, amount });
						}
						// slash stakers / nominators
						for nominator in to_slash.stakers.iter() {
							if let Some(individual_nominator) = <Stakers<T>>::get(nominator) {
								let nominator_amount_individual: BalanceOf<T> =
									actual_percent * individual_nominator.value;
=======

			for (offender, (percent, reporters)) in <CommitedSlashing<T>>::iter() {
				if let Some(net) =
					active_networks.iter().find(|n| <Candidates<T>>::contains_key(n, &offender))
				{
					<Candidates<T>>::mutate(net, &offender, |to_slash| {
						if let Some(to_slash) = to_slash {
							// total amount transfered to treasury - used for reporters award
							// calculations
							let mut total_slashed = BalanceOf::<T>::zero();
							let actual_percent = Percent::from_percent(percent);
							// slashing relayer's individual stake
							let amount: BalanceOf<T> = actual_percent * to_slash.individual;

							if let Ok(relayer_slashed_amount) =
								Self::do_slash(offender.clone(), amount)
							{
								total_slashed =
									total_slashed.saturating_add(relayer_slashed_amount);
								Self::deposit_event(Event::Slashed {
									offender: offender.clone(),
									amount: relayer_slashed_amount,
								});
								//update storage
								to_slash.individual =
									to_slash.individual.saturating_sub(total_slashed);
							}

							// slash stakers / nominators
							for nominator in to_slash.stakers.iter() {
								<Stakers<T>>::mutate(nominator, |individual_nominator| {
									if let Some(individual_nominator) = individual_nominator {
										let nominator_amount_individual: BalanceOf<T> =
											actual_percent * individual_nominator.value;
										if let Ok(nominator_slashed_amount) = Self::do_slash(
											nominator.clone(),
											nominator_amount_individual,
										) {
											total_slashed = total_slashed
												.saturating_add(nominator_slashed_amount);
											Self::deposit_event(Event::Slashed {
												offender: nominator.clone(),
												amount: nominator_slashed_amount,
											});
											//update nominator storage
											individual_nominator.value = individual_nominator
												.value
												.saturating_sub(nominator_slashed_amount);

										// slashed nominator
										} else {
											// we signal issue with nominator slashing via Event
											Self::deposit_event(Event::SlashingFailed {
												offender: nominator.clone(),
											});
										}
									} else {
										Self::deposit_event(Event::SlashingFailed {
											offender: nominator.clone(),
										});
									}
								});
							}
							//update relayer total slashed amount
							to_slash.total = to_slash.total.saturating_sub(total_slashed);

							// giving back to reporter
							let reporter_percent =
								Percent::from_percent(T::ReportersRewardCoeficient::get());
							let reporter_award: BalanceOf<T> = reporter_percent * total_slashed;
							let reporter_individual_part =
								Permill::from_rational(1, reporters.len() as u32);
							let reporter_individual_award: BalanceOf<T> =
								reporter_individual_part * reporter_award;

							for reporter in reporters.into_iter() {
>>>>>>> 987d516d
								if <pallet_balances::Pallet<T> as Currency<_>>::transfer(
									&T::TreasuryPalletId::get().into_account_truncating(),
									&reporter,
									reporter_individual_award,
									ExistenceRequirement::KeepAlive,
								)
								.is_ok()
								{
									Self::deposit_event(Event::ReportRewarded {
										reporter,
										amount: reporter_individual_award,
									});
								}
							}
						} else {
							Self::deposit_event(Event::SlashingFailed {
								offender: offender.clone(),
							});
						}
					});
				}
			}

			// reset of slashed store and reports
			// max active validators count
			let max_ops: u32 = active_networks
				.iter()
				.fold(0, |acc, network| acc + <ActiveRelayers<T>>::get(network).len())
				.saturated_into();
			let sp_io::MultiRemovalResults { unique, .. } =
				<CommitedSlashing<T>>::clear(max_ops, None);
			let unique_reports = unique;
			let sp_io::MultiRemovalResults { unique, .. } =
				<ReportedOffenders<T>>::clear(max_ops, None);
			Self::deposit_event(Event::SlashesCleaned((unique + unique_reports).saturated_into()));
			// map to collect all active relayers to send to session change notifier
			let mut map: BTreeMap<Network, OnSessionChange<T::AccountId>> = BTreeMap::new();
			for network in active_networks {
				log::trace!(target: "runtime::thea::staking", "rotating for relayers of network {:?}", network);
				let active = Self::move_queued_to_active(network);
				map.insert(network, active);
				Self::compute_next_session(network, session_index);
			}
			// Increment SessionIndex
			let new_session_index = session_index.saturating_add(1);
			<CurrentIndex<T>>::put(new_session_index);
			T::SessionChangeNotifier::on_new_session(map);
			// TODO: implement slashing
			Self::deposit_event(Event::NewSessionStarted { index: new_session_index })
		}

		pub fn do_add_new_network(network: Network) {
			let mut active_networks = <ActiveNetworks<T>>::get();
			if !active_networks.contains(&network) {
				active_networks.insert(network);
				<ActiveNetworks<T>>::put(&active_networks);
				T::SessionChangeNotifier::set_new_networks(active_networks);
			}
		}

		pub fn do_remove_network(network: Network) {
			let mut active_networks = <ActiveNetworks<T>>::get();
			if active_networks.remove(&network) {
				<ActiveNetworks<T>>::put(&active_networks);
				T::SessionChangeNotifier::set_new_networks(active_networks);
			}
		}
		// FIXME: The current implementation allows Nominators to nominate only one relayer
		// with the entire stake that has been bonded
		pub fn do_nominate(
			nominator: T::AccountId,
			given_candidate: T::AccountId,
		) -> Result<(), Error<T>> {
			let nominator_exposure =
				<Stakers<T>>::get(&nominator).ok_or(Error::<T>::StakerNotFound)?;
			let candidate = nominator_exposure.backing.clone();
			ensure!(given_candidate == candidate, Error::<T>::StakerAlreadyNominating);
			let network = <CandidateToNetworkMapping<T>>::get(&candidate)
				.ok_or(Error::<T>::CandidateNotFound)?;
			let mut exposure =
				<Candidates<T>>::get(network, &candidate).ok_or(Error::<T>::CandidateNotFound)?;
			ensure!(!exposure.stakers.contains(&nominator), Error::<T>::CandidateAlreadyNominated);
			exposure.stakers.insert(nominator.clone());
			exposure.total = exposure.total.saturating_add(nominator_exposure.value);
			<Stakers<T>>::insert(&nominator, nominator_exposure);
			<Candidates<T>>::insert(network, &candidate, exposure);
			Self::deposit_event(Event::<T>::Nominated { candidate, nominator });
			Ok(())
		}

		pub fn do_withdraw_unbonded(nominator: T::AccountId) -> Result<(), Error<T>> {
			if let Some(mut exposure) = <Stakers<T>>::get(&nominator) {
				let amount: BalanceOf<T> = exposure.withdraw_unbonded(Self::current_index());
				if amount.is_zero() {
					return Err(Error::<T>::NoUnbondedAmountToWithdraw)
				}
				let _ = pallet_balances::Pallet::<T>::unreserve_named(
					&T::StakingReserveIdentifier::get(),
					&nominator,
					amount,
				);
				<Stakers<T>>::insert(&nominator, exposure);
				Self::deposit_event(Event::<T>::BondsWithdrawn { nominator, amount });
			} else {
				return Err(Error::<T>::CandidateNotFound)
			}
			Ok(())
		}

		pub fn do_unbond(nominator: T::AccountId, amount: BalanceOf<T>) -> Result<(), Error<T>> {
			<Stakers<T>>::mutate(&nominator, |individual_exposure| {
				if let Some(individual_exposure) = individual_exposure {
					if individual_exposure.value < amount {
						return Err(Error::<T>::AmountIsGreaterThanBondedAmount)
					}
					let candidate = individual_exposure.backing.clone();
					if let Some(network) = <CandidateToNetworkMapping<T>>::get(&candidate) {
						<Candidates<T>>::mutate(network, candidate.clone(), |exposure| {
							if let Some(exposure) = exposure {
								exposure.total = exposure.total.saturating_sub(amount);
								if individual_exposure.value == amount {
									exposure.stakers.remove(&nominator);
								}
								individual_exposure.unbond(
									amount,
									Self::current_index().saturating_add(T::UnbondingDelay::get()),
								);

								Self::deposit_event(Event::<T>::Unbonded {
									candidate,
									nominator: nominator.clone(),
									amount,
								});
								Ok(())
							} else {
								Err(Error::<T>::CandidateNotFound)
							}
						})
					} else {
						Err(Error::<T>::CandidateNotFound)
					}
				} else {
					Err(Error::<T>::StakerNotFound)
				}
			})
		}

		pub fn do_bond(nominator: T::AccountId, amount: BalanceOf<T>) -> Result<(), DispatchError> {
			let limits = <Stakinglimits<T>>::get();
			//FIXME: minimum_nominator_stake should be only checked once
			ensure!(amount >= limits.minimum_nominator_stake, Error::<T>::StakingLimitsError);
			if let Some(individual_exposure) = <Stakers<T>>::get(&nominator) {
				let candidate = individual_exposure.backing;
				if let Some(network) = <CandidateToNetworkMapping<T>>::get(&candidate) {
					<Candidates<T>>::mutate(network, &candidate, |exposure| {
						if let Some(exposure) = exposure {
							exposure.total = exposure.total.saturating_add(amount);
							exposure.stakers.insert(nominator.clone());
						}
					});
					// reserve stake
					pallet_balances::Pallet::<T>::reserve_named(
						&T::StakingReserveIdentifier::get(),
						&nominator,
						amount,
					)?;
					Self::deposit_event(Event::<T>::Bonded { candidate, nominator, amount });
					Ok(())
				} else {
					Err(Error::<T>::CandidateNotFound.into())
				}
			} else {
				Err(Error::<T>::IndividualExposureNotFoundForNominator.into())
			}
		}

		pub fn move_queued_to_active(network: Network) -> OnSessionChange<T::AccountId> {
			let queued = <QueuedRelayers<T>>::take(network);
			<ActiveRelayers<T>>::insert(network, queued.clone());
			let mut vec_of_bls_keys: Vec<BLSPublicKey> = Vec::new();
			let mut account_ids: Vec<T::AccountId> = Vec::new();
			for (account_id, bls_key) in queued {
				vec_of_bls_keys.push(bls_key);
				account_ids.push(account_id);
			}
			(vec_of_bls_keys, account_ids)
		}

		pub fn get_queued_relayers_bls_keys(network: Network) -> Vec<BLSPublicKey> {
			<QueuedRelayers<T>>::get(network)
				.iter()
				.map(|(_, b)| *b)
				.collect::<Vec<BLSPublicKey>>()
		}

		pub fn compute_next_session(network: Network, expiring_session_index: SessionIndex) {
			// Wait wtf, why is this 2? Fuck
			// This affects genesis session, fine
			let session_in_consideration = expiring_session_index.saturating_add(2);
			log::trace!(target: "runtime::thea::staking", "computing relayers of session {:?}", session_in_consideration);
			// Get new queued_relayers and store them
			let candidates =
				<Candidates<T>>::iter_prefix(network).collect::<Vec<(T::AccountId, Exposure<T>)>>();
			let elected_relayers = elect_relayers::<T>(candidates);
			log::trace!(target: "runtime::thea::staking", "elected relayers of session {:?}", session_in_consideration);
			// Store their economic weights
			let relayers = elected_relayers
				.iter()
				.map(|(relayer, exp)| (relayer.clone(), exp.bls_pub_key))
				.collect::<Vec<(T::AccountId, BLSPublicKey)>>();

			// Calculate the total stake for these relayers
			let total_stake = elected_relayers
				.iter()
				.map(|(_, exp)| exp.total)
				.fold(0_u32.into(), |sum: BalanceOf<T>, i| sum.saturating_add(i));
			<TotalSessionStake<T>>::mutate(session_in_consideration, |existing_stake| {
				existing_stake.saturating_add(total_stake);
			});
			<TotalElectedRelayers<T>>::mutate(session_in_consideration, |list_of_relayers| {
				list_of_relayers.extend(elected_relayers.clone());
			});
			<StakingData<T>>::insert(session_in_consideration, network, elected_relayers);
			<QueuedRelayers<T>>::insert(network, relayers);
			log::trace!(target: "runtime::thea::staking", "relayers of network {:?} queued for session {:?} ", network,session_in_consideration);
			// Delete oldest session's economic data from state
			let session_to_delete =
				session_in_consideration.saturating_sub(T::StakingDataPruneDelay::get());
			<StakingData<T>>::remove(session_to_delete, network);
			log::trace!(target: "runtime::thea::staking", "removing staking data of session {:?} and network {:?}", session_to_delete,network);
		}

		// making sure we're not exceeding 100% and not below 1%
		fn moderate_slashing_coeficient() -> u8 {
			const FIXED_MODERATE: u8 = 5;
			let set = T::ModerateSlashingCoeficient::get();
			if !(1..=100).contains(&set) {
				Self::deposit_event(Event::<T>::MisconfiguredCoeficient("Moderate".into()));
				FIXED_MODERATE
			} else {
				set
			}
		}

		// making sure we're not exceeding 100% and not below 1%
		fn severe_slashing_coeficient() -> u8 {
			const FIXED_SEVERE: u8 = 20;
			let set = T::SevereSlashingCoeficient::get();
			if !(1..=100).contains(&set) {
				Self::deposit_event(Event::<T>::MisconfiguredCoeficient("Severe".into()));
				FIXED_SEVERE
			} else {
				set
			}
		}

		// making sure we're not exceeding 100% and not below 1%
		fn threshold_slashing_coeficient() -> u8 {
			const FIXED_THRESHOLD: u8 = 60;
			let set = T::SlashingThreshold::get();
			if !(1..=100).contains(&set) {
				Self::deposit_event(Event::<T>::MisconfiguredCoeficient("Threshold".into()));
				FIXED_THRESHOLD
			} else {
				set
			}
		}
	}

	impl<T: Config> TheaExtrinsicSubmitted<T::AccountId> for Pallet<T> {
		fn thea_extrinsic_submitted(
			author: T::AccountId,
			bit_map: u128,
			active_set: Vec<T::AccountId>,
		) {
			Self::reward_by_id(author, bit_map, active_set);
		}
	}

	/// Staking Interface is required to Nomination Pools pallet to work
	impl<T: Config> StakingInterface for Pallet<T> {
		type Balance = T::Balance;
		type AccountId = T::AccountId;

		fn minimum_bond() -> Self::Balance {
			T::CandidateBond::get()
		}

		fn bonding_duration() -> EraIndex {
			T::UnbondingDelay::get()
		}

		fn current_era() -> EraIndex {
			<CurrentIndex<T>>::get()
		}

		fn active_stake(staker: &Self::AccountId) -> Option<Self::Balance> {
			if let Some(individual_exposure) = <Stakers<T>>::get(staker) {
				return Some(individual_exposure.value)
			}
			None
		}

		fn total_stake(staker: &Self::AccountId) -> Option<Self::Balance> {
			if let Some(individual_exposure) = <Stakers<T>>::get(staker) {
				let mut total: BalanceOf<T> = individual_exposure.value;
				for chunk in individual_exposure.unlocking {
					total = total.saturating_add(chunk.value)
				}
				return Some(total)
			}
			None
		}

		fn bond(
			stash: Self::AccountId,
			controller: Self::AccountId,
			value: Self::Balance,

			_payee: Self::AccountId,
		) -> DispatchResult {
			ensure!(stash == controller, Error::<T>::StashAndControllerMustBeSame);
			Pallet::<T>::do_bond(stash, value)?;
			Ok(())
		}

		/// NOTE: Thea staking doesnt have the concept of controller-stash pair.
		/// So controller and stash should be same.
		fn nominate(
			controller: Self::AccountId,
			validators: Vec<Self::AccountId>,
		) -> DispatchResult {
			ensure!(validators.len() == 1, Error::<T>::OnlyOneRelayerCanBeNominated);
			Pallet::<T>::do_nominate(controller, validators[0].clone())?;
			Ok(())
		}

		fn chill(_controller: Self::AccountId) -> DispatchResult {
			// There is no concept of chill in Thea Staking.
			Ok(())
		}

		fn bond_extra(stash: Self::AccountId, extra: Self::Balance) -> DispatchResult {
			Pallet::<T>::do_bond(stash, extra)?;
			Ok(())
		}

		fn unbond(stash: Self::AccountId, value: Self::Balance) -> DispatchResult {
			Pallet::<T>::do_unbond(stash, value)?;
			Ok(())
		}

		fn withdraw_unbonded(
			stash: Self::AccountId,
			_num_slashing_spans: u32,
		) -> Result<bool, DispatchError> {
			// TODO: Figure out whether it is right to return false.
			Pallet::<T>::do_withdraw_unbonded(stash)?;
			Ok(false)
		}
	}
}<|MERGE_RESOLUTION|>--- conflicted
+++ resolved
@@ -586,15 +586,12 @@
 		RepeatedReport,
 		/// Not a member of active relayers
 		NotAnActiveRelayer,
-<<<<<<< HEAD
 		/// Offender already scheduled for slashing
 		SlashingInProgress,
 		/// Attempt to withdrow when there are no funds unbounded in or prior given era
 		NoUnbondedAmountToWithdraw,
-=======
 		/// Amount to Slash is greater than bonded amount
 		AmountToSlashIsGreaterThanBondedAmount,
->>>>>>> 987d516d
 	}
 
 	// pallet::storage attributes allow for type-safe usage of the Substrate storage database,
@@ -849,7 +846,9 @@
 			offender: T::AccountId,
 			amount: BalanceOf<T>,
 		) -> Result<BalanceOf<T>, DispatchError> {
-			if let Ok(unable_to_slash) = pallet_balances::Pallet::<T>::repatriate_reserved_named(
+			if let Ok(unable_to_slash) = <pallet_balances::Pallet<T> as NamedReservableCurrency<
+				_,
+			>>::repatriate_reserved_named(
 				&T::StakingReserveIdentifier::get(),
 				&offender,
 				&T::TreasuryPalletId::get().into_account_truncating(),
@@ -877,39 +876,6 @@
 			let session_index = <CurrentIndex<T>>::get();
 			log::trace!(target: "runtime::thea::staking", "rotating session {:?}", session_index);
 			let active_networks = <ActiveNetworks<T>>::get();
-<<<<<<< HEAD
-			// making sure no not-reported slashing happens
-			for (offender, (percent, reporters)) in <CommitedSlashing<T>>::iter()
-				.filter(|(_, (_, reporters))| !reporters.is_empty())
-				.collect::<Vec<(T::AccountId, (u8, BTreeSet<T::AccountId>))>>()
-			{
-				if let Some(net) =
-					active_networks.iter().find(|n| <Candidates<T>>::contains_key(n, &offender))
-				{
-					if let Some(to_slash) = <Candidates<T>>::get(net, &offender) {
-						// total amount transfered to treasury - used for reporters award
-						// calculations
-						let mut total_slashed = BalanceOf::<T>::zero();
-						let actual_percent = Percent::from_percent(percent);
-						// slashing relayer's individual stake
-						let amount: BalanceOf<T> = actual_percent * to_slash.individual;
-						if <pallet_balances::Pallet<T> as Currency<_>>::transfer(
-							&offender,
-							&T::TreasuryPalletId::get().into_account_truncating(),
-							amount,
-							ExistenceRequirement::KeepAlive,
-						)
-						.is_ok()
-						{
-							total_slashed = total_slashed.saturating_add(amount);
-							Self::deposit_event(Event::Slashed { offender, amount });
-						}
-						// slash stakers / nominators
-						for nominator in to_slash.stakers.iter() {
-							if let Some(individual_nominator) = <Stakers<T>>::get(nominator) {
-								let nominator_amount_individual: BalanceOf<T> =
-									actual_percent * individual_nominator.value;
-=======
 
 			for (offender, (percent, reporters)) in <CommitedSlashing<T>>::iter() {
 				if let Some(net) =
@@ -927,6 +893,7 @@
 							if let Ok(relayer_slashed_amount) =
 								Self::do_slash(offender.clone(), amount)
 							{
+								assert!(relayer_slashed_amount != Zero::zero());
 								total_slashed =
 									total_slashed.saturating_add(relayer_slashed_amount);
 								Self::deposit_event(Event::Slashed {
@@ -986,7 +953,6 @@
 								reporter_individual_part * reporter_award;
 
 							for reporter in reporters.into_iter() {
->>>>>>> 987d516d
 								if <pallet_balances::Pallet<T> as Currency<_>>::transfer(
 									&T::TreasuryPalletId::get().into_account_truncating(),
 									&reporter,
