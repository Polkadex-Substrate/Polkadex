--- conflicted
+++ resolved
@@ -1241,32 +1241,9 @@
 			T::CandidateBond::get()
 		}
 
-<<<<<<< HEAD
-		// fn active_stake(staker: &Self::AccountId) -> Option<Self::Balance> {
-		// 	if let Some(individual_exposure) = <Stakers<T>>::get(staker) {
-		// 		return Some(individual_exposure.value)
-		// 	}
-		// 	None
-		// }
-
-		// fn total_stake(staker: &Self::AccountId) -> Option<Self::Balance> {
-		// 	if let Some(individual_exposure) = <Stakers<T>>::get(staker) {
-		// 		let mut total: BalanceOf<T> = individual_exposure.value;
-		// 		for chunk in individual_exposure.unlocking {
-		// 			total = total.saturating_add(chunk.value)
-		// 		}
-		// 		return Some(total)
-		// 	}
-		// 	None
-		// }
-
-		fn stash_by_ctrl(_controller: &Self::AccountId) -> Result<Self::AccountId, DispatchError> {
-			todo!()
-=======
 		// Note: Controller and Stash are same for thea staking
 		fn stash_by_ctrl(controller: &Self::AccountId) -> Result<Self::AccountId, DispatchError> {
 			Ok(controller.clone())
->>>>>>> a084b970
 		}
 
 		fn bonding_duration() -> EraIndex {
@@ -1277,26 +1254,6 @@
 			<CurrentIndex<T>>::get()
 		}
 
-<<<<<<< HEAD
-		fn stake(_who: &Self::AccountId) -> Result<Stake<Self>, DispatchError> {
-			todo!()
-		}
-
-		fn total_stake(_who: &Self::AccountId) -> Result<Self::Balance, DispatchError> {
-			todo!()
-		}
-
-		fn active_stake(_who: &Self::AccountId) -> Result<Self::Balance, DispatchError> {
-			todo!()
-		}
-
-		fn is_unbonding(_who: &Self::AccountId) -> Result<bool, DispatchError> {
-			todo!()
-		}
-
-		fn fully_unbond(_who: &Self::AccountId) -> sp_runtime::DispatchResult {
-			todo!()
-=======
 		fn stake(who: &Self::AccountId) -> Result<Stake<Self>, DispatchError> {
 			if let Some(individual_exposure) = <Stakers<T>>::get(who) {
 				let mut total: BalanceOf<T> = individual_exposure.value;
@@ -1333,13 +1290,12 @@
 
 		fn fully_unbond(_who: &Self::AccountId) -> sp_runtime::DispatchResult {
 			unimplemented!()
->>>>>>> a084b970
 		}
 
 		fn bond(
-			_who: &Self::AccountId,
-			_value: Self::Balance,
-			_payee: &Self::AccountId,
+			who: &Self::AccountId,
+			value: Self::Balance,
+			payee: &Self::AccountId,
 		) -> sp_runtime::DispatchResult {
 			Self::do_bond(who.clone(), value)?;
 			Self::do_nominate(who.clone(), payee.clone())?;
@@ -1349,8 +1305,8 @@
 		/// NOTE: Thea staking doesnt have the concept of controller-stash pair.
 		/// So controller and stash should be same.
 		fn nominate(
-			_who: &Self::AccountId,
-			_validators: Vec<Self::AccountId>,
+			who: &Self::AccountId,
+			validators: Vec<Self::AccountId>,
 		) -> sp_runtime::DispatchResult {
 			ensure!(validators.len() == 1, Error::<T>::OnlyOneRelayerCanBeNominated);
 			Pallet::<T>::do_nominate(who.clone(), validators[0].clone())?;
@@ -1362,18 +1318,6 @@
 			Err(Error::<T>::ChillNotAvailable.into())
 		}
 
-<<<<<<< HEAD
-		fn bond_extra(_stash: &Self::AccountId, _extra: Self::Balance) -> DispatchResult {
-			todo!()
-		}
-
-		fn unbond(_stash: &Self::AccountId, _value: Self::Balance) -> sp_runtime::DispatchResult {
-			todo!()
-		}
-
-		fn withdraw_unbonded(
-			_stash: Self::AccountId,
-=======
 		fn bond_extra(stash: &Self::AccountId, extra: Self::Balance) -> DispatchResult {
 			Self::do_bond(stash.clone(), extra)
 		}
@@ -1385,7 +1329,6 @@
 
 		fn withdraw_unbonded(
 			stash: Self::AccountId,
->>>>>>> a084b970
 			_num_slashing_spans: u32,
 		) -> Result<bool, DispatchError> {
 			// TODO: Figure out whether it is right to return false.
@@ -1404,19 +1347,11 @@
 		}
 
 		fn force_unstake(_who: Self::AccountId) -> sp_runtime::DispatchResult {
-<<<<<<< HEAD
-			todo!()
-		}
-
-		fn is_exposed_in_era(_who: &Self::AccountId, _era: &EraIndex) -> bool {
-			todo!()
-=======
 			Err(Error::<T>::NotImplemented.into())
 		}
 
 		fn is_exposed_in_era(_who: &Self::AccountId, _era: &EraIndex) -> bool {
 			unimplemented!()
->>>>>>> a084b970
 		}
 	}
 }