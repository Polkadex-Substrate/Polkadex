[features]
default = ['std']
std = [
    'codec/std',
    'frame-support/std',
    'frame-system/std',
    'sp-runtime/std',
    'serde',
    'sp-core/std',
<<<<<<< HEAD
    'sp-core/full_crypto',
    'sp-std/std',
]
runtime-benchmarks = ["frame-benchmarking"]

[dependencies.serde]
version = "1.0.101"
optional = true

[dependencies.sp-core]
default-features = false
version = '3.0.0'

[dependencies.sp-std]
default-features = false
version = '3.0.0'

[dependencies.sp-io]
default-features = false
version = '3.0.0'

[dependencies.codec]
default-features = false
features = ['derive']
package = 'parity-scale-codec'
version = '2.0.0'
=======
    'sp-std/std'
]
>>>>>>> 56476742

[dependencies.serde]
version = "1.0.101"
optional = true

[dependencies.sp-core]
default-features = false
version = '3.0.0'

[dependencies.sp-std]
default-features = false
version = '3.0.0'

<<<<<<< HEAD
[dependencies.sp-runtime]
default-features = false
version = '3.0.0'

[dependencies.frame-benchmarking]
=======
[dependencies.codec]
default-features = false
features = ['derive']
package = 'parity-scale-codec'
version = '2.0.0'

[dependencies.frame-support]
default-features = false
version = '3.0.0'

[dependencies.frame-system]
default-features = false
version = '3.0.0'

[dependencies.sp-runtime]
>>>>>>> 56476742
default-features = false
version = '3.0.0'
optional = true

[package]
authors = ['Anonymous']
description = 'FRAME pallet template for defining custom runtime logic.'
edition = '2018'
homepage = 'https://substrate.dev'
license = 'Unlicense'
name = 'orderbook-engine'
readme = 'README.md'
repository = 'https://github.com/paritytech/substrate/'
version = '0.1.0'

[package.metadata.docs.rs]
targets = ['x86_64-unknown-linux-gnu']<|MERGE_RESOLUTION|>--- conflicted
+++ resolved
@@ -7,8 +7,6 @@
     'sp-runtime/std',
     'serde',
     'sp-core/std',
-<<<<<<< HEAD
-    'sp-core/full_crypto',
     'sp-std/std',
 ]
 runtime-benchmarks = ["frame-benchmarking"]
@@ -34,35 +32,6 @@
 features = ['derive']
 package = 'parity-scale-codec'
 version = '2.0.0'
-=======
-    'sp-std/std'
-]
->>>>>>> 56476742
-
-[dependencies.serde]
-version = "1.0.101"
-optional = true
-
-[dependencies.sp-core]
-default-features = false
-version = '3.0.0'
-
-[dependencies.sp-std]
-default-features = false
-version = '3.0.0'
-
-<<<<<<< HEAD
-[dependencies.sp-runtime]
-default-features = false
-version = '3.0.0'
-
-[dependencies.frame-benchmarking]
-=======
-[dependencies.codec]
-default-features = false
-features = ['derive']
-package = 'parity-scale-codec'
-version = '2.0.0'
 
 [dependencies.frame-support]
 default-features = false
@@ -73,7 +42,6 @@
 version = '3.0.0'
 
 [dependencies.sp-runtime]
->>>>>>> 56476742
 default-features = false
 version = '3.0.0'
 optional = true
