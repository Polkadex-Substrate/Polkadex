--- conflicted
+++ resolved
@@ -32,11 +32,7 @@
 use frame_support::sp_runtime::traits::AtLeast32BitUnsigned;
 use frame_support::traits::{Filter, Randomness};
 use frame_system::ensure_signed;
-<<<<<<< HEAD
-use orml_traits::{MultiCurrency, MultiReservableCurrency};
-=======
 use orml_traits::{MultiCurrency, MultiReservableCurrency, MultiLockableCurrency};
->>>>>>> 0adb04be
 use polkadex_primitives::assets::AssetId;
 use polkadex_primitives::BlockNumber;
 use rand::{SeedableRng, seq::SliceRandom};
@@ -139,17 +135,6 @@
     }
 }
 
-<<<<<<< HEAD
-impl<T: Config> MovingAverage<T> {
-    pub fn update_stake_amount(&mut self, stake_amount: <T as Config>::Balance) {
-        let new_count = self.count.saturating_add(1u128.saturated_into());
-        self.amount = self
-            .amount
-            .saturating_mul(self.count)
-            .saturating_add(stake_amount)
-            / new_count;
-        self.count = new_count
-=======
 impl<T: Config + frame_system::Config> StakeInfo<T> {
     pub fn new(stake: T::Balance, unlock: T::BlockNumber) -> StakeInfo<T> {
         let mut queue = VecDeque::new();
@@ -185,7 +170,6 @@
             total += stake.staked_amount
         }
         total
->>>>>>> 0adb04be
     }
 }
 
@@ -309,22 +293,8 @@
             ensure!(call_weight <= u64::MAX, Error::<T>::Overflow);
 
             let mut stored_exts: ExtStore<<T as Config>::Call, <T as Config>::PalletsOrigin> = Self::get_next_block_txns();
-<<<<<<< HEAD
-            ensure!(stored_exts.total_weight < T::MaxAllowedWeight::get(), Error::<T>::NoMoreFeelessTxnsForThisBlock);
-
-            let origin = <T as Config>::Origin::from(origin);
-            let minimum_stake_amount = T::MinStakePerWeight::get().checked_mul(call.get_dispatch_info().weight as u128).ok_or(<Error<T>>::Overflow)?;
-            ensure!(stake_amount >= minimum_stake_amount.saturated_into(), Error::<T>::StakeAmountTooSmall); // TODO
-            ensure!(stake_amount <= T::Currency::free_balance(AssetId::POLKADEX,&who), Error::<T>::NotEnoughBalanceToStake);
-
-
-            // Update the moving average of stake amount
-            let mut stake_moving_average: MovingAverage<T> = Self::get_stake_moving_average();
-            stake_moving_average.update_stake_amount(stake_amount);
-=======
             stored_exts.total_weight += call.get_dispatch_info().weight;
             ensure!(stored_exts.total_weight <= T::MaxAllowedWeight::get(), Error::<T>::NoMoreFeelessTxnsForThisBlock);
->>>>>>> 0adb04be
 
             // Calculates the stake amount and the stake period for the given call
             let (stake_amount, stake_period) = Self::calculate_stake_params(stake_price, call_weight);
@@ -346,11 +316,7 @@
                 origin: origin.caller().clone()
             });
 
-<<<<<<< HEAD
             <StakedUsers<T>>::insert(who,staked_amount);
-=======
-            <StakedUsers<T>>::insert(who.clone(),staked_info);
->>>>>>> 0adb04be
             <TxnsForNextBlock<T>>::put(stored_exts);
             Self::deposit_event(RawEvent::FeelessExtrinsicAccepted(*call));
             Ok(())
