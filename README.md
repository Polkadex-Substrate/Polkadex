![Logo](https://github.com/Polkadex-Substrate/Documentation/blob/master/images/Logo.svg)
## What is Polkadex? :rocket:
Polkadex is a Open Source, Decentralized Exchange Platform made using Substrate Blockchain Framework that provides traders with the centralized user experience.
## Why did we do this? :gift:
There are many decentralized exchanges/protocols available in the market for traders but they still prefer to use centralized solutions for their convenience and ease of use knowing very well that their funds are at risk. This is because decentralized solutions are still not user friendly to an average trader. Some of them also have no proper decentralization and also got hacked in the process. We cannot call an exchange decentralized if it can lose or freeze customer funds.

The problems faced by decentralized exchanges are:

* Inadequate UI/UX experience.
* Low liquidity
* Lack of advanced trading features, high-frequency trading, and bots.
* Lack of proper decentralization and interoperability.

To solve the above problems, our goal is to build a fully decentralized, peer-peer, cryptocurrency exchange for the Defi ecosystem in Substrate. The project envisages the creation of a fully decentralized platform for exchanging tokens in a peer-peer, trustless environment, that enables high-frequency trading, high-liquidity, and lightning-fast transaction speed for supporting Defi applications.

In order to address the first problem, we needed to enable features that attract users into the exchange which includes a fast, responsive UI and trading features. It is mainly to attract day traders and retail investors who prefer centralized exchanges due to convenience and speed of execution. The block time of 3s given by the Babe/Grandpa consensus algorithm allows transaction speeds of up to 400/s under test conditions which is more than sufficient to compete with any centralized solutions in the market today. Please check our analysis [here](https://github.com/Gauthamastro/Exchange_Analytics.git).  Since Substrate allows the modular implementation of the consensus algorithm, we think a platform like a Substrate will support the future growth of the exchange by changing consensus to accommodate more transactions per second as better ones emerge.

Secondly, the lack of liquidity is addressed by enabling,

1. High-frequency trading using feeless transactions.
2. APIs that enable trading/AMM bots to observe market changes and submit trades.
3. Advanced trading features like stop limit, market limit, Stop loss, Fill/Kill, Post only, TWAP, etc.

Thirdly, proper decentralization and Interoperability are achieved by having a parachain in Polkadot that brings in liquidity from other blockchains and also using ChainBridge protocol that connects directly to the Ethereum network. Hence, traders have two different mechanisms to bring in liquidity.

The value we provide to the Substrate community is,

1. They can build custom UI/UX to connect to our network and create their own custom exchange experience.
2. Traders can contribute their own custom trading algorithms by making use of market data provided by our full nodes.
3. They get a decentralized trading platform to trade Polkadot & Ethereum tokens.
4. This will be one of the first Decentralized exchanges to have High-Frequency Trading bot support using APIs directly from full nodes.
<<<<<<< HEAD
=======
   ![Web3 Grants](https://github.com/Polkadex-Substrate/Documentation/blob/master/images/web3%20foundation_grants_badge_black.svg)
## Build the Polkadex Node 💃

To build Polkadex, you will need a proper Substrate development environment. If you need a refresher setting up your Substrate environment, see [Substrate's Getting Started Guide](https://substrate.dev/docs/en/knowledgebase/getting-started/).

Note that cloning master might result in an unstable build. If you want a stable version, check out the [latest releases](https://github.com/Polkadex-Substrate/Polkadex/releases).

```bash
# Fetch the code
git clone https://github.com/Polkadex-Substrate/Polkadex.git
cd Polkadex

# Build the node (The first build will be long (~30min))
cargo build --release
```

If a cargo not found error shows up in the terminal, manually add Rust to your system path (or restart your system):

```bash
source $HOME/.cargo/env
```

Then, you will want to run the node in dev mode using the following command:

```bash
./target/release/polkadex-node --dev
```

> For people not familiar with Substrate, the --dev flag is a way to run a Substrate-based node in a single node developer configuration for testing purposes. You can learn more about `--dev` in [this Substrate tutorial](https://substrate.dev/docs/en/tutorials/create-your-first-substrate-chain/interact).

When running a node via the binary file, data is stored in a local directory typically located in ~/.local/shared/polkadex-node/chains/development/db. If you want to start a fresh instance of the node, you can either delete the content of the folder, or run the following command inside the polkadex folder:

```bash
./target/release/node-polkadex purge-chain --dev
```

This will remove the data folder, note that all chain data is now lost.

## Run as a validator node

- Install `subkey`, `jq`
```bash
curl https://getsubstrate.io -sSf | bash -s --
brew install jq
```

- Generate node key using `subkey`
```bash
Alice_Node_Key=$(subkey generate --scheme Ed25519 --output-type Json | jq -r '.secretSeed')
```

- Run Alice's node

```bash
# Purge any chain data from previous runs
./target/release/polkadex-node purge-chain --base-path /tmp/alice --chain local

# Start Alice's node
./target/release/polkadex-node --base-path /tmp/alice \
  --chain local \
  --alice \
  --port 30333 \
  --ws-port 9945 \
  --rpc-port 9933 \
  --node-key $Alice_Node_Key \
  --telemetry-url 'wss://telemetry.polkadot.io/submit/ 0' \
  --validator
```

```bash
2021-06-30 08:12:38 Polkadex Node    
2021-06-30 08:12:38 ✌️  version 3.0.0-6426a73b-x86_64-macos    
2021-06-30 08:12:38 ❤️  by Substrate DevHub <https://github.com/substrate-developer-hub>, 2017-2021    
2021-06-30 08:12:38 📋 Chain specification: Local Testnet    
2021-06-30 08:12:38 🏷 Node name: Alice    
2021-06-30 08:12:38 👤 Role: AUTHORITY    
2021-06-30 08:12:38 💾 Database: RocksDb at /tmp/alice/chains/local_testnet/db    
2021-06-30 08:12:38 ⛓  Native runtime: node-polkadex-265 (node-polkadex-1.tx2.au10)    
2021-06-30 08:12:39 🔨 Initializing Genesis block/state (state: 0xbe0a…5ef3, header-hash: 0xa55f…7888)    
2021-06-30 08:12:39 👴 Loading GRANDPA authority set from genesis on what appears to be first startup.    
2021-06-30 08:12:39 ⏱  Loaded block-time = 3s from genesis on first-launch    
2021-06-30 08:12:39 👶 Creating empty BABE epoch changes on what appears to be first startup.    
2021-06-30 08:12:39 Using default protocol ID "sup" because none is configured in the chain specs    
2021-06-30 08:12:39 🏷 Local node identity is: 12D3KooWEyoppNCUx8Yx66oV9fJnriXwCcXwDDUA2kj6vnc6iDEp    
2021-06-30 08:12:39 📦 Highest known block at #0    
2021-06-30 08:12:39 〽️ Prometheus server started at 127.0.0.1:9615    
2021-06-30 08:12:39 Listening for new connections on 127.0.0.1:9945.    
2021-06-30 08:12:39 👶 Starting BABE Authorship worker    
2021-06-30 08:12:44 💤 Idle (0 peers), best: #0 (0xa55f…7888), finalized #0 (0xa55f…7888), ⬇ 0 ⬆ 0    
2021-06-30 08:12:49 💤 Idle (0 peers), best: #0 (0xa55f…7888), finalized #0 (0xa55f…7888), ⬇ 0 ⬆ 0    
2021-06-30 08:12:54 💤 Idle (0 peers), best: #0 (0xa55f…7888), finalized #0 (0xa55f…7888), ⬇ 0 ⬆ 0
```

Local node identity is: 12D3KooWEyoppNCUx8Yx66oV9fJnriXwCcXwDDUA2kj6vnc6iDEp shows the Peer ID that Bob will need when booting from Alice's node. This value was determined by the --node-key that was used to start Alice's node.

Now that Alice's node is up and running, Bob can join the network by bootstrapping from her node.
```bash
./target/release/polkadex-node purge-chain --base-path /tmp/bob --chain local
./target/release/polkadex-node \
  --base-path /tmp/bob \
  --chain local \
  --bob \
  --port 30334 \
  --ws-port 9946 \
  --rpc-port 9934 \
  --telemetry-url 'wss://telemetry.polkadot.io/submit/ 0' \
  --validator \
  --bootnodes /ip4/127.0.0.1/tcp/30333/p2p/12D3KooWEyoppNCUx8Yx66oV9fJnriXwCcXwDDUA2kj6vnc6iDEp
```

If all is going well, after a few seconds, the nodes should peer together and start producing blocks. You should see some lines like the following in the console that started Alice node.

```bash
2021-06-30 08:16:52 Polkadex Node    
2021-06-30 08:16:52 ✌️  version 3.0.0-6426a73b-x86_64-macos    
2021-06-30 08:16:52 ❤️  by Substrate DevHub <https://github.com/substrate-developer-hub>, 2017-2021    
2021-06-30 08:16:52 📋 Chain specification: Local Testnet    
2021-06-30 08:16:52 🏷 Node name: Bob    
2021-06-30 08:16:52 👤 Role: AUTHORITY    
2021-06-30 08:16:52 💾 Database: RocksDb at /tmp/bob/chains/local_testnet/db    
2021-06-30 08:16:52 ⛓  Native runtime: node-polkadex-265 (node-polkadex-1.tx2.au10)    
2021-06-30 08:16:52 🔨 Initializing Genesis block/state (state: 0xbe0a…5ef3, header-hash: 0xa55f…7888)    
2021-06-30 08:16:52 👴 Loading GRANDPA authority set from genesis on what appears to be first startup.    
2021-06-30 08:16:52 ⏱  Loaded block-time = 3s from genesis on first-launch    
2021-06-30 08:16:52 👶 Creating empty BABE epoch changes on what appears to be first startup.    
2021-06-30 08:16:52 Using default protocol ID "sup" because none is configured in the chain specs    
2021-06-30 08:16:52 🏷 Local node identity is: 12D3KooWRHDuuHg5ZQcJhvVDKud9XkFz2Dcs2GQKF9KKuTD6quq7    
2021-06-30 08:16:53 📦 Highest known block at #0    
2021-06-30 08:16:53 Listening for new connections on 127.0.0.1:9946.    
2021-06-30 08:16:53 👶 Starting BABE Authorship worker    
2021-06-30 08:16:53 🔍 Discovered new external address for our node: /ip4/127.0.0.1/tcp/30334/p2p/12D3KooWRHDuuHg5ZQcJhvVDKud9XkFz2Dcs2GQKF9KKuTD6quq7    
2021-06-30 08:16:53 🔍 Discovered new external address for our node: /ip4/192.168.1.37/tcp/30334/p2p/12D3KooWRHDuuHg5ZQcJhvVDKud9XkFz2Dcs2GQKF9KKuTD6quq7    
2021-06-30 08:16:53 Creating inherent data providers took more time than we had left for the slot.    
2021-06-30 08:16:54 🙌 Starting consensus session on top of parent 0xa55fa19cc37ca1f8d93bc06ca1f6fee767f18200516d9e349938601a3fe97888    
2021-06-30 08:16:54 🎁 Prepared block for proposing at 1 [hash: 0x2959db5e42a7192434d3699d335e5d920da73409963e3081ad43afd93a8cdb4b; parent_hash: 0xa55f…7888; extrinsics (1): [0x4431…4eff]]    
2021-06-30 08:16:54 🔖 Pre-sealed block for proposal at 1. Hash now 0x5263ed1cbf1b4edbc887cc87786471819cd0614d8aeaff3a898c0c3ffda245c2, previously 0x2959db5e42a7192434d3699d335e5d920da73409963e3081ad43afd93a8cdb4b.    
2021-06-30 08:16:54 👶 New epoch 0 launching at block 0x5263…45c2 (block slot 541685138 >= start slot 541685138).    
2021-06-30 08:16:54 👶 Next epoch starts at slot 541685338    
2021-06-30 08:16:54 ✨ Imported #1 (0x5263…45c2)    
2021-06-30 08:16:57 🙌 Starting consensus session on top of parent 0x5263ed1cbf1b4edbc887cc87786471819cd0614d8aeaff3a898c0c3ffda245c2    
2021-06-30 08:16:57 🎁 Prepared block for proposing at 2 [hash: 0x0c513e39a88bcb03d113a18ed824bcbaab03881e9dcdeedbe12e71955dcfe05d; parent_hash: 0x5263…45c2; extrinsics (1): [0xf06a…bf04]]    
2021-06-30 08:16:57 🔖 Pre-sealed block for proposal at 2. Hash now 0x4293ecd46db852f5add54a24acfcd1ea12f6c26d5470b61736d7cf0e039e3e39, previously 0x0c513e39a88bcb03d113a18ed824bcbaab03881e9dcdeedbe12e71955dcfe05d.    
2021-06-30 08:16:57 ✨ Imported #2 (0x4293…3e39)    
2021-06-30 08:16:58 💤 Idle (1 peers), best: #2 (0x4293…3e39), finalized #0 (0xa55f…7888), ⬇ 1.7kiB/s ⬆ 1.9kiB/s 
```

## Using docker

The following commands will setup a local polkadex network made of 2 nodes. It's using the node key (0000000000000000000000000000000000000000000000000000000000000001). But you should generate your own node key using the subkey as the above.

```bash
docker build . -t polkadex-node
docker-compose -f 2nodes.yml up --force-recreate
```

## Connecting Polkadot JS Apps to a Local Polkadex Node
The development node is a Substrate-based node, so you can interact with it using standard Substrate tools. The two provided RPC endpoints are:
- HTTP: `http://127.0.0.1:9933`
- WS: `ws://127.0.0.1:9944`

Start by connecting to it with Polkadot JS Apps. Open a browser to: https://polkadot.js.org/apps/#/explorer. This will open Polkadot JS Apps, which automatically connects to Polkadot MainNet.

Click on the top left corner to open the menu to configure the networks, and then navigate down to open the Development sub-menu. In there, you will want to toggle the "Local Node" option, which points Polkadot JS Apps to ws://127.0.0.1:9944. Next, select the Switch button, and the site should connect to your Polkadex development node.
>>>>>>> 4df8e5ca

## Contribute :heart_eyes:
We would love to work with anyone who can contribute their work and improve this project. The details will be shared soon.
## License :scroll:
Licensed Under [GPLv3](https://github.com/Polkadex-Substrate/Polkadex/blob/master/LICENSE)<|MERGE_RESOLUTION|>--- conflicted
+++ resolved
@@ -29,8 +29,6 @@
 2. Traders can contribute their own custom trading algorithms by making use of market data provided by our full nodes.
 3. They get a decentralized trading platform to trade Polkadot & Ethereum tokens.
 4. This will be one of the first Decentralized exchanges to have High-Frequency Trading bot support using APIs directly from full nodes.
-<<<<<<< HEAD
-=======
    ![Web3 Grants](https://github.com/Polkadex-Substrate/Documentation/blob/master/images/web3%20foundation_grants_badge_black.svg)
 ## Build the Polkadex Node 💃
 
@@ -194,7 +192,6 @@
 Start by connecting to it with Polkadot JS Apps. Open a browser to: https://polkadot.js.org/apps/#/explorer. This will open Polkadot JS Apps, which automatically connects to Polkadot MainNet.
 
 Click on the top left corner to open the menu to configure the networks, and then navigate down to open the Development sub-menu. In there, you will want to toggle the "Local Node" option, which points Polkadot JS Apps to ws://127.0.0.1:9944. Next, select the Switch button, and the site should connect to your Polkadex development node.
->>>>>>> 4df8e5ca
 
 ## Contribute :heart_eyes:
 We would love to work with anyone who can contribute their work and improve this project. The details will be shared soon.
