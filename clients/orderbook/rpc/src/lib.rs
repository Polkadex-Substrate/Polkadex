// This file is part of Polkadex.
//
// Copyright (c) 2023 Polkadex oü.
// SPDX-License-Identifier: GPL-3.0-or-later WITH Classpath-exception-2.0
//
// This program is free software: you can redistribute it and/or modify
// it under the terms of the GNU General Public License as published by
// the Free Software Foundation, either version 3 of the License, or
// (at your option) any later version.
//
// This program is distributed in the hope that it will be useful,
// but WITHOUT ANY WARRANTY; without even the implied warranty of
// MERCHANTABILITY or FITNESS FOR A PARTICULAR PURPOSE. See the
// GNU General Public License for more details.
//
// You should have received a copy of the GNU General Public License
// along with this program. If not, see <https://www.gnu.org/licenses/>.

//! Defines RPC abstraction and concrete implementation required to communicate with the
//! `Orderbook`.

#![warn(missing_docs)]

use std::sync::Arc;

use codec::{Decode, Encode};
use futures::{channel::mpsc::UnboundedSender, task::SpawnError, SinkExt};
use jsonrpsee::{
	core::{async_trait, Error as JsonRpseeError, RpcResult},
	proc_macros::rpc,
	types::{error::CallError, ErrorObject},
};
use log::{error, info, warn};
use memory_db::{HashKey, MemoryDB};
use parking_lot::RwLock;
use reference_trie::{ExtensionLayout, RefHasher};
use rust_decimal::Decimal;
use sp_api::ProvideRuntimeApi;
use sp_arithmetic::traits::SaturatedConversion;
use sp_blockchain::HeaderBackend;
use sp_core::offchain::OffchainStorage;
use sp_runtime::{generic::BlockId, traits::Block as BlockT};
use trie_db::{TrieDBMut, TrieDBMutBuilder, TrieMut};

<<<<<<< HEAD
/// Top-level error type for the RPC handler.
=======
use orderbook::{snapshot::SnapshotStore, DbRef};
use orderbook_primitives::{
	recovery::ObRecoveryState,
	types::{AccountAsset, ObMessage},
	ObApi, ORDERBOOK_STATE_CHUNK_PREFIX,
};

>>>>>>> eaa582e3
#[derive(Debug, thiserror::Error)]
pub enum Error {
	/// The Orderbook RPC endpoint is not ready.
	#[error("Orderbook RPC endpoint not ready")]
	EndpointNotReady,
	/// The Orderbook RPC background task failed to spawn.
	#[error("Orderbook RPC background task failed to spawn")]
	RpcTaskFailure(#[from] SpawnError),
}

/// The error codes returned by jsonrpc.
pub enum ErrorCode {
	/// Returned when Orderbook RPC endpoint is not ready.
	NotReady = 1,
	/// Returned on Orderbook RPC background task failure.
	TaskFailure = 2,
}

impl From<Error> for ErrorCode {
	fn from(error: Error) -> Self {
		match error {
			Error::EndpointNotReady => ErrorCode::NotReady,
			Error::RpcTaskFailure(_) => ErrorCode::TaskFailure,
		}
	}
}

impl From<Error> for JsonRpseeError {
	fn from(error: Error) -> Self {
		let message = error.to_string();
		let code = ErrorCode::from(error);
		JsonRpseeError::Call(CallError::Custom(ErrorObject::owned(
			code as i32,
			message,
			None::<()>,
		)))
	}
}

/// RPC abstraction for interacting with Orderbook.
#[rpc(client, server)]
pub trait OrderbookApi {
	/// Returns hash of the latest Orderbook finalized block as seen by this client.
	///
	/// The latest Orderbook block might not be available if the Orderbook gadget is not running
	/// in the network or if the client is still initializing or syncing with the network.
	/// In such case an error would be returned.
	#[method(name = "ob_submitAction")]
	async fn submit_action(&self, action: ObMessage) -> RpcResult<()>;

	/// Returns the state of the orderbook that will help engine to recover.
	///
	/// # Parameters
	///
	/// * `self`: A reference to the current object.
	///
	/// # Returns
	///
	/// * `RpcResult<String>`: A Result containing serialized `ObRecoveryState`.
	#[method(name = "ob_getObRecoverState")]
	async fn get_orderbook_recovery_state(&self) -> RpcResult<String>;

	/// Returns the state of the orderbook for a specific snapshot
	///
	/// # Parameters
	/// - self: a reference to the current object
	/// - snapshot_id: id of the requested snapshot
	///
	/// # Return
	/// - RpcResult<String>: a Result containing serialized `ObRecoveryState`.
	#[method(name = "ob_getObRecoverStateFromStorage")]
	async fn get_orderbook_recovery_state_from_storage(
		&self,
		snapshot_id: u64,
	) -> RpcResult<String>;
}

#[async_trait]
impl<Block, Client, Backend, Runtime> OrderbookApiServer
	for OrderbookRpc<Block, Client, Backend, Runtime>
where
	Block: BlockT,
	Runtime: Send + Sync + ProvideRuntimeApi<Block> + 'static,
	Runtime::Api: ObApi<Block>,
	Client: Send + Sync + HeaderBackend<Block> + 'static,
	Backend: Send + Sync + sc_client_api::Backend<Block> + 'static,
{
	async fn submit_action(&self, message: ObMessage) -> RpcResult<()> {
		let mut tx = self.tx.clone();
		tx.send(message).await?;
		Ok(())
	}

	async fn get_orderbook_recovery_state(&self) -> RpcResult<String> {
		self.get_orderbook_recovery_state_inner().await
	}

	async fn get_orderbook_recovery_state_from_storage(
		&self,
		snapshot_id: u64,
	) -> RpcResult<String> {
		self.get_orderbook_recovery_state_from_storage_inner(snapshot_id).await
	}
}

/// Orderbook specific RPC dependencies
pub struct OrderbookDeps<Backend, Client, Runtime> {
	/// Client Backend
	pub backend: Arc<Backend>,
	/// Client
	pub client: Arc<Client>,
	/// Runtime
	pub runtime: Arc<Runtime>,
	/// Channel for sending ob messages to worker
	pub rpc_channel: UnboundedSender<ObMessage>,
	/// memory db
	#[allow(clippy::type_complexity)]
	pub memory_db: Arc<RwLock<MemoryDB<RefHasher, HashKey<RefHasher>, Vec<u8>>>>,
	/// working_state_root
	pub working_state_root: Arc<RwLock<[u8; 32]>>,
}

/// Implements the OrderbookApi RPC trait for interacting with Orderbook.
pub struct OrderbookRpc<Block, Client, Backend, Runtime> {
	tx: UnboundedSender<ObMessage>,
	memory_db: DbRef,
	working_state_root: Arc<RwLock<[u8; 32]>>,
	runtime: Arc<Runtime>,
	client: Arc<Client>,
	backend: Arc<Backend>,
	_marker: std::marker::PhantomData<Block>,
}

impl<Block, Client, Backend, Runtime> OrderbookRpc<Block, Client, Backend, Runtime>
where
	Block: BlockT,
	Runtime: Send + Sync + ProvideRuntimeApi<Block>,
	Runtime::Api: ObApi<Block>,
	Client: Send + Sync + HeaderBackend<Block>,
	Backend: sc_client_api::Backend<Block>,
{
	/// Creates a new Orderbook Rpc handler instance.
<<<<<<< HEAD
	///
	/// # Parameters
	///
	/// * `tx`: Channel for sending messages to the worker.
	/// * `memory_db`: Reference to the MemoryDB to create in-memory trie representation from it.
	/// * `working_state_root`: Working state root key in MemoryDB from which trie representation
	///   will be created.
	/// * `runtime`: Something that provides a runtime api.
	/// * `client`: Blockchain database header backend concrete implementation.
	pub fn new(
		_executor: SubscriptionTaskExecutor,
		tx: UnboundedSender<ObMessage>,
		memory_db: DbRef,
		working_state_root: Arc<RwLock<[u8; 32]>>,
		runtime: Arc<Runtime>,
		client: Arc<Client>,
	) -> Self {
=======
	pub fn new(deps: OrderbookDeps<Backend, Client, Runtime>) -> Self {
>>>>>>> eaa582e3
		Self {
			tx: deps.rpc_channel,
			memory_db: deps.memory_db,
			working_state_root: deps.working_state_root,
			runtime: deps.runtime.clone(),
			client: deps.client.clone(),
			backend: deps.backend,
			_marker: Default::default(),
		}
	}

	/// Returns the serialized offchain state based on the last finalized snapshot summary.
	pub async fn get_orderbook_recovery_state_inner(&self) -> RpcResult<String> {
		// get snapshot summary
		let last_snapshot_summary = self
			.runtime
			.runtime_api()
			.get_latest_snapshot(&BlockId::number(self.client.info().finalized_number))
			.map_err(|err| {
				JsonRpseeError::Custom(err.to_string() + "failed to get snapshot summary")
			})?;

		let memory_db_guard = self.memory_db.read();
		let mut memory_db = memory_db_guard.clone();
		let worker_state_root_guard = self.working_state_root.read();
		let mut worker_state_root = *worker_state_root_guard;
		info!(target:"orderbook-rpc","Getting all registered accounts at last finalized snapshot");
		// get all accounts
		let all_register_accounts = self
			.runtime
			.runtime_api()
			.get_all_accounts_and_proxies(&BlockId::number(
				last_snapshot_summary.last_processed_blk.saturated_into(),
			))
			.map_err(|err| JsonRpseeError::Custom(err.to_string() + "failed to get accounts"))?;

		info!(target:"orderbook-rpc","main accounts found: {:?}, Getting last finalized snapshot summary",all_register_accounts.len());

		// Get all allow listed AssetIds
		let allowlisted_asset_ids = self
			.runtime
			.runtime_api()
			.get_allowlisted_assets(&BlockId::number(
				last_snapshot_summary.last_processed_blk.saturated_into(),
			))
			.map_err(|err| {
				JsonRpseeError::Custom(err.to_string() + "failed to get allow listed asset ids")
			})?;
		info!(target:"orderbook-rpc","Getting allowlisted asset ids: {:?}", allowlisted_asset_ids);
		// Create existing DB, it will fail if root does not exist
		let trie: TrieDBMut<ExtensionLayout> =
			TrieDBMutBuilder::from_existing(&mut memory_db, &mut worker_state_root).build();

		let mut ob_recovery_state = ObRecoveryState::default();

		// Generate account info from existing DB
		info!(target:"orderbook-rpc","Loading balances from trie to result...");
		for (user_main_account, list_of_proxy_accounts) in all_register_accounts {
			for asset in allowlisted_asset_ids.clone() {
				let account_asset = AccountAsset::new(user_main_account.clone(), asset);
				self.insert_balance(&trie, &mut ob_recovery_state, &account_asset)?;
			}
			ob_recovery_state.account_ids.insert(user_main_account, list_of_proxy_accounts);
		}

		ob_recovery_state.snapshot_id = last_snapshot_summary.snapshot_id;
		ob_recovery_state.state_change_id = last_snapshot_summary.state_change_id;
		ob_recovery_state.worker_nonce = last_snapshot_summary.worker_nonce;
		ob_recovery_state.last_processed_block_number = last_snapshot_summary.last_processed_blk;
		ob_recovery_state.state_version = last_snapshot_summary.state_version;

		info!(target:"orderbook-rpc","Serializing Orderbook snapshot state");
		let serialize_ob_recovery_state = serde_json::to_string(&ob_recovery_state)?;
		info!(target:"orderbook-rpc","Orderbook snapshot state exported");
		Ok(serialize_ob_recovery_state)
	}

	async fn get_orderbook_recovery_state_from_storage_inner(
		&self,
		snapshot_id: u64,
	) -> RpcResult<String> {
		let offchain_storage = self
			.backend
			.offchain_storage()
			.ok_or(JsonRpseeError::Custom("Unable to access offchain storage".parse().unwrap()))?;

		let summary = self
			.runtime
			.runtime_api()
			.get_snapshot_by_id(&BlockId::number(self.client.info().finalized_number), snapshot_id)
			.map_err(|err| {
				JsonRpseeError::Custom(err.to_string() + "failed to get snapshot summary")
			})?
			.ok_or(JsonRpseeError::Custom("Snapshot not availabe in runtime".parse().unwrap()))?;

		info!(target:"orderbook-rpc","Summary Loaded: {:?}",summary);

		let mut data = Vec::new();

		for chunk in summary.state_chunk_hashes {
			let mut chunk_data = offchain_storage
				.get(ORDERBOOK_STATE_CHUNK_PREFIX, chunk.0.as_ref())
				.ok_or(JsonRpseeError::Custom(format!("Chunk not found: {chunk:?}")))?;
			info!(target:"orderbook-rpc","Chunk Loaded: {:?}",chunk);
			data.append(&mut chunk_data);
		}

		let mut worker_state_root = summary.state_root.0;

		let mut memory_db: MemoryDB<RefHasher, HashKey<RefHasher>, Vec<u8>> = Default::default();

		let store: SnapshotStore = serde_json::from_slice(&data)?;
		memory_db.load_from(store.convert_to_hashmap());

		// get all accounts
		let all_register_accounts = self
			.runtime
			.runtime_api()
			.get_all_accounts_and_proxies(&BlockId::number(self.client.info().finalized_number))
			.map_err(|err| JsonRpseeError::Custom(err.to_string() + "failed to get accounts"))?;

		info!(target:"orderbook-rpc","main accounts found: {:?}, Getting last finalized snapshot summary",all_register_accounts.len());

		// Get all allow listed AssetIds
		let allowlisted_asset_ids = self
			.runtime
			.runtime_api()
			.get_allowlisted_assets(&BlockId::number(self.client.info().finalized_number))
			.map_err(|err| {
				JsonRpseeError::Custom(err.to_string() + "failed to get allow listed asset ids")
			})?;
		info!(target:"orderbook-rpc","Getting allowlisted asset ids: {:?}", allowlisted_asset_ids);

		// Create existing DB, it will fail if root does not exist
		let mut trie: TrieDBMut<ExtensionLayout> =
			TrieDBMutBuilder::from_existing(&mut memory_db, &mut worker_state_root).build();

		info!(target:"orderbook-rpc","Trie loaded, empty: {:?}, Root hash: 0x{}",trie.is_empty(), hex::encode(trie.root()));

		let mut ob_recovery_state = ObRecoveryState::default();

		// Generate account info from existing DB
		info!(target:"orderbook-rpc","Loading balances from trie to result...");
		for (user_main_account, list_of_proxy_accounts) in all_register_accounts {
			for asset in allowlisted_asset_ids.clone() {
				let account_asset = AccountAsset::new(user_main_account.clone(), asset);
				self.insert_balance(&trie, &mut ob_recovery_state, &account_asset)?;
			}
			// Check if main account exists in the trie
			if trie
				.contains(&user_main_account.encode())
				.map_err(|err| JsonRpseeError::Custom(format!("Error accessing trie: {err:?}")))?
			{
				ob_recovery_state.account_ids.insert(user_main_account, list_of_proxy_accounts);
			} else {
				warn!(target:"orderbook-rpc","Main account not found: {:?}",user_main_account);
			}
		}

		ob_recovery_state.snapshot_id = summary.snapshot_id;
		ob_recovery_state.state_change_id = summary.state_change_id;
		ob_recovery_state.worker_nonce = summary.worker_nonce;
		ob_recovery_state.last_processed_block_number = summary.last_processed_blk;
		ob_recovery_state.state_version = summary.state_version;

		info!(target:"orderbook-rpc","Serializing Orderbook snapshot state");
		let serialize_ob_recovery_state = serde_json::to_string(&ob_recovery_state)?;
		info!(target:"orderbook-rpc","Orderbook snapshot state exported");
		Ok(serialize_ob_recovery_state)
	}

	/// Inserts balances to the trie
	pub fn insert_balance(
		&self,
		trie: &TrieDBMut<ExtensionLayout>,
		ob_recovery_state: &mut ObRecoveryState,
		account_asset: &AccountAsset,
	) -> RpcResult<()> {
		if let Ok(data) = trie.get(&account_asset.encode()) {
			if let Some(data) = data {
				let account_balance = Decimal::decode(&mut &data[..]).map_err(|err| {
					JsonRpseeError::Custom(err.to_string() + "failed to decode decimal")
				})?;
				ob_recovery_state.balances.insert(account_asset.clone(), account_balance);
			} else {
				log::warn!(target:"orderbook-rpc","No balance found for: {account_asset:?}");
			}
		// Ignored none case as account may not have balance for asset
		} else {
			error!(target: "orderbook-rpc", "unable to fetch data for account: {:?}, asset: {:?}",&account_asset.main,&account_asset.asset);
			return Err(JsonRpseeError::Custom(format!(
				"unable to fetch data for account: {:?}, asset: {:?}",
				&account_asset.main, &account_asset.asset
			)))
		}
		Ok(())
	}
}<|MERGE_RESOLUTION|>--- conflicted
+++ resolved
@@ -41,10 +41,6 @@
 use sp_core::offchain::OffchainStorage;
 use sp_runtime::{generic::BlockId, traits::Block as BlockT};
 use trie_db::{TrieDBMut, TrieDBMutBuilder, TrieMut};
-
-<<<<<<< HEAD
-/// Top-level error type for the RPC handler.
-=======
 use orderbook::{snapshot::SnapshotStore, DbRef};
 use orderbook_primitives::{
 	recovery::ObRecoveryState,
@@ -52,7 +48,7 @@
 	ObApi, ORDERBOOK_STATE_CHUNK_PREFIX,
 };
 
->>>>>>> eaa582e3
+/// Top-level error type for the RPC handler.
 #[derive(Debug, thiserror::Error)]
 pub enum Error {
 	/// The Orderbook RPC endpoint is not ready.
@@ -195,7 +191,6 @@
 	Backend: sc_client_api::Backend<Block>,
 {
 	/// Creates a new Orderbook Rpc handler instance.
-<<<<<<< HEAD
 	///
 	/// # Parameters
 	///
@@ -205,17 +200,7 @@
 	///   will be created.
 	/// * `runtime`: Something that provides a runtime api.
 	/// * `client`: Blockchain database header backend concrete implementation.
-	pub fn new(
-		_executor: SubscriptionTaskExecutor,
-		tx: UnboundedSender<ObMessage>,
-		memory_db: DbRef,
-		working_state_root: Arc<RwLock<[u8; 32]>>,
-		runtime: Arc<Runtime>,
-		client: Arc<Client>,
-	) -> Self {
-=======
 	pub fn new(deps: OrderbookDeps<Backend, Client, Runtime>) -> Self {
->>>>>>> eaa582e3
 		Self {
 			tx: deps.rpc_channel,
 			memory_db: deps.memory_db,
