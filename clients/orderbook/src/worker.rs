--- conflicted
+++ resolved
@@ -301,14 +301,7 @@
 	}
 
 	pub fn handle_blk_import(&mut self, num: BlockNumber) -> Result<(), Error> {
-<<<<<<< HEAD
 		info!("Handling block import: {:?}", num);
-		if num.is_zero() {
-			return Ok(())
-		}
-=======
-		info!("📒Handling block import: {:?}", num);
->>>>>>> 871c04b1
 		// Update trading pair configs
 		self.load_trading_pair_configs(num)?;
 		let mut memory_db = self.memory_db.write();
