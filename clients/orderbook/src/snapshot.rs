--- conflicted
+++ resolved
@@ -1,6 +1,3 @@
-<<<<<<< HEAD
-use std::collections::{BTreeMap, HashMap};
-=======
 // This file is part of Polkadex.
 //
 // Copyright (c) 2023 Polkadex oü.
@@ -18,7 +15,8 @@
 //
 // You should have received a copy of the GNU General Public License
 // along with this program. If not, see <https://www.gnu.org/licenses/>.
->>>>>>> 6023d176
+
+use std::collections::{BTreeMap, HashMap};
 
 use serde::{Deserialize, Serialize};
 use serde_with::{json::JsonString, serde_as};
