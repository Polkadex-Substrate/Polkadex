#![feature(unwrap_infallible)]
use prometheus::Registry;
use sc_chain_spec::ChainType;
use sc_client_api::{Backend, BlockchainEvents, Finalizer};
use sc_keystore::LocalKeystore;
use sp_api::ProvideRuntimeApi;
use sp_blockchain::HeaderBackend;
use sp_consensus::SyncOracle;
use sp_runtime::traits::Block;
use std::{marker::PhantomData, sync::Arc};
use thea_primitives::TheaApi;
pub use thea_protocol_name::standard_name as protocol_standard_name;

mod error;
mod gossip;
mod metrics;
mod worker;

#[cfg(test)]
mod tests;

mod connector;
mod keystore;
mod types;

pub(crate) mod thea_protocol_name {

	pub(crate) const NAME: &str = "/thea/1";

	/// Name of the notifications protocol used by Thea.
	///
	/// Must be registered towards the networking in order for Thea to properly function.
	pub fn standard_name() -> sc_network::ProtocolName {
		sc_network::ProtocolName::Static(NAME)
	}
}

/// Returns the configuration value to put in
/// [`sc_network::config::NetworkConfiguration::extra_sets`].
/// For standard protocol name see [`thea_protocol_name::standard_name`].
pub fn thea_peers_set_config() -> sc_network_common::config::NonDefaultSetConfig {
	let mut cfg = sc_network_common::config::NonDefaultSetConfig::new(standard_name(), 1024 * 1024);

	cfg.allow_non_reserved(25, 25);
	cfg
}

/// A convenience Orderbook client trait that defines all the type bounds a Orderbook client
/// has to satisfy. Ideally that should actually be a trait alias. Unfortunately as
/// of today, Rust does not allow a type alias to be used as a trait bound. Tracking
/// issue is <https://github.com/rust-lang/rust/issues/41517>.
pub trait Client<B, BE>:
	BlockchainEvents<B> + HeaderBackend<B> + Finalizer<B, BE> + Send + Sync
where
	B: Block,
	BE: Backend<B>,
{
	// empty
}

impl<B, BE, T> Client<B, BE> for T
where
	B: Block,
	BE: Backend<B>,
	T: BlockchainEvents<B>
		+ HeaderBackend<B>
		+ Finalizer<B, BE>
		+ ProvideRuntimeApi<B>
		+ Send
		+ Sync,
{
	// empty
}

use crate::{
	connector::{
		parachain::ParachainClient,
		traits::{ForeignConnector, NoOpConnector},
	},
	thea_protocol_name::standard_name,
	worker::TheaWorker,
};
use sc_network_gossip::Network as GossipNetwork;

/// Thea gadget initialization parameters.
pub struct TheaParams<B, BE, C, N, R>
where
	B: Block,
	BE: Backend<B>,
	C: Client<B, BE>,
	R: ProvideRuntimeApi<B>,
	R::Api: TheaApi<B>,
	N: GossipNetwork<B> + Clone + Send + Sync + 'static,
{
	/// Orderbook client
	pub client: Arc<C>,
	/// Client Backend
	pub backend: Arc<BE>,
	/// Client runtime
	pub runtime: Arc<R>,
	/// Keystore
	pub keystore: Option<Arc<LocalKeystore>>,
	/// Gossip network
	pub network: N,
	/// Prometheus metric registry
	pub prometheus_registry: Option<Registry>,
	/// Boolean indicating if this node is a validator
	pub is_validator: bool,
	pub marker: PhantomData<B>,
	/// Defines the chain type our current deployment ( Dev or production )
	pub chain_type: ChainType,
	/// Foreign Chain URL
	pub foreign_chain_url: String,
	/// Foreign chain dummy mode
	pub dummy_mode: bool,
}

/// Start the Thea gadget.
///
/// This is a thin shim around running and awaiting a Thea worker.
pub async fn start_thea_gadget<B, BE, C, N, R>(ob_params: TheaParams<B, BE, C, N, R>)
where
	B: Block,
	BE: Backend<B>,
	C: Client<B, BE>,
	R: ProvideRuntimeApi<B>,
	R::Api: TheaApi<B>,
	N: GossipNetwork<B> + Clone + Send + Sync + 'static + SyncOracle,
{
	let TheaParams {
		client,
		backend,
		runtime,
		keystore,
		network,
		prometheus_registry,
		is_validator,
		marker: _,
		chain_type,
		foreign_chain_url,
		dummy_mode,
	} = ob_params;

	let sync_oracle = network.clone();

	let metrics =
		prometheus_registry.as_ref().map(metrics::Metrics::register).and_then(
			|result| match result {
				Ok(metrics) => {
					log::debug!(target: "thea", "🌉 Registered metrics");
					Some(metrics)
				},
				Err(err) => {
					log::debug!(target: "thea", "🌉 Failed to register metrics: {:?}", err);
					None
				},
			},
		);

	let foreign_connector = get_connector(chain_type, is_validator, foreign_chain_url, dummy_mode)
		.await
		.connector;

	let worker_params = worker::WorkerParams {
		client,
		backend,
		runtime,
		keystore,
		sync_oracle,
		is_validator,
		network,
		metrics,
		_marker: Default::default(),
		foreign_chain: foreign_connector,
	};

	let worker = TheaWorker::<_, _, _, _, _, _, _>::new(worker_params).await;

	worker.run().await
}

pub struct Connector {
	connector: Arc<dyn ForeignConnector>,
}

<<<<<<< HEAD
pub async fn get_connector(
	chain_type: ChainType,
	is_validator: bool,
	url: String,
	dummy_mode: bool,
) -> Connector {
	log::info!(target:"thea","Assigning connector based on chain type: {:?}",chain_type);
	if !is_validator | dummy_mode {
=======
pub async fn get_connector(chain_type: ChainType, is_validator: bool, url: String) -> Connector {
	log::info!(target:"thea","🌉 Assigning connector based on chain type: {:?}",chain_type);
	if !is_validator {
>>>>>>> 19c83309
		return Connector { connector: Arc::new(NoOpConnector) }
	}
	match chain_type {
		ChainType::Development => Connector { connector: Arc::new(NoOpConnector) },
		_ => Connector {
			connector: Arc::new(
				ParachainClient::connect(url)
					.await
					.expect("🌉 Expected to connect to local foreign node"),
			),
		},
	}
}<|MERGE_RESOLUTION|>--- conflicted
+++ resolved
@@ -183,20 +183,14 @@
 	connector: Arc<dyn ForeignConnector>,
 }
 
-<<<<<<< HEAD
 pub async fn get_connector(
 	chain_type: ChainType,
 	is_validator: bool,
 	url: String,
 	dummy_mode: bool,
 ) -> Connector {
-	log::info!(target:"thea","Assigning connector based on chain type: {:?}",chain_type);
+	log::info!(target:"thea","🌉 Assigning connector based on chain type: {:?}",chain_type);
 	if !is_validator | dummy_mode {
-=======
-pub async fn get_connector(chain_type: ChainType, is_validator: bool, url: String) -> Connector {
-	log::info!(target:"thea","🌉 Assigning connector based on chain type: {:?}",chain_type);
-	if !is_validator {
->>>>>>> 19c83309
 		return Connector { connector: Arc::new(NoOpConnector) }
 	}
 	match chain_type {
