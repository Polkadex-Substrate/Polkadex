--- conflicted
+++ resolved
@@ -95,11 +95,7 @@
 
         let finality_proof_provider =
             grandpa::FinalityProofProvider::new_for_service(backend.clone(), Some(shared_authority_set.clone()));
-<<<<<<< HEAD
-
-
-=======
->>>>>>> c45d71f0
+
 
         let babe_config = babe_link.config().clone();
         let shared_epoch_changes = babe_link.epoch_changes().clone();
