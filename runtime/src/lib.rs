--- conflicted
+++ resolved
@@ -1335,12 +1335,9 @@
 	type StakingReserveIdentifier = StakingReserveIdentifier;
 	type StakingDataPruneDelay = StakingDataPruneDelay;
 	type SessionChangeNotifier = Thea;
-<<<<<<< HEAD
 	type ValidatorSet = Historical;
 	type ReportMisbehavior = Offences;
-=======
 	type GovernanceOrigin = EnsureRootOrHalfOrderbookCouncil;
->>>>>>> dd401c33
 }
 
 //Install Nomination Pool
