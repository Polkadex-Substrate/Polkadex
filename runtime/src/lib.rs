--- conflicted
+++ resolved
@@ -1349,13 +1349,7 @@
 	type WithdrawalSize = WithdrawalSize;
 	type ParaId = ParaId;
 	type ExtrinsicSubmittedNotifier = TheaStaking;
-<<<<<<< HEAD
 	type Weights = thea::weights::TheaWeightInfo<Runtime>;
-	type Public = <Signature as traits::Verify>::Signer;
-	type Signature = Signature;
-	type UnsignedPriority = TheaUnsignedPriority;
-=======
->>>>>>> 01c0e070
 }
 
 //Install Staking Pallet
