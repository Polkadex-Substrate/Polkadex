--- conflicted
+++ resolved
@@ -25,22 +25,22 @@
 pub use artemis_core::MessageId;
 use codec::{Decode, Encode};
 use frame_support::{
-    construct_runtime, parameter_types,
-    RuntimeDebug,
-    traits::{
-        Currency, EnsureOrigin, Imbalance, KeyOwnerProofSystem, LockIdentifier, Randomness,
-        U128CurrencyToVote,
-    },
-    weights::{
-        constants::{BlockExecutionWeight, ExtrinsicBaseWeight, RocksDbWeight, WEIGHT_PER_SECOND},
-        DispatchClass, IdentityFee, Weight,
-    },
+	construct_runtime, parameter_types,
+	RuntimeDebug,
+	traits::{
+		Currency, EnsureOrigin, Imbalance, KeyOwnerProofSystem, LockIdentifier, Randomness,
+		U128CurrencyToVote,
+	},
+	weights::{
+		constants::{BlockExecutionWeight, ExtrinsicBaseWeight, RocksDbWeight, WEIGHT_PER_SECOND},
+		DispatchClass, IdentityFee, Weight,
+	},
 };
 use frame_support::{PalletId, traits::InstanceFilter};
 use frame_support::traits::{Filter, OnUnbalanced};
 use frame_system::{
-    EnsureOneOf,
-    EnsureRoot, limits::{BlockLength, BlockWeights}, RawOrigin,
+	EnsureOneOf,
+	EnsureRoot, limits::{BlockLength, BlockWeights}, RawOrigin,
 };
 #[cfg(any(feature = "std", test))]
 pub use frame_system::Call as SystemCall;
@@ -67,27 +67,27 @@
 use sp_api::impl_runtime_apis;
 use sp_authority_discovery::AuthorityId as AuthorityDiscoveryId;
 use sp_core::{
-    crypto::KeyTypeId,
-    OpaqueMetadata,
-    u32_trait::{_1, _2, _3, _4, _5},
+	crypto::KeyTypeId,
+	OpaqueMetadata,
+	u32_trait::{_1, _2, _3, _4, _5},
 };
 use sp_inherents::{CheckInherentsResult, InherentData};
 use sp_io::hashing::blake2_128;
 use sp_runtime::{
-    ApplyExtrinsicResult, create_runtime_str, FixedPointNumber, generic, impl_opaque_keys, Perbill,
-    Percent, Permill, Perquintill,
+	ApplyExtrinsicResult, create_runtime_str, FixedPointNumber, generic, impl_opaque_keys, Perbill,
+	Percent, Permill, Perquintill,
 };
 #[cfg(any(feature = "std", test))]
 pub use sp_runtime::BuildStorage;
 use sp_runtime::curve::PiecewiseLinear;
 use sp_runtime::generic::Era;
 use sp_runtime::traits::{
-    self, BlakeTwo256, Block as BlockT, ConvertInto, NumberFor, OpaqueKeys, SaturatedConversion,
-    StaticLookup, Zero,
+	self, BlakeTwo256, Block as BlockT, ConvertInto, NumberFor, OpaqueKeys, SaturatedConversion,
+	StaticLookup, Zero,
 };
 use sp_runtime::traits::AccountIdConversion;
 use sp_runtime::transaction_validity::{
-    TransactionPriority, TransactionSource, TransactionValidity,
+	TransactionPriority, TransactionSource, TransactionValidity,
 };
 use sp_std::prelude::*;
 #[cfg(any(feature = "std", test))]
@@ -96,7 +96,6 @@
 use static_assertions::const_assert;
 use constants::{currency::*, time::*};
 use impls::Author;
-<<<<<<< HEAD
 
 /// Implementations of some helper traits passed into runtime modules as associated types.
 pub mod impls;
@@ -105,16 +104,6 @@
 pub mod constants;
 mod weights;
 
-=======
-
-/// Implementations of some helper traits passed into runtime modules as associated types.
-pub mod impls;
-
-/// Constant values used within the runtime.
-pub mod constants;
-mod weights;
-
->>>>>>> e0e944b8
 // Make the WASM binary available.
 #[cfg(feature = "std")]
 include!(concat!(env!("OUT_DIR"), "/wasm_binary.rs"));
@@ -122,42 +111,42 @@
 /// Wasm binary unwrapped. If built with `SKIP_WASM_BUILD`, the function panics.
 #[cfg(feature = "std")]
 pub fn wasm_binary_unwrap() -> &'static [u8] {
-    WASM_BINARY.expect(
-        "Development wasm binary is not available. This means the client is \
+	WASM_BINARY.expect(
+		"Development wasm binary is not available. This means the client is \
 						built with `SKIP_WASM_BUILD` flag and it is only usable for \
 						production chains. Please rebuild with the flag disabled.",
-    )
+	)
 }
 
 /// Runtime version.
 pub const VERSION: RuntimeVersion = RuntimeVersion {
-    spec_name: create_runtime_str!("node-polkadex"),
-    impl_name: create_runtime_str!("node-polkadex"),
-    authoring_version: 10,
-    // Per convention: if the runtime behavior changes, increment spec_version
-    // and set impl_version to 0. If only runtime
-    // implementation changes and behavior does not, then leave spec_version as
-    // is and increment impl_version.
-    spec_version: 265,
-    impl_version: 1,
-    apis: RUNTIME_API_VERSIONS,
-    transaction_version: 2,
+	spec_name: create_runtime_str!("node-polkadex"),
+	impl_name: create_runtime_str!("node-polkadex"),
+	authoring_version: 10,
+	// Per convention: if the runtime behavior changes, increment spec_version
+	// and set impl_version to 0. If only runtime
+	// implementation changes and behavior does not, then leave spec_version as
+	// is and increment impl_version.
+	spec_version: 265,
+	impl_version: 1,
+	apis: RUNTIME_API_VERSIONS,
+	transaction_version: 2,
 };
 
 /// The BABE epoch configuration at genesis.
 pub const BABE_GENESIS_EPOCH_CONFIG: sp_consensus_babe::BabeEpochConfiguration =
-    sp_consensus_babe::BabeEpochConfiguration {
-        c: PRIMARY_PROBABILITY,
-        allowed_slots: sp_consensus_babe::AllowedSlots::PrimaryAndSecondaryPlainSlots,
-    };
+	sp_consensus_babe::BabeEpochConfiguration {
+		c: PRIMARY_PROBABILITY,
+		allowed_slots: sp_consensus_babe::AllowedSlots::PrimaryAndSecondaryPlainSlots,
+	};
 
 /// Native version.
 #[cfg(any(feature = "std", test))]
 pub fn native_version() -> NativeVersion {
-    NativeVersion {
-        runtime_version: VERSION,
-        can_author_with: Default::default(),
-    }
+	NativeVersion {
+		runtime_version: VERSION,
+		can_author_with: Default::default(),
+	}
 }
 
 type NegativeImbalance = <Balances as Currency<AccountId>>::NegativeImbalance;
@@ -165,18 +154,18 @@
 pub struct DealWithFees;
 
 impl OnUnbalanced<NegativeImbalance> for DealWithFees {
-    fn on_unbalanceds<B>(mut fees_then_tips: impl Iterator<Item=NegativeImbalance>) {
-        if let Some(fees) = fees_then_tips.next() {
-            // for fees, 80% to treasury, 20% to author
-            let mut split = fees.ration(80, 20);
-            if let Some(tips) = fees_then_tips.next() {
-                // for tips, if any, 80% to treasury, 20% to author (though this can be anything)
-                tips.ration_merge_into(80, 20, &mut split);
-            }
-            Treasury::on_unbalanced(split.0);
-            Author::on_unbalanced(split.1);
-        }
-    }
+	fn on_unbalanceds<B>(mut fees_then_tips: impl Iterator<Item=NegativeImbalance>) {
+		if let Some(fees) = fees_then_tips.next() {
+			// for fees, 80% to treasury, 20% to author
+			let mut split = fees.ration(80, 20);
+			if let Some(tips) = fees_then_tips.next() {
+				// for tips, if any, 80% to treasury, 20% to author (though this can be anything)
+				tips.ration_merge_into(80, 20, &mut split);
+			}
+			Treasury::on_unbalanced(split.0);
+			Author::on_unbalanced(split.1);
+		}
+	}
 }
 
 /// We assume that ~10% of the block weight is consumed by `on_initialize` handlers.
@@ -217,35 +206,35 @@
 const_assert!(NORMAL_DISPATCH_RATIO.deconstruct() >= AVERAGE_ON_INITIALIZE_RATIO.deconstruct());
 
 impl frame_system::Config for Runtime {
-    type BaseCallFilter = ();
-    type BlockWeights = RuntimeBlockWeights;
-    type BlockLength = RuntimeBlockLength;
-    type DbWeight = RocksDbWeight;
-    type Origin = Origin;
-    type Call = Call;
-    type Index = Index;
-    type BlockNumber = BlockNumber;
-    type Hash = Hash;
-    type Hashing = BlakeTwo256;
-    type AccountId = AccountId;
-    type Lookup = Indices;
-    type Header = generic::Header<BlockNumber, BlakeTwo256>;
-    type Event = Event;
-    type BlockHashCount = BlockHashCount;
-    type Version = Version;
-    type PalletInfo = PalletInfo;
-    type AccountData = pallet_balances::AccountData<Balance>;
-    type OnNewAccount = ();
-    type OnKilledAccount = ();
-    type SystemWeightInfo = frame_system::weights::SubstrateWeight<Runtime>;
-    type SS58Prefix = SS58Prefix;
-    type OnSetCode = ();
+	type BaseCallFilter = ();
+	type BlockWeights = RuntimeBlockWeights;
+	type BlockLength = RuntimeBlockLength;
+	type DbWeight = RocksDbWeight;
+	type Origin = Origin;
+	type Call = Call;
+	type Index = Index;
+	type BlockNumber = BlockNumber;
+	type Hash = Hash;
+	type Hashing = BlakeTwo256;
+	type AccountId = AccountId;
+	type Lookup = Indices;
+	type Header = generic::Header<BlockNumber, BlakeTwo256>;
+	type Event = Event;
+	type BlockHashCount = BlockHashCount;
+	type Version = Version;
+	type PalletInfo = PalletInfo;
+	type AccountData = pallet_balances::AccountData<Balance>;
+	type OnNewAccount = ();
+	type OnKilledAccount = ();
+	type SystemWeightInfo = frame_system::weights::SubstrateWeight<Runtime>;
+	type SS58Prefix = SS58Prefix;
+	type OnSetCode = ();
 }
 
 impl pallet_utility::Config for Runtime {
-    type Event = Event;
-    type Call = Call;
-    type WeightInfo = pallet_utility::weights::SubstrateWeight<Runtime>;
+	type Event = Event;
+	type Call = Call;
+	type WeightInfo = pallet_utility::weights::SubstrateWeight<Runtime>;
 }
 
 parameter_types! {
@@ -257,13 +246,13 @@
 }
 
 impl pallet_multisig::Config for Runtime {
-    type Event = Event;
-    type Call = Call;
-    type Currency = Balances;
-    type DepositBase = DepositBase;
-    type DepositFactor = DepositFactor;
-    type MaxSignatories = MaxSignatories;
-    type WeightInfo = pallet_multisig::weights::SubstrateWeight<Runtime>;
+	type Event = Event;
+	type Call = Call;
+	type Currency = Balances;
+	type DepositBase = DepositBase;
+	type DepositFactor = DepositFactor;
+	type MaxSignatories = MaxSignatories;
+	type WeightInfo = pallet_multisig::weights::SubstrateWeight<Runtime>;
 }
 
 parameter_types! {
@@ -280,29 +269,29 @@
 /// The type used to represent the kinds of proxying allowed.
 #[derive(Copy, Clone, Eq, PartialEq, Ord, PartialOrd, Encode, Decode, RuntimeDebug)]
 pub enum ProxyType {
-    Any,
-    NonTransfer,
-    Governance,
-    Staking,
+	Any,
+	NonTransfer,
+	Governance,
+	Staking,
 }
 
 impl Default for ProxyType {
-    fn default() -> Self {
-        Self::Any
-    }
+	fn default() -> Self {
+		Self::Any
+	}
 }
 
 impl InstanceFilter<Call> for ProxyType {
-    fn filter(&self, c: &Call) -> bool {
-        match self {
-            ProxyType::Any => true,
-            ProxyType::NonTransfer => !matches!(
+	fn filter(&self, c: &Call) -> bool {
+		match self {
+			ProxyType::Any => true,
+			ProxyType::NonTransfer => !matches!(
                 c,
                 Call::Balances(..)
                     | Call::Vesting(pallet_vesting::Call::vested_transfer(..))
                     | Call::Indices(pallet_indices::Call::transfer(..))
             ),
-            ProxyType::Governance => matches!(
+			ProxyType::Governance => matches!(
                 c,
                 Call::Democracy(..)
                     | Call::Council(..)
@@ -310,33 +299,33 @@
                     | Call::Elections(..)
                     | Call::Treasury(..)
             ),
-            ProxyType::Staking => matches!(c, Call::Staking(..)),
-        }
-    }
-    fn is_superset(&self, o: &Self) -> bool {
-        match (self, o) {
-            (x, y) if x == y => true,
-            (ProxyType::Any, _) => true,
-            (_, ProxyType::Any) => false,
-            (ProxyType::NonTransfer, _) => true,
-            _ => false,
-        }
-    }
+			ProxyType::Staking => matches!(c, Call::Staking(..)),
+		}
+	}
+	fn is_superset(&self, o: &Self) -> bool {
+		match (self, o) {
+			(x, y) if x == y => true,
+			(ProxyType::Any, _) => true,
+			(_, ProxyType::Any) => false,
+			(ProxyType::NonTransfer, _) => true,
+			_ => false,
+		}
+	}
 }
 
 impl pallet_proxy::Config for Runtime {
-    type Event = Event;
-    type Call = Call;
-    type Currency = Balances;
-    type ProxyType = ProxyType;
-    type ProxyDepositBase = ProxyDepositBase;
-    type ProxyDepositFactor = ProxyDepositFactor;
-    type MaxProxies = MaxProxies;
-    type WeightInfo = pallet_proxy::weights::SubstrateWeight<Runtime>;
-    type MaxPending = MaxPending;
-    type CallHasher = BlakeTwo256;
-    type AnnouncementDepositBase = AnnouncementDepositBase;
-    type AnnouncementDepositFactor = AnnouncementDepositFactor;
+	type Event = Event;
+	type Call = Call;
+	type Currency = Balances;
+	type ProxyType = ProxyType;
+	type ProxyDepositBase = ProxyDepositBase;
+	type ProxyDepositFactor = ProxyDepositFactor;
+	type MaxProxies = MaxProxies;
+	type WeightInfo = pallet_proxy::weights::SubstrateWeight<Runtime>;
+	type MaxPending = MaxPending;
+	type CallHasher = BlakeTwo256;
+	type AnnouncementDepositBase = AnnouncementDepositBase;
+	type AnnouncementDepositFactor = AnnouncementDepositFactor;
 }
 
 parameter_types! {
@@ -346,14 +335,14 @@
 }
 
 impl pallet_scheduler::Config for Runtime {
-    type Event = Event;
-    type Origin = Origin;
-    type PalletsOrigin = OriginCaller;
-    type Call = Call;
-    type MaximumWeight = MaximumSchedulerWeight;
-    type ScheduleOrigin = EnsureRoot<AccountId>;
-    type MaxScheduledPerBlock = MaxScheduledPerBlock;
-    type WeightInfo = pallet_scheduler::weights::SubstrateWeight<Runtime>;
+	type Event = Event;
+	type Origin = Origin;
+	type PalletsOrigin = OriginCaller;
+	type Call = Call;
+	type MaximumWeight = MaximumSchedulerWeight;
+	type ScheduleOrigin = EnsureRoot<AccountId>;
+	type MaxScheduledPerBlock = MaxScheduledPerBlock;
+	type WeightInfo = pallet_scheduler::weights::SubstrateWeight<Runtime>;
 }
 
 parameter_types! {
@@ -366,26 +355,26 @@
 }
 
 impl pallet_babe::Config for Runtime {
-    type EpochDuration = EpochDuration;
-    type ExpectedBlockTime = ExpectedBlockTime;
-    type EpochChangeTrigger = pallet_babe::ExternalTrigger;
-
-    type KeyOwnerProofSystem = Historical;
-
-    type KeyOwnerProof = <Self::KeyOwnerProofSystem as KeyOwnerProofSystem<(
-        KeyTypeId,
-        pallet_babe::AuthorityId,
-    )>>::Proof;
-
-    type KeyOwnerIdentification = <Self::KeyOwnerProofSystem as KeyOwnerProofSystem<(
-        KeyTypeId,
-        pallet_babe::AuthorityId,
-    )>>::IdentificationTuple;
-
-    type HandleEquivocation =
-    pallet_babe::EquivocationHandler<Self::KeyOwnerIdentification, Offences, ReportLongevity>;
-
-    type WeightInfo = ();
+	type EpochDuration = EpochDuration;
+	type ExpectedBlockTime = ExpectedBlockTime;
+	type EpochChangeTrigger = pallet_babe::ExternalTrigger;
+
+	type KeyOwnerProofSystem = Historical;
+
+	type KeyOwnerProof = <Self::KeyOwnerProofSystem as KeyOwnerProofSystem<(
+		KeyTypeId,
+		pallet_babe::AuthorityId,
+	)>>::Proof;
+
+	type KeyOwnerIdentification = <Self::KeyOwnerProofSystem as KeyOwnerProofSystem<(
+		KeyTypeId,
+		pallet_babe::AuthorityId,
+	)>>::IdentificationTuple;
+
+	type HandleEquivocation =
+	pallet_babe::EquivocationHandler<Self::KeyOwnerIdentification, Offences, ReportLongevity>;
+
+	type WeightInfo = ();
 }
 
 parameter_types! {
@@ -393,11 +382,11 @@
 }
 
 impl pallet_indices::Config for Runtime {
-    type AccountIndex = AccountIndex;
-    type Currency = Balances;
-    type Deposit = IndexDeposit;
-    type Event = Event;
-    type WeightInfo = pallet_indices::weights::SubstrateWeight<Runtime>;
+	type AccountIndex = AccountIndex;
+	type Currency = Balances;
+	type Deposit = IndexDeposit;
+	type Event = Event;
+	type WeightInfo = pallet_indices::weights::SubstrateWeight<Runtime>;
 }
 
 parameter_types! {
@@ -408,13 +397,13 @@
 }
 
 impl pallet_balances::Config for Runtime {
-    type MaxLocks = MaxLocks;
-    type Balance = Balance;
-    type DustRemoval = ();
-    type Event = Event;
-    type ExistentialDeposit = ExistentialDeposit;
-    type AccountStore = frame_system::Pallet<Runtime>;
-    type WeightInfo = pallet_balances::weights::SubstrateWeight<Runtime>;
+	type MaxLocks = MaxLocks;
+	type Balance = Balance;
+	type DustRemoval = ();
+	type Event = Event;
+	type ExistentialDeposit = ExistentialDeposit;
+	type AccountStore = frame_system::Pallet<Runtime>;
+	type WeightInfo = pallet_balances::weights::SubstrateWeight<Runtime>;
 }
 
 parameter_types! {
@@ -425,11 +414,11 @@
 }
 
 impl pallet_transaction_payment::Config for Runtime {
-    type OnChargeTransaction = CurrencyAdapter<Balances, DealWithFees>;
-    type TransactionByteFee = TransactionByteFee;
-    type WeightToFee = IdentityFee<Balance>;
-    type FeeMultiplierUpdate =
-    TargetedFeeAdjustment<Self, TargetBlockFullness, AdjustmentVariable, MinimumMultiplier>;
+	type OnChargeTransaction = CurrencyAdapter<Balances, DealWithFees>;
+	type TransactionByteFee = TransactionByteFee;
+	type WeightToFee = IdentityFee<Balance>;
+	type FeeMultiplierUpdate =
+	TargetedFeeAdjustment<Self, TargetBlockFullness, AdjustmentVariable, MinimumMultiplier>;
 }
 
 parameter_types! {
@@ -437,10 +426,10 @@
 }
 
 impl pallet_timestamp::Config for Runtime {
-    type Moment = Moment;
-    type OnTimestampSet = Babe;
-    type MinimumPeriod = MinimumPeriod;
-    type WeightInfo = pallet_timestamp::weights::SubstrateWeight<Runtime>;
+	type Moment = Moment;
+	type OnTimestampSet = Babe;
+	type MinimumPeriod = MinimumPeriod;
+	type WeightInfo = pallet_timestamp::weights::SubstrateWeight<Runtime>;
 }
 
 parameter_types! {
@@ -448,10 +437,10 @@
 }
 
 impl pallet_authorship::Config for Runtime {
-    type FindAuthor = pallet_session::FindAccountFromAuthorIndex<Self, Babe>;
-    type UncleGenerations = UncleGenerations;
-    type FilterUncle = ();
-    type EventHandler = (Staking, ImOnline);
+	type FindAuthor = pallet_session::FindAccountFromAuthorIndex<Self, Babe>;
+	type UncleGenerations = UncleGenerations;
+	type FilterUncle = ();
+	type EventHandler = (Staking, ImOnline);
 }
 
 impl_opaque_keys! {
@@ -468,21 +457,21 @@
 }
 
 impl pallet_session::Config for Runtime {
-    type Event = Event;
-    type ValidatorId = <Self as frame_system::Config>::AccountId;
-    type ValidatorIdOf = pallet_staking::StashOf<Self>;
-    type ShouldEndSession = Babe;
-    type NextSessionRotation = Babe;
-    type SessionManager = pallet_session::historical::NoteHistoricalRoot<Self, Staking>;
-    type SessionHandler = <SessionKeys as OpaqueKeys>::KeyTypeIdProviders;
-    type Keys = SessionKeys;
-    type DisabledValidatorsThreshold = DisabledValidatorsThreshold;
-    type WeightInfo = pallet_session::weights::SubstrateWeight<Runtime>;
+	type Event = Event;
+	type ValidatorId = <Self as frame_system::Config>::AccountId;
+	type ValidatorIdOf = pallet_staking::StashOf<Self>;
+	type ShouldEndSession = Babe;
+	type NextSessionRotation = Babe;
+	type SessionManager = pallet_session::historical::NoteHistoricalRoot<Self, Staking>;
+	type SessionHandler = <SessionKeys as OpaqueKeys>::KeyTypeIdProviders;
+	type Keys = SessionKeys;
+	type DisabledValidatorsThreshold = DisabledValidatorsThreshold;
+	type WeightInfo = pallet_session::weights::SubstrateWeight<Runtime>;
 }
 
 impl pallet_session::historical::Config for Runtime {
-    type FullIdentification = pallet_staking::Exposure<AccountId, Balance>;
-    type FullIdentificationOf = pallet_staking::ExposureOf<Runtime>;
+	type FullIdentification = pallet_staking::Exposure<AccountId, Balance>;
+	type FullIdentificationOf = pallet_staking::ExposureOf<Runtime>;
 }
 
 pallet_staking_reward_curve::build! {
@@ -506,31 +495,31 @@
 }
 
 impl pallet_staking::Config for Runtime {
-    const MAX_NOMINATIONS: u32 = MAX_NOMINATIONS;
-    type Currency = Balances;
-    type UnixTime = Timestamp;
-    type CurrencyToVote = U128CurrencyToVote;
-    type RewardRemainder = Treasury;
-    type Event = Event;
-    type Slash = Treasury;
-    // send the slashed funds to the treasury.
-    type Reward = ();
-    // rewards are minted from the void
-    type SessionsPerEra = SessionsPerEra;
-    type BondingDuration = BondingDuration;
-    type SlashDeferDuration = SlashDeferDuration;
-    /// A super-majority of the council can cancel the slash.
-    type SlashCancelOrigin = EnsureOneOf<
-        AccountId,
-        EnsureRoot<AccountId>,
-        pallet_collective::EnsureProportionAtLeast<_3, _4, AccountId, CouncilCollective>,
-    >;
-    type SessionInterface = Self;
-    type EraPayout = pallet_staking::ConvertCurve<RewardCurve>;
-    type NextNewSession = Session;
-    type MaxNominatorRewardedPerValidator = MaxNominatorRewardedPerValidator;
-    type ElectionProvider = ElectionProviderMultiPhase;
-    type WeightInfo = pallet_staking::weights::SubstrateWeight<Runtime>;
+	const MAX_NOMINATIONS: u32 = MAX_NOMINATIONS;
+	type Currency = Balances;
+	type UnixTime = Timestamp;
+	type CurrencyToVote = U128CurrencyToVote;
+	type RewardRemainder = Treasury;
+	type Event = Event;
+	type Slash = Treasury;
+	// send the slashed funds to the treasury.
+	type Reward = ();
+	// rewards are minted from the void
+	type SessionsPerEra = SessionsPerEra;
+	type BondingDuration = BondingDuration;
+	type SlashDeferDuration = SlashDeferDuration;
+	/// A super-majority of the council can cancel the slash.
+	type SlashCancelOrigin = EnsureOneOf<
+		AccountId,
+		EnsureRoot<AccountId>,
+		pallet_collective::EnsureProportionAtLeast<_3, _4, AccountId, CouncilCollective>,
+	>;
+	type SessionInterface = Self;
+	type EraPayout = pallet_staking::ConvertCurve<RewardCurve>;
+	type NextNewSession = Session;
+	type MaxNominatorRewardedPerValidator = MaxNominatorRewardedPerValidator;
+	type ElectionProvider = ElectionProviderMultiPhase;
+	type WeightInfo = pallet_staking::weights::SubstrateWeight<Runtime>;
 }
 
 parameter_types! {
@@ -568,25 +557,25 @@
 );
 
 pub const MAX_NOMINATIONS: u32 =
-    <NposCompactSolution16 as sp_npos_elections::CompactSolution>::LIMIT as u32;
+	<NposCompactSolution16 as sp_npos_elections::CompactSolution>::LIMIT as u32;
 
 impl pallet_election_provider_multi_phase::Config for Runtime {
-    type Event = Event;
-    type Currency = Balances;
-    type SignedPhase = SignedPhase;
-    type UnsignedPhase = UnsignedPhase;
-    type SolutionImprovementThreshold = SolutionImprovementThreshold;
-    type OffchainRepeat = OffchainRepeat;
-    type MinerMaxIterations = MinerMaxIterations;
-    type MinerMaxWeight = MinerMaxWeight;
-    type MinerMaxLength = MinerMaxLength;
-    type MinerTxPriority = MultiPhaseUnsignedPriority;
-    type DataProvider = Staking;
-    type OnChainAccuracy = Perbill;
-    type CompactSolution = NposCompactSolution16;
-    type Fallback = Fallback;
-    type WeightInfo = pallet_election_provider_multi_phase::weights::SubstrateWeight<Runtime>;
-    type BenchmarkingConfig = ();
+	type Event = Event;
+	type Currency = Balances;
+	type SignedPhase = SignedPhase;
+	type UnsignedPhase = UnsignedPhase;
+	type SolutionImprovementThreshold = SolutionImprovementThreshold;
+	type OffchainRepeat = OffchainRepeat;
+	type MinerMaxIterations = MinerMaxIterations;
+	type MinerMaxWeight = MinerMaxWeight;
+	type MinerMaxLength = MinerMaxLength;
+	type MinerTxPriority = MultiPhaseUnsignedPriority;
+	type DataProvider = Staking;
+	type OnChainAccuracy = Perbill;
+	type CompactSolution = NposCompactSolution16;
+	type Fallback = Fallback;
+	type WeightInfo = pallet_election_provider_multi_phase::weights::SubstrateWeight<Runtime>;
+	type BenchmarkingConfig = ();
 }
 
 parameter_types! {
@@ -604,54 +593,54 @@
 }
 
 impl pallet_democracy::Config for Runtime {
-    type Proposal = Call;
-    type Event = Event;
-    type Currency = Balances;
-    type EnactmentPeriod = EnactmentPeriod;
-    type LaunchPeriod = LaunchPeriod;
-    type VotingPeriod = VotingPeriod;
-    type MinimumDeposit = MinimumDeposit;
-    /// A straight majority of the council can decide what their next motion is.
-    type ExternalOrigin =
-    pallet_collective::EnsureProportionAtLeast<_1, _2, AccountId, CouncilCollective>;
-    /// A super-majority can have the next scheduled referendum be a straight majority-carries vote.
-    type ExternalMajorityOrigin =
-    pallet_collective::EnsureProportionAtLeast<_3, _4, AccountId, CouncilCollective>;
-    /// A unanimous council can have the next scheduled referendum be a straight default-carries
-    /// (NTB) vote.
-    type ExternalDefaultOrigin =
-    pallet_collective::EnsureProportionAtLeast<_1, _1, AccountId, CouncilCollective>;
-    /// Two thirds of the technical committee can have an ExternalMajority/ExternalDefault vote
-    /// be tabled immediately and with a shorter voting/enactment period.
-    type FastTrackOrigin =
-    pallet_collective::EnsureProportionAtLeast<_2, _3, AccountId, TechnicalCollective>;
-    type InstantOrigin =
-    pallet_collective::EnsureProportionAtLeast<_1, _1, AccountId, TechnicalCollective>;
-    type InstantAllowed = InstantAllowed;
-    type FastTrackVotingPeriod = FastTrackVotingPeriod;
-    // To cancel a proposal which has been passed, 2/3 of the council must agree to it.
-    type CancellationOrigin =
-    pallet_collective::EnsureProportionAtLeast<_2, _3, AccountId, CouncilCollective>;
-    // To cancel a proposal before it has been passed, the technical committee must be unanimous or
-    // Root must agree.
-    type CancelProposalOrigin = EnsureOneOf<
-        AccountId,
-        EnsureRoot<AccountId>,
-        pallet_collective::EnsureProportionAtLeast<_1, _1, AccountId, TechnicalCollective>,
-    >;
-    type BlacklistOrigin = EnsureRoot<AccountId>;
-    // Any single technical committee member may veto a coming council proposal, however they can
-    // only do it once and it lasts only for the cool-off period.
-    type VetoOrigin = pallet_collective::EnsureMember<AccountId, TechnicalCollective>;
-    type CooloffPeriod = CooloffPeriod;
-    type PreimageByteDeposit = PreimageByteDeposit;
-    type OperationalPreimageOrigin = pallet_collective::EnsureMember<AccountId, CouncilCollective>;
-    type Slash = Treasury;
-    type Scheduler = Scheduler;
-    type PalletsOrigin = OriginCaller;
-    type MaxVotes = MaxVotes;
-    type WeightInfo = pallet_democracy::weights::SubstrateWeight<Runtime>;
-    type MaxProposals = MaxProposals;
+	type Proposal = Call;
+	type Event = Event;
+	type Currency = Balances;
+	type EnactmentPeriod = EnactmentPeriod;
+	type LaunchPeriod = LaunchPeriod;
+	type VotingPeriod = VotingPeriod;
+	type MinimumDeposit = MinimumDeposit;
+	/// A straight majority of the council can decide what their next motion is.
+	type ExternalOrigin =
+	pallet_collective::EnsureProportionAtLeast<_1, _2, AccountId, CouncilCollective>;
+	/// A super-majority can have the next scheduled referendum be a straight majority-carries vote.
+	type ExternalMajorityOrigin =
+	pallet_collective::EnsureProportionAtLeast<_3, _4, AccountId, CouncilCollective>;
+	/// A unanimous council can have the next scheduled referendum be a straight default-carries
+	/// (NTB) vote.
+	type ExternalDefaultOrigin =
+	pallet_collective::EnsureProportionAtLeast<_1, _1, AccountId, CouncilCollective>;
+	/// Two thirds of the technical committee can have an ExternalMajority/ExternalDefault vote
+	/// be tabled immediately and with a shorter voting/enactment period.
+	type FastTrackOrigin =
+	pallet_collective::EnsureProportionAtLeast<_2, _3, AccountId, TechnicalCollective>;
+	type InstantOrigin =
+	pallet_collective::EnsureProportionAtLeast<_1, _1, AccountId, TechnicalCollective>;
+	type InstantAllowed = InstantAllowed;
+	type FastTrackVotingPeriod = FastTrackVotingPeriod;
+	// To cancel a proposal which has been passed, 2/3 of the council must agree to it.
+	type CancellationOrigin =
+	pallet_collective::EnsureProportionAtLeast<_2, _3, AccountId, CouncilCollective>;
+	// To cancel a proposal before it has been passed, the technical committee must be unanimous or
+	// Root must agree.
+	type CancelProposalOrigin = EnsureOneOf<
+		AccountId,
+		EnsureRoot<AccountId>,
+		pallet_collective::EnsureProportionAtLeast<_1, _1, AccountId, TechnicalCollective>,
+	>;
+	type BlacklistOrigin = EnsureRoot<AccountId>;
+	// Any single technical committee member may veto a coming council proposal, however they can
+	// only do it once and it lasts only for the cool-off period.
+	type VetoOrigin = pallet_collective::EnsureMember<AccountId, TechnicalCollective>;
+	type CooloffPeriod = CooloffPeriod;
+	type PreimageByteDeposit = PreimageByteDeposit;
+	type OperationalPreimageOrigin = pallet_collective::EnsureMember<AccountId, CouncilCollective>;
+	type Slash = Treasury;
+	type Scheduler = Scheduler;
+	type PalletsOrigin = OriginCaller;
+	type MaxVotes = MaxVotes;
+	type WeightInfo = pallet_democracy::weights::SubstrateWeight<Runtime>;
+	type MaxProposals = MaxProposals;
 }
 
 parameter_types! {
@@ -663,14 +652,14 @@
 type CouncilCollective = pallet_collective::Instance1;
 
 impl pallet_collective::Config<CouncilCollective> for Runtime {
-    type Origin = Origin;
-    type Proposal = Call;
-    type Event = Event;
-    type MotionDuration = CouncilMotionDuration;
-    type MaxProposals = CouncilMaxProposals;
-    type MaxMembers = CouncilMaxMembers;
-    type DefaultVote = pallet_collective::PrimeDefaultVote;
-    type WeightInfo = pallet_collective::weights::SubstrateWeight<Runtime>;
+	type Origin = Origin;
+	type Proposal = Call;
+	type Event = Event;
+	type MotionDuration = CouncilMotionDuration;
+	type MaxProposals = CouncilMaxProposals;
+	type MaxMembers = CouncilMaxMembers;
+	type DefaultVote = pallet_collective::PrimeDefaultVote;
+	type WeightInfo = pallet_collective::weights::SubstrateWeight<Runtime>;
 }
 
 parameter_types! {
@@ -689,23 +678,23 @@
 const_assert!(DesiredMembers::get() <= CouncilMaxMembers::get());
 
 impl pallet_elections_phragmen::Config for Runtime {
-    type Event = Event;
-    type PalletId = ElectionsPhragmenPalletId;
-    type Currency = Balances;
-    type ChangeMembers = Council;
-    // NOTE: this implies that council's genesis members cannot be set directly and must come from
-    // this module.
-    type InitializeMembers = Council;
-    type CurrencyToVote = U128CurrencyToVote;
-    type CandidacyBond = CandidacyBond;
-    type VotingBondBase = VotingBondBase;
-    type VotingBondFactor = VotingBondFactor;
-    type LoserCandidate = ();
-    type KickedMember = ();
-    type DesiredMembers = DesiredMembers;
-    type DesiredRunnersUp = DesiredRunnersUp;
-    type TermDuration = TermDuration;
-    type WeightInfo = pallet_elections_phragmen::weights::SubstrateWeight<Runtime>;
+	type Event = Event;
+	type PalletId = ElectionsPhragmenPalletId;
+	type Currency = Balances;
+	type ChangeMembers = Council;
+	// NOTE: this implies that council's genesis members cannot be set directly and must come from
+	// this module.
+	type InitializeMembers = Council;
+	type CurrencyToVote = U128CurrencyToVote;
+	type CandidacyBond = CandidacyBond;
+	type VotingBondBase = VotingBondBase;
+	type VotingBondFactor = VotingBondFactor;
+	type LoserCandidate = ();
+	type KickedMember = ();
+	type DesiredMembers = DesiredMembers;
+	type DesiredRunnersUp = DesiredRunnersUp;
+	type TermDuration = TermDuration;
+	type WeightInfo = pallet_elections_phragmen::weights::SubstrateWeight<Runtime>;
 }
 
 parameter_types! {
@@ -717,33 +706,33 @@
 type TechnicalCollective = pallet_collective::Instance2;
 
 impl pallet_collective::Config<TechnicalCollective> for Runtime {
-    type Origin = Origin;
-    type Proposal = Call;
-    type Event = Event;
-    type MotionDuration = TechnicalMotionDuration;
-    type MaxProposals = TechnicalMaxProposals;
-    type MaxMembers = TechnicalMaxMembers;
-    type DefaultVote = pallet_collective::PrimeDefaultVote;
-    type WeightInfo = pallet_collective::weights::SubstrateWeight<Runtime>;
+	type Origin = Origin;
+	type Proposal = Call;
+	type Event = Event;
+	type MotionDuration = TechnicalMotionDuration;
+	type MaxProposals = TechnicalMaxProposals;
+	type MaxMembers = TechnicalMaxMembers;
+	type DefaultVote = pallet_collective::PrimeDefaultVote;
+	type WeightInfo = pallet_collective::weights::SubstrateWeight<Runtime>;
 }
 
 type EnsureRootOrHalfCouncil = EnsureOneOf<
-    AccountId,
-    EnsureRoot<AccountId>,
-    pallet_collective::EnsureProportionMoreThan<_1, _2, AccountId, CouncilCollective>,
+	AccountId,
+	EnsureRoot<AccountId>,
+	pallet_collective::EnsureProportionMoreThan<_1, _2, AccountId, CouncilCollective>,
 >;
 
 impl pallet_membership::Config<pallet_membership::Instance1> for Runtime {
-    type Event = Event;
-    type AddOrigin = EnsureRootOrHalfCouncil;
-    type RemoveOrigin = EnsureRootOrHalfCouncil;
-    type SwapOrigin = EnsureRootOrHalfCouncil;
-    type ResetOrigin = EnsureRootOrHalfCouncil;
-    type PrimeOrigin = EnsureRootOrHalfCouncil;
-    type MembershipInitialized = TechnicalCommittee;
-    type MembershipChanged = TechnicalCommittee;
-    type MaxMembers = TechnicalMaxMembers;
-    type WeightInfo = pallet_membership::weights::SubstrateWeight<Runtime>;
+	type Event = Event;
+	type AddOrigin = EnsureRootOrHalfCouncil;
+	type RemoveOrigin = EnsureRootOrHalfCouncil;
+	type SwapOrigin = EnsureRootOrHalfCouncil;
+	type ResetOrigin = EnsureRootOrHalfCouncil;
+	type PrimeOrigin = EnsureRootOrHalfCouncil;
+	type MembershipInitialized = TechnicalCommittee;
+	type MembershipChanged = TechnicalCommittee;
+	type MaxMembers = TechnicalMaxMembers;
+	type WeightInfo = pallet_membership::weights::SubstrateWeight<Runtime>;
 }
 
 parameter_types! {
@@ -766,40 +755,40 @@
 }
 
 impl pallet_treasury::Config for Runtime {
-    type PalletId = TreasuryPalletId;
-    type Currency = Balances;
-    type ApproveOrigin = EnsureOneOf<
-        AccountId,
-        EnsureRoot<AccountId>,
-        pallet_collective::EnsureProportionAtLeast<_3, _5, AccountId, CouncilCollective>,
-    >;
-    type RejectOrigin = EnsureOneOf<
-        AccountId,
-        EnsureRoot<AccountId>,
-        pallet_collective::EnsureProportionMoreThan<_1, _2, AccountId, CouncilCollective>,
-    >;
-    type Event = Event;
-    type OnSlash = ();
-    type ProposalBond = ProposalBond;
-    type ProposalBondMinimum = ProposalBondMinimum;
-    type SpendPeriod = SpendPeriod;
-    type Burn = Burn;
-    type BurnDestination = ();
-    type SpendFunds = Bounties;
-    type WeightInfo = pallet_treasury::weights::SubstrateWeight<Runtime>;
-    type MaxApprovals = MaxApprovals;
+	type PalletId = TreasuryPalletId;
+	type Currency = Balances;
+	type ApproveOrigin = EnsureOneOf<
+		AccountId,
+		EnsureRoot<AccountId>,
+		pallet_collective::EnsureProportionAtLeast<_3, _5, AccountId, CouncilCollective>,
+	>;
+	type RejectOrigin = EnsureOneOf<
+		AccountId,
+		EnsureRoot<AccountId>,
+		pallet_collective::EnsureProportionMoreThan<_1, _2, AccountId, CouncilCollective>,
+	>;
+	type Event = Event;
+	type OnSlash = ();
+	type ProposalBond = ProposalBond;
+	type ProposalBondMinimum = ProposalBondMinimum;
+	type SpendPeriod = SpendPeriod;
+	type Burn = Burn;
+	type BurnDestination = ();
+	type SpendFunds = Bounties;
+	type WeightInfo = pallet_treasury::weights::SubstrateWeight<Runtime>;
+	type MaxApprovals = MaxApprovals;
 }
 
 impl pallet_bounties::Config for Runtime {
-    type Event = Event;
-    type BountyDepositBase = BountyDepositBase;
-    type BountyDepositPayoutDelay = BountyDepositPayoutDelay;
-    type BountyUpdatePeriod = BountyUpdatePeriod;
-    type BountyCuratorDeposit = BountyCuratorDeposit;
-    type BountyValueMinimum = BountyValueMinimum;
-    type DataDepositPerByte = DataDepositPerByte;
-    type MaximumReasonLength = MaximumReasonLength;
-    type WeightInfo = pallet_bounties::weights::SubstrateWeight<Runtime>;
+	type Event = Event;
+	type BountyDepositBase = BountyDepositBase;
+	type BountyDepositPayoutDelay = BountyDepositPayoutDelay;
+	type BountyUpdatePeriod = BountyUpdatePeriod;
+	type BountyCuratorDeposit = BountyCuratorDeposit;
+	type BountyValueMinimum = BountyValueMinimum;
+	type DataDepositPerByte = DataDepositPerByte;
+	type MaximumReasonLength = MaximumReasonLength;
+	type WeightInfo = pallet_bounties::weights::SubstrateWeight<Runtime>;
 }
 
 parameter_types! {
@@ -828,31 +817,31 @@
 }
 
 impl pallet_contracts::Config for Runtime {
-    type Time = Timestamp;
-    type Randomness = RandomnessCollectiveFlip;
-    type Currency = Balances;
-    type Event = Event;
-    type RentPayment = ();
-    type SignedClaimHandicap = SignedClaimHandicap;
-    type TombstoneDeposit = TombstoneDeposit;
-    type DepositPerContract = DepositPerContract;
-    type DepositPerStorageByte = DepositPerStorageByte;
-    type DepositPerStorageItem = DepositPerStorageItem;
-    type RentFraction = RentFraction;
-    type SurchargeReward = SurchargeReward;
-    type MaxDepth = MaxDepth;
-    type MaxValueSize = MaxValueSize;
-    type WeightPrice = pallet_transaction_payment::Module<Self>;
-    type WeightInfo = pallet_contracts::weights::SubstrateWeight<Self>;
-    type ChainExtension = ();
-    type DeletionQueueDepth = DeletionQueueDepth;
-    type DeletionWeightLimit = DeletionWeightLimit;
-    type MaxCodeSize = MaxCodeSize;
+	type Time = Timestamp;
+	type Randomness = RandomnessCollectiveFlip;
+	type Currency = Balances;
+	type Event = Event;
+	type RentPayment = ();
+	type SignedClaimHandicap = SignedClaimHandicap;
+	type TombstoneDeposit = TombstoneDeposit;
+	type DepositPerContract = DepositPerContract;
+	type DepositPerStorageByte = DepositPerStorageByte;
+	type DepositPerStorageItem = DepositPerStorageItem;
+	type RentFraction = RentFraction;
+	type SurchargeReward = SurchargeReward;
+	type MaxDepth = MaxDepth;
+	type MaxValueSize = MaxValueSize;
+	type WeightPrice = pallet_transaction_payment::Module<Self>;
+	type WeightInfo = pallet_contracts::weights::SubstrateWeight<Self>;
+	type ChainExtension = ();
+	type DeletionQueueDepth = DeletionQueueDepth;
+	type DeletionWeightLimit = DeletionWeightLimit;
+	type MaxCodeSize = MaxCodeSize;
 }
 
 impl pallet_sudo::Config for Runtime {
-    type Event = Event;
-    type Call = Call;
+	type Event = Event;
+	type Call = Call;
 }
 
 parameter_types! {
@@ -862,103 +851,103 @@
 }
 
 impl<LocalCall> frame_system::offchain::CreateSignedTransaction<LocalCall> for Runtime
-    where
-        Call: From<LocalCall>,
+	where
+		Call: From<LocalCall>,
 {
-    fn create_transaction<C: frame_system::offchain::AppCrypto<Self::Public, Self::Signature>>(
-        call: Call,
-        public: <Signature as traits::Verify>::Signer,
-        account: AccountId,
-        nonce: Index,
-    ) -> Option<(
-        Call,
-        <UncheckedExtrinsic as traits::Extrinsic>::SignaturePayload,
-    )> {
-        let tip = 0;
-        // take the biggest period possible.
-        let period = BlockHashCount::get()
-            .checked_next_power_of_two()
-            .map(|c| c / 2)
-            .unwrap_or(2) as u64;
-        let current_block = System::block_number()
-            .saturated_into::<u64>()
-            // The `System::block_number` is initialized with `n+1`,
-            // so the actual block number is `n`.
-            .saturating_sub(1);
-        let era = Era::mortal(period, current_block);
-        let extra = (
-            frame_system::CheckSpecVersion::<Runtime>::new(),
-            frame_system::CheckTxVersion::<Runtime>::new(),
-            frame_system::CheckGenesis::<Runtime>::new(),
-            frame_system::CheckEra::<Runtime>::from(era),
-            frame_system::CheckNonce::<Runtime>::from(nonce),
-            frame_system::CheckWeight::<Runtime>::new(),
-            pallet_transaction_payment::ChargeTransactionPayment::<Runtime>::from(tip),
-        );
-        let raw_payload = SignedPayload::new(call, extra)
-            .map_err(|e| {
-                log::warn!("Unable to create signed payload: {:?}", e);
-            })
-            .ok()?;
-        let signature = raw_payload.using_encoded(|payload| C::sign(payload, public))?;
-        let address = Indices::unlookup(account);
-        let (call, extra, _) = raw_payload.deconstruct();
-        Some((call, (address, signature.into(), extra)))
-    }
+	fn create_transaction<C: frame_system::offchain::AppCrypto<Self::Public, Self::Signature>>(
+		call: Call,
+		public: <Signature as traits::Verify>::Signer,
+		account: AccountId,
+		nonce: Index,
+	) -> Option<(
+		Call,
+		<UncheckedExtrinsic as traits::Extrinsic>::SignaturePayload,
+	)> {
+		let tip = 0;
+		// take the biggest period possible.
+		let period = BlockHashCount::get()
+			.checked_next_power_of_two()
+			.map(|c| c / 2)
+			.unwrap_or(2) as u64;
+		let current_block = System::block_number()
+			.saturated_into::<u64>()
+			// The `System::block_number` is initialized with `n+1`,
+			// so the actual block number is `n`.
+			.saturating_sub(1);
+		let era = Era::mortal(period, current_block);
+		let extra = (
+			frame_system::CheckSpecVersion::<Runtime>::new(),
+			frame_system::CheckTxVersion::<Runtime>::new(),
+			frame_system::CheckGenesis::<Runtime>::new(),
+			frame_system::CheckEra::<Runtime>::from(era),
+			frame_system::CheckNonce::<Runtime>::from(nonce),
+			frame_system::CheckWeight::<Runtime>::new(),
+			pallet_transaction_payment::ChargeTransactionPayment::<Runtime>::from(tip),
+		);
+		let raw_payload = SignedPayload::new(call, extra)
+			.map_err(|e| {
+				log::warn!("Unable to create signed payload: {:?}", e);
+			})
+			.ok()?;
+		let signature = raw_payload.using_encoded(|payload| C::sign(payload, public))?;
+		let address = Indices::unlookup(account);
+		let (call, extra, _) = raw_payload.deconstruct();
+		Some((call, (address, signature.into(), extra)))
+	}
 }
 
 impl frame_system::offchain::SigningTypes for Runtime {
-    type Public = <Signature as traits::Verify>::Signer;
-    type Signature = Signature;
+	type Public = <Signature as traits::Verify>::Signer;
+	type Signature = Signature;
 }
 
 impl<C> frame_system::offchain::SendTransactionTypes<C> for Runtime
-    where
-        Call: From<C>,
+	where
+		Call: From<C>,
 {
-    type Extrinsic = UncheckedExtrinsic;
-    type OverarchingCall = Call;
+	type Extrinsic = UncheckedExtrinsic;
+	type OverarchingCall = Call;
 }
 
 impl pallet_im_online::Config for Runtime {
-    type AuthorityId = ImOnlineId;
-    type Event = Event;
-    type NextSessionRotation = Babe;
-    type ValidatorSet = Historical;
-    type ReportUnresponsiveness = Offences;
-    type UnsignedPriority = ImOnlineUnsignedPriority;
-    type WeightInfo = pallet_im_online::weights::SubstrateWeight<Runtime>;
+	type AuthorityId = ImOnlineId;
+	type Event = Event;
+	type NextSessionRotation = Babe;
+	type ValidatorSet = Historical;
+	type ReportUnresponsiveness = Offences;
+	type UnsignedPriority = ImOnlineUnsignedPriority;
+	type WeightInfo = pallet_im_online::weights::SubstrateWeight<Runtime>;
 }
 
 impl pallet_offences::Config for Runtime {
-    type Event = Event;
-    type IdentificationTuple = pallet_session::historical::IdentificationTuple<Self>;
-    type OnOffenceHandler = Staking;
+	type Event = Event;
+	type IdentificationTuple = pallet_session::historical::IdentificationTuple<Self>;
+	type OnOffenceHandler = Staking;
 }
 
 impl pallet_authority_discovery::Config for Runtime {}
 
 impl pallet_grandpa::Config for Runtime {
-    type Event = Event;
-    type Call = Call;
-
-    type KeyOwnerProofSystem = Historical;
-
-    type KeyOwnerProof =
-    <Self::KeyOwnerProofSystem as KeyOwnerProofSystem<(KeyTypeId, GrandpaId)>>::Proof;
-
-    type KeyOwnerIdentification = <Self::KeyOwnerProofSystem as KeyOwnerProofSystem<(
-        KeyTypeId,
-        GrandpaId,
-    )>>::IdentificationTuple;
-
-    type HandleEquivocation = pallet_grandpa::EquivocationHandler<
-        Self::KeyOwnerIdentification,
-        Offences,
-        ReportLongevity,
-    >;
-
-    type WeightInfo = ();
+	type Event = Event;
+	type Call = Call;
+
+	type KeyOwnerProofSystem = Historical;
+
+	type KeyOwnerProof =
+	<Self::KeyOwnerProofSystem as KeyOwnerProofSystem<(KeyTypeId, GrandpaId)>>::Proof;
+
+	type KeyOwnerIdentification = <Self::KeyOwnerProofSystem as KeyOwnerProofSystem<(
+		KeyTypeId,
+		GrandpaId,
+	)>>::IdentificationTuple;
+
+	type HandleEquivocation = pallet_grandpa::EquivocationHandler<
+		Self::KeyOwnerIdentification,
+		Offences,
+		ReportLongevity,
+	>;
+
+	type WeightInfo = ();
 }
 
 parameter_types! {
@@ -968,43 +957,23 @@
     pub const MaxSubAccounts: u32 = 100;
     pub const MaxAdditionalFields: u32 = 100;
     pub const MaxRegistrars: u32 = 20;
-<<<<<<< HEAD
 }
 
 impl pallet_identity::Config for Runtime {
-    type Event = Event;
-    type Currency = Balances;
-    type BasicDeposit = BasicDeposit;
-    type FieldDeposit = FieldDeposit;
-    type SubAccountDeposit = SubAccountDeposit;
-    type MaxSubAccounts = MaxSubAccounts;
-    type MaxAdditionalFields = MaxAdditionalFields;
-    type MaxRegistrars = MaxRegistrars;
-    type Slashed = Treasury;
-    type ForceOrigin = EnsureRootOrHalfCouncil;
-    type RegistrarOrigin = EnsureRootOrHalfCouncil;
-    type WeightInfo = pallet_identity::weights::SubstrateWeight<Runtime>;
-}
-
-=======
-}
-
-impl pallet_identity::Config for Runtime {
-    type Event = Event;
-    type Currency = Balances;
-    type BasicDeposit = BasicDeposit;
-    type FieldDeposit = FieldDeposit;
-    type SubAccountDeposit = SubAccountDeposit;
-    type MaxSubAccounts = MaxSubAccounts;
-    type MaxAdditionalFields = MaxAdditionalFields;
-    type MaxRegistrars = MaxRegistrars;
-    type Slashed = Treasury;
-    type ForceOrigin = EnsureRootOrHalfCouncil;
-    type RegistrarOrigin = EnsureRootOrHalfCouncil;
-    type WeightInfo = pallet_identity::weights::SubstrateWeight<Runtime>;
-}
-
->>>>>>> e0e944b8
+	type Event = Event;
+	type Currency = Balances;
+	type BasicDeposit = BasicDeposit;
+	type FieldDeposit = FieldDeposit;
+	type SubAccountDeposit = SubAccountDeposit;
+	type MaxSubAccounts = MaxSubAccounts;
+	type MaxAdditionalFields = MaxAdditionalFields;
+	type MaxRegistrars = MaxRegistrars;
+	type Slashed = Treasury;
+	type ForceOrigin = EnsureRootOrHalfCouncil;
+	type RegistrarOrigin = EnsureRootOrHalfCouncil;
+	type WeightInfo = pallet_identity::weights::SubstrateWeight<Runtime>;
+}
+
 parameter_types! {
     pub const ConfigDepositBase: Balance = 5 * DOLLARS;
     pub const FriendDepositFactor: Balance = 50 * CENTS;
@@ -1013,41 +982,40 @@
 }
 
 impl pallet_recovery::Config for Runtime {
-    type Event = Event;
-    type Call = Call;
-    type Currency = Balances;
-    type ConfigDepositBase = ConfigDepositBase;
-    type FriendDepositFactor = FriendDepositFactor;
-    type MaxFriends = MaxFriends;
-    type RecoveryDeposit = RecoveryDeposit;
+	type Event = Event;
+	type Call = Call;
+	type Currency = Balances;
+	type ConfigDepositBase = ConfigDepositBase;
+	type FriendDepositFactor = FriendDepositFactor;
+	type MaxFriends = MaxFriends;
+	type RecoveryDeposit = RecoveryDeposit;
 }
 
 impl pallet_vesting::Config for Runtime {
-    type Event = Event;
-    type Currency = Balances;
-    type BlockNumberToBalance = ConvertInto;
-    type MinVestedTransfer = MinVestedTransfer;
-    type WeightInfo = pallet_vesting::weights::SubstrateWeight<Runtime>;
+	type Event = Event;
+	type Currency = Balances;
+	type BlockNumberToBalance = ConvertInto;
+	type MinVestedTransfer = MinVestedTransfer;
+	type WeightInfo = pallet_vesting::weights::SubstrateWeight<Runtime>;
 }
 
 parameter_types! {
     pub const LotteryPalletId: PalletId = PalletId(*b"py/lotto");
     pub const MaxCalls: usize = 10;
     pub const MaxGenerateRandom: u32 = 10;
-<<<<<<< HEAD
 }
 
 impl pallet_lottery::Config for Runtime {
-    type PalletId = LotteryPalletId;
-    type Call = Call;
-    type Currency = Balances;
-    type Randomness = RandomnessCollectiveFlip;
-    type Event = Event;
-    type ManagerOrigin = EnsureRoot<AccountId>;
-    type MaxCalls = MaxCalls;
-    type ValidateCall = Lottery;
-    type MaxGenerateRandom = MaxGenerateRandom;
-    type WeightInfo = pallet_lottery::weights::SubstrateWeight<Runtime>;
+	type PalletId = LotteryPalletId;
+	type Call = Call;
+	type Currency = Balances;
+	type Randomness = RandomnessCollectiveFlip;
+	type Event = Event;
+	type ManagerOrigin = EnsureRoot<AccountId>;
+	type MaxCalls = MaxCalls;
+	type ValidateCall = Lottery;
+	type MaxGenerateRandom = MaxGenerateRandom;
+	type WeightInfo = pallet_lottery::weights::SubstrateWeight<Runtime>;
 }
 
 parameter_types! {
@@ -1070,27 +1038,27 @@
 }
 
 impl pallet_gilt::Config for Runtime {
-    type Event = Event;
-    type Currency = Balances;
-    type CurrencyBalance = Balance;
-    type AdminOrigin = frame_system::EnsureRoot<AccountId>;
-    type Deficit = ();
-    type Surplus = ();
-    type IgnoredIssuance = IgnoredIssuance;
-    type QueueCount = QueueCount;
-    type MaxQueueLen = MaxQueueLen;
-    type FifoQueueLen = FifoQueueLen;
-    type Period = Period;
-    type MinFreeze = MinFreeze;
-    type IntakePeriod = IntakePeriod;
-    type MaxIntakeBids = MaxIntakeBids;
-    type WeightInfo = pallet_gilt::weights::SubstrateWeight<Runtime>;
+	type Event = Event;
+	type Currency = Balances;
+	type CurrencyBalance = Balance;
+	type AdminOrigin = frame_system::EnsureRoot<AccountId>;
+	type Deficit = ();
+	type Surplus = ();
+	type IgnoredIssuance = IgnoredIssuance;
+	type QueueCount = QueueCount;
+	type MaxQueueLen = MaxQueueLen;
+	type FifoQueueLen = FifoQueueLen;
+	type Period = Period;
+	type MinFreeze = MinFreeze;
+	type IntakePeriod = IntakePeriod;
+	type MaxIntakeBids = MaxIntakeBids;
+	type WeightInfo = pallet_gilt::weights::SubstrateWeight<Runtime>;
 }
 
 pub const ROPSTEN_DIFFICULTY_CONFIG: EthereumDifficultyConfig = EthereumDifficultyConfig {
-    byzantium_fork_block: 1700000,
-    constantinople_fork_block: 4230000,
-    muir_glacier_fork_block: 7117117,
+	byzantium_fork_block: 1700000,
+	constantinople_fork_block: 4230000,
+	muir_glacier_fork_block: 7117117,
 };
 
 parameter_types! {
@@ -1100,113 +1068,44 @@
 }
 
 impl pallet_verifier_lightclient::Config for Runtime {
-    type Event = Event;
-=======
-}
-
-impl pallet_lottery::Config for Runtime {
-    type PalletId = LotteryPalletId;
-    type Call = Call;
-    type Currency = Balances;
-    type Randomness = RandomnessCollectiveFlip;
-    type Event = Event;
-    type ManagerOrigin = EnsureRoot<AccountId>;
-    type MaxCalls = MaxCalls;
-    type ValidateCall = Lottery;
-    type MaxGenerateRandom = MaxGenerateRandom;
-    type WeightInfo = pallet_lottery::weights::SubstrateWeight<Runtime>;
-}
-
-parameter_types! {
-    pub const AssetDeposit: Balance = 100 * DOLLARS;
-    pub const ApprovalDeposit: Balance = 1 * DOLLARS;
-    pub const StringLimit: u32 = 50;
-    pub const MetadataDepositBase: Balance = 10 * DOLLARS;
-    pub const MetadataDepositPerByte: Balance = 1 * DOLLARS;
-}
-
-parameter_types! {
-    pub IgnoredIssuance: Balance = Treasury::pot();
-    pub const QueueCount: u32 = 300;
-    pub const MaxQueueLen: u32 = 1000;
-    pub const FifoQueueLen: u32 = 500;
-    pub const Period: BlockNumber = 30 * DAYS;
-    pub const MinFreeze: Balance = 100 * DOLLARS;
-    pub const IntakePeriod: BlockNumber = 10;
-    pub const MaxIntakeBids: u32 = 10;
-}
-
-impl pallet_gilt::Config for Runtime {
-    type Event = Event;
-    type Currency = Balances;
-    type CurrencyBalance = Balance;
-    type AdminOrigin = frame_system::EnsureRoot<AccountId>;
-    type Deficit = ();
-    type Surplus = ();
-    type IgnoredIssuance = IgnoredIssuance;
-    type QueueCount = QueueCount;
-    type MaxQueueLen = MaxQueueLen;
-    type FifoQueueLen = FifoQueueLen;
-    type Period = Period;
-    type MinFreeze = MinFreeze;
-    type IntakePeriod = IntakePeriod;
-    type MaxIntakeBids = MaxIntakeBids;
-    type WeightInfo = pallet_gilt::weights::SubstrateWeight<Runtime>;
-}
-
-pub const ROPSTEN_DIFFICULTY_CONFIG: EthereumDifficultyConfig = EthereumDifficultyConfig {
-    byzantium_fork_block: 1700000,
-    constantinople_fork_block: 4230000,
-    muir_glacier_fork_block: 7117117,
-};
-
-parameter_types! {
-	pub const DescendantsUntilFinalized: u8 = 3;
-	pub const DifficultyConfig: EthereumDifficultyConfig = ROPSTEN_DIFFICULTY_CONFIG;
-	pub const VerifyPoW: bool = true;
-}
-
-impl pallet_verifier_lightclient::Config for Runtime {
-    type Event = Event;
->>>>>>> e0e944b8
-    type DescendantsUntilFinalized = DescendantsUntilFinalized;
-    type DifficultyConfig = DifficultyConfig;
-    type VerifyPoW = VerifyPoW;
-    type WeightInfo = weights::verifier_lightclient_weights::WeightInfo<Runtime>;
+	type Event = Event;
+	type DescendantsUntilFinalized = DescendantsUntilFinalized;
+	type DifficultyConfig = DifficultyConfig;
+	type VerifyPoW = VerifyPoW;
+	type WeightInfo = weights::verifier_lightclient_weights::WeightInfo<Runtime>;
 }
 
 pub struct CallFilter;
 
 impl Filter<Call> for CallFilter {
-    fn filter(call: &Call) -> bool {
-        match call {
-            Call::ERC20PDEX(_) => true,
-            _ => false
-        }
-    }
+	fn filter(call: &Call) -> bool {
+		match call {
+			Call::ERC20PDEX(_) => true,
+			_ => false
+		}
+	}
 }
 
 impl pallet_eth_dispatch::Config for Runtime {
-    type Origin = Origin;
-    type Event = Event;
-    type MessageId = MessageId;
-    type Call = Call;
-    type CallFilter = CallFilter;
+	type Origin = Origin;
+	type Event = Event;
+	type MessageId = MessageId;
+	type Call = Call;
+	type CallFilter = CallFilter;
 }
 
 impl basic_channel_inbound::Config for Runtime {
-    type Event = Event;
-    type Verifier = pallet_verifier_lightclient::Module<Runtime>;
-    type MessageDispatch = pallet_eth_dispatch::Module<Runtime>;
-    type WeightInfo = weights::basic_channel_inbound_weights::WeightInfo<Runtime>;
+	type Event = Event;
+	type Verifier = pallet_verifier_lightclient::Module<Runtime>;
+	type MessageDispatch = pallet_eth_dispatch::Module<Runtime>;
+	type WeightInfo = weights::basic_channel_inbound_weights::WeightInfo<Runtime>;
 }
 
 impl erc20_pdex_migration_pallet::Config for Runtime{
-    type Event = Event;
-    type Balance = Balance;
-    type Currency = Currencies;
-    type CallOrigin = EnsureEthereumAccount;
-<<<<<<< HEAD
+	type Event = Event;
+	type Balance = Balance;
+	type Currency = Currencies;
+	type CallOrigin = EnsureEthereumAccount;
 }
 
 parameter_types! {
@@ -1227,8 +1126,6 @@
 	type Currency = Currencies;
 	type WeightIDOInfo = polkadex_ido::weights::SubstrateWeight<Runtime>;
 
-=======
->>>>>>> e0e944b8
 }
 
 construct_runtime!(
@@ -1285,12 +1182,8 @@
         BasicInboundChannel: basic_channel_inbound::{Pallet, Call, Config, Storage, Event},
         Dispatch: pallet_eth_dispatch::{Pallet, Call, Storage, Event<T>, Origin},
         VerifierLightclient: pallet_verifier_lightclient::{Pallet, Call, Storage, Event, Config},
-<<<<<<< HEAD
         ERC20PDEX: erc20_pdex_migration_pallet::{Pallet, Call, Storage, Config, Event<T>},
 		PolkadexIdo: polkadex_ido::{Pallet, Call, Event<T>}
-=======
-        ERC20PDEX: erc20_pdex_migration_pallet::{Pallet, Call, Storage, Config, Event<T>}
->>>>>>> e0e944b8
     }
 );
 
@@ -1310,13 +1203,13 @@
 ///
 /// [`sign`]: <../../testing/src/keyring.rs.html>
 pub type SignedExtra = (
-    frame_system::CheckSpecVersion<Runtime>,
-    frame_system::CheckTxVersion<Runtime>,
-    frame_system::CheckGenesis<Runtime>,
-    frame_system::CheckEra<Runtime>,
-    frame_system::CheckNonce<Runtime>,
-    frame_system::CheckWeight<Runtime>,
-    pallet_transaction_payment::ChargeTransactionPayment<Runtime>,
+	frame_system::CheckSpecVersion<Runtime>,
+	frame_system::CheckTxVersion<Runtime>,
+	frame_system::CheckGenesis<Runtime>,
+	frame_system::CheckEra<Runtime>,
+	frame_system::CheckNonce<Runtime>,
+	frame_system::CheckWeight<Runtime>,
+	pallet_transaction_payment::ChargeTransactionPayment<Runtime>,
 );
 /// Unchecked extrinsic type as expected by this runtime.
 pub type UncheckedExtrinsic = generic::UncheckedExtrinsic<Address, Call, Signature, SignedExtra>;
@@ -1326,12 +1219,12 @@
 pub type CheckedExtrinsic = generic::CheckedExtrinsic<AccountId, Call, SignedExtra>;
 /// Executive: handles dispatch to the various modules.
 pub type Executive = frame_executive::Executive<
-    Runtime,
-    Block,
-    frame_system::ChainContext<Runtime>,
-    Runtime,
-    AllPallets,
-    (),
+	Runtime,
+	Block,
+	frame_system::ChainContext<Runtime>,
+	Runtime,
+	AllPallets,
+	(),
 >;
 
 impl_runtime_apis! {
@@ -1622,10 +1515,7 @@
             add_benchmark!(params, batches, pallet_utility, Utility);
             add_benchmark!(params, batches, pallet_vesting, Vesting);
             add_benchmark!(params, batches, pallet_verifier_lightclient, VerifierLightclient);
-<<<<<<< HEAD
 			add_benchmark!(params, batches, polkadex_ido, PolkadexIdo);
-=======
->>>>>>> e0e944b8
 
             if batches.is_empty() { return Err("Benchmark not found for this pallet.".into()) }
             Ok(batches)
@@ -1652,26 +1542,26 @@
 pub struct EnsureGovernance;
 
 impl EnsureOrigin<Origin> for EnsureGovernance {
-    type Success = AccountId;
-    fn try_origin(o: Origin) -> Result<Self::Success, Origin> {
-        let bridge_id = MODULE_ID.into_account();
-        Into::<Result<RawOrigin<AccountId>, Origin>>::into(o).and_then(|o| match o {
-            RawOrigin::Signed(who) if who == bridge_id => Ok(bridge_id),
-            r => Err(Origin::from(r)),
-        })
-    }
-
-    #[cfg(feature = "runtime-benchmarks")]
-    fn successful_origin() -> Origin {
-        Origin::from(RawOrigin::Signed(Default::default()))
-    }
+	type Success = AccountId;
+	fn try_origin(o: Origin) -> Result<Self::Success, Origin> {
+		let bridge_id = MODULE_ID.into_account();
+		Into::<Result<RawOrigin<AccountId>, Origin>>::into(o).and_then(|o| match o {
+			RawOrigin::Signed(who) if who == bridge_id => Ok(bridge_id),
+			r => Err(Origin::from(r)),
+		})
+	}
+
+	#[cfg(feature = "runtime-benchmarks")]
+	fn successful_origin() -> Origin {
+		Origin::from(RawOrigin::Signed(Default::default()))
+	}
 }
 
 impl polkadex_fungible_assets::Config for Runtime {
-    type Event = Event;
-    type TreasuryAccountId = TreasuryAccountId;
-    type GovernanceOrigin = EnsureGovernance;
-    type NativeCurrency = BasicCurrencyAdapter<Runtime, Balances, Amount, BlockNumber>;
+	type Event = Event;
+	type TreasuryAccountId = TreasuryAccountId;
+	type GovernanceOrigin = EnsureGovernance;
+	type NativeCurrency = BasicCurrencyAdapter<Runtime, Balances, Amount, BlockNumber>;
 }
 
 parameter_types! {
@@ -1681,33 +1571,33 @@
 pub struct EnsureRootOrPolkadexTreasury;
 
 impl EnsureOrigin<Origin> for EnsureRootOrPolkadexTreasury {
-    type Success = AccountId;
-
-    fn try_origin(o: Origin) -> Result<Self::Success, Origin> {
-        Into::<Result<RawOrigin<AccountId>, Origin>>::into(o).and_then(|o| match o {
-            RawOrigin::Signed(caller) => {
-                if caller == PolkadexTreasuryModuleId::get().into_account() {
-                    Ok(caller)
-                } else {
-                    Err(Origin::from(Some(caller)))
-                }
-            }
-            r => Err(Origin::from(r)),
-        })
-    }
-
-    #[cfg(feature = "runtime-benchmarks")]
-    fn successful_origin() -> Origin {
-        Origin::from(RawOrigin::Signed(Default::default()))
-    }
+	type Success = AccountId;
+
+	fn try_origin(o: Origin) -> Result<Self::Success, Origin> {
+		Into::<Result<RawOrigin<AccountId>, Origin>>::into(o).and_then(|o| match o {
+			RawOrigin::Signed(caller) => {
+				if caller == PolkadexTreasuryModuleId::get().into_account() {
+					Ok(caller)
+				} else {
+					Err(Origin::from(Some(caller)))
+				}
+			}
+			r => Err(Origin::from(r)),
+		})
+	}
+
+	#[cfg(feature = "runtime-benchmarks")]
+	fn successful_origin() -> Origin {
+		Origin::from(RawOrigin::Signed(Default::default()))
+	}
 }
 
 impl orml_vesting::Config for Runtime {
-    type Event = Event;
-    type Currency = pallet_balances::Module<Runtime>;
-    type MinVestedTransfer = MinVestedTransfer;
-    type VestedTransferOrigin = EnsureRootOrPolkadexTreasury;
-    type WeightInfo = ();
+	type Event = Event;
+	type Currency = pallet_balances::Module<Runtime>;
+	type MinVestedTransfer = MinVestedTransfer;
+	type VestedTransferOrigin = EnsureRootOrPolkadexTreasury;
+	type WeightInfo = ();
 }
 
 parameter_type_with_key! {
@@ -1720,13 +1610,13 @@
 }
 
 impl orml_tokens::Config for Runtime {
-    type Event = Event;
-    type Balance = Balance;
-    type Amount = Amount;
-    type CurrencyId = AssetId;
-    type WeightInfo = ();
-    type ExistentialDeposits = ExistentialDeposits;
-    type OnDust = orml_tokens::TransferDust<Runtime, TreasuryModuleAccount>;
+	type Event = Event;
+	type Balance = Balance;
+	type Amount = Amount;
+	type CurrencyId = AssetId;
+	type WeightInfo = ();
+	type ExistentialDeposits = ExistentialDeposits;
+	type OnDust = orml_tokens::TransferDust<Runtime, TreasuryModuleAccount>;
 }
 
 parameter_types! {
@@ -1734,11 +1624,11 @@
 }
 
 impl orml_currencies::Config for Runtime {
-    type Event = Event;
-    type MultiCurrency = Tokens;
-    type NativeCurrency = BasicCurrencyAdapter<Runtime, Balances, Amount, BlockNumber>;
-    type GetNativeCurrencyId = GetNativeCurrencyId;
-    type WeightInfo = ();
+	type Event = Event;
+	type MultiCurrency = Tokens;
+	type NativeCurrency = BasicCurrencyAdapter<Runtime, Balances, Amount, BlockNumber>;
+	type GetNativeCurrencyId = GetNativeCurrencyId;
+	type WeightInfo = ();
 }
 
 parameter_types! {
@@ -1747,26 +1637,26 @@
 
 /// added by SCS
 impl pallet_substratee_registry::Config for Runtime {
-    type Event = Event;
-    type Currency = pallet_balances::Pallet<Runtime>;
-    type MomentsPerDay = MomentsPerDay;
+	type Event = Event;
+	type Currency = pallet_balances::Pallet<Runtime>;
+	type MomentsPerDay = MomentsPerDay;
 }
 
 parameter_types! {
     pub const ProxyLimit: usize = 10; // Max sub-accounts per main account
 }
 impl polkadex_ocex::Config for Runtime {
-    type Event = Event;
-    type OcexId = OcexModuleId;
-    type GenesisAccount = OCEXGenesisAccount;
-    type Currency = Currencies;
-    type ProxyLimit = ProxyLimit;
+	type Event = Event;
+	type OcexId = OcexModuleId;
+	type GenesisAccount = OCEXGenesisAccount;
+	type Currency = Currencies;
+	type ProxyLimit = ProxyLimit;
 }
 
 impl token_faucet_pallet::Config for Runtime {
-    type Event = Event;
-    type Balance = Balance;
-    type Currency = Currencies;
+	type Event = Event;
+	type Balance = Balance;
+	type Currency = Currencies;
 }
 
 parameter_types! {
@@ -1775,11 +1665,11 @@
 }
 
 impl chainbridge::Config for Runtime {
-    type Event = Event;
-    type AdminOrigin = frame_system::EnsureRoot<Self::AccountId>;
-    type Proposal = Call;
-    type ChainId = ChainId;
-    type ProposalLifetime = ProposalLifetime;
+	type Event = Event;
+	type AdminOrigin = frame_system::EnsureRoot<Self::AccountId>;
+	type Proposal = Call;
+	type ChainId = ChainId;
+	type ProposalLifetime = ProposalLifetime;
 }
 
 parameter_types! {
@@ -1789,33 +1679,33 @@
 }
 
 impl erc721::Config for Runtime {
-    type Event = Event;
-    type Identifier = NFTTokenId;
+	type Event = Event;
+	type Identifier = NFTTokenId;
 }
 
 impl example::Config for Runtime {
-    type Event = Event;
-    type BridgeOrigin = chainbridge::EnsureBridge<Runtime>;
-    type Balance = Balance;
-    type Currency = Currencies;
-    type HashId = HashId;
-    type NativeTokenId = NativeTokenId;
-    type Erc721Id = NFTTokenId;
+	type Event = Event;
+	type BridgeOrigin = chainbridge::EnsureBridge<Runtime>;
+	type Balance = Balance;
+	type Currency = Currencies;
+	type HashId = HashId;
+	type NativeTokenId = NativeTokenId;
+	type Erc721Id = NFTTokenId;
 }
 
 #[cfg(test)]
 mod tests {
-    use frame_system::offchain::CreateSignedTransaction;
-
-    use super::*;
-
-    #[test]
-    fn validate_transaction_submitter_bounds() {
-        fn is_submit_signed_transaction<T>()
-            where
-                T: CreateSignedTransaction<Call>,
-        {}
-
-        is_submit_signed_transaction::<Runtime>();
-    }
+	use frame_system::offchain::CreateSignedTransaction;
+
+	use super::*;
+
+	#[test]
+	fn validate_transaction_submitter_bounds() {
+		fn is_submit_signed_transaction<T>()
+			where
+				T: CreateSignedTransaction<Call>,
+		{}
+
+		is_submit_signed_transaction::<Runtime>();
+	}
 }