--- conflicted
+++ resolved
@@ -1781,11 +1781,7 @@
 
 	#[cfg(feature = "try-runtime")]
 	impl frame_try_runtime::TryRuntime<Block> for Runtime {
-<<<<<<< HEAD
-		fn on_runtime_upgrade(checks: frame_try_runtime::UpgradeCheckSelect) -> (Weight, Weight) {
-=======
 		fn on_runtime_upgrade(checks: UpgradeCheckSelect) -> (Weight, Weight) {
->>>>>>> 16300d55
 			// NOTE: intentional unwrap: we don't want to propagate the error backwards, and want to
 			// have a backtrace here. If any of the pre/post migration checks fail, we shall stop
 			// right here and right now.
@@ -1797,19 +1793,11 @@
 			block: Block,
 			state_root_check: bool,
 			signature_check: bool,
-<<<<<<< HEAD
-			select: frame_try_runtime::TryStateSelect
-		) -> Weight {
-			// NOTE: intentional unwrap: we don't want to propagate the error backwards, and want to
-			// have a backtrace here.
-			Executive::try_execute_block(block, state_root_check, signature_check, select).unwrap()
-=======
 			select: TryStateSelect
 		) -> Weight {
 			// NOTE: intentional unwrap: we don't want to propagate the error backwards, and want to
 			// have a backtrace here.
 			Executive::try_execute_block(block, state_root_check, signature_check, select).expect("execute-block failed")
->>>>>>> 16300d55
 		}
 	}
 
