// This file is part of Substrate.

// Copyright (C) 2018-2021 Parity Technologies (UK) Ltd.
// SPDX-License-Identifier: GPL-3.0-or-later WITH Classpath-exception-2.0

// This program is free software: you can redistribute it and/or modify
// it under the terms of the GNU General Public License as published by
// the Free Software Foundation, either version 3 of the License, or
// (at your option) any later version.

// This program is distributed in the hope that it will be useful,
// but WITHOUT ANY WARRANTY; without even the implied warranty of
// MERCHANTABILITY or FITNESS FOR A PARTICULAR PURPOSE. See the
// GNU General Public License for more details.

// You should have received a copy of the GNU General Public License
// along with this program. If not, see <https://www.gnu.org/licenses/>.

//! The Substrate runtime. This can be compiled with `#[no_std]`, ready for Wasm.
#![cfg_attr(not(feature = "std"), no_std)]
// `construct_runtime!` does a lot of recursion and requires us to increase the limit to 256.
#![recursion_limit = "256"]
#![deny(unused_crate_dependencies)]

use frame_election_provider_support::{onchain, ElectionDataProvider, SequentialPhragmen};
use frame_support::{
	construct_runtime,
	pallet_prelude::ConstU32,
	parameter_types,
	traits::{
		fungibles::CreditOf, ConstU16, Currency, EitherOfDiverse, EnsureOrigin, EqualPrivilegeOnly,
		Everything, Get, Imbalance, InstanceFilter, KeyOwnerProofSystem, LockIdentifier,
		OnUnbalanced, U128CurrencyToVote,
	},
	weights::{
		constants::{BlockExecutionWeight, ExtrinsicBaseWeight, RocksDbWeight, WEIGHT_PER_SECOND},
		ConstantMultiplier, DispatchClass, Weight, WeightToFeeCoefficient,
	},
	PalletId, RuntimeDebug,
};
use parity_scale_codec::{Decode, Encode, MaxEncodedLen};
use sp_std::vec;

#[cfg(any(feature = "std", test))]
pub use frame_system::Call as SystemCall;
use frame_system::{
	limits::{BlockLength, BlockWeights},
	EnsureRoot, EnsureSigned, RawOrigin,
};
#[cfg(any(feature = "std", test))]
pub use pallet_balances::Call as BalancesCall;
use pallet_grandpa::{
	fg_primitives, AuthorityId as GrandpaId, AuthorityList as GrandpaAuthorityList,
};
use pallet_im_online::sr25519::AuthorityId as ImOnlineId;
use pallet_session::historical as pallet_session_historical;
#[cfg(any(feature = "std", test))]
pub use pallet_staking::StakerStatus;
pub use pallet_transaction_payment::{CurrencyAdapter, Multiplier, TargetedFeeAdjustment};
use pallet_transaction_payment::{FeeDetails, RuntimeDispatchInfo};
pub use polkadex_primitives::{
	AccountId, AccountIndex, Balance, BlockNumber, Hash, Index, Moment, Signature,
};
use smallvec::smallvec;
use sp_api::impl_runtime_apis;
use sp_authority_discovery::AuthorityId as AuthorityDiscoveryId;
use sp_core::{crypto::KeyTypeId, OpaqueMetadata};
use sp_inherents::{CheckInherentsResult, InherentData};
#[cfg(any(feature = "std", test))]
pub use sp_runtime::BuildStorage;
use sp_runtime::{
	create_runtime_str,
	curve::PiecewiseLinear,
	generic, impl_opaque_keys,
	traits::{
		self, AccountIdConversion, BlakeTwo256, Block as BlockT, BlockNumberProvider, NumberFor,
		OpaqueKeys, SaturatedConversion, StaticLookup,
	},
	transaction_validity::{TransactionPriority, TransactionSource, TransactionValidity},
	ApplyExtrinsicResult, FixedPointNumber, FixedU128, Perbill, Percent, Permill, Perquintill,
};
use sp_std::prelude::*;
#[cfg(any(feature = "std", test))]
use sp_version::NativeVersion;
use sp_version::RuntimeVersion;
use static_assertions::const_assert;

use constants::{currency::*, time::*};
use frame_support::weights::{WeightToFeeCoefficients, WeightToFeePolynomial};

/// Implementations of some helper traits passed into runtime modules as associated types.
pub mod impls;

/// Constant values used within the runtime.
pub mod constants;
use wallet_connector::{signed_payload, unchecked_extrinsic};
mod weights;

// Make the WASM binary available.
#[cfg(feature = "std")]
include!(concat!(env!("OUT_DIR"), "/wasm_binary.rs"));

/// Wasm binary unwrapped. If built with `SKIP_WASM_BUILD`, the function panics.
#[cfg(feature = "std")]
pub fn wasm_binary_unwrap() -> &'static [u8] {
	WASM_BINARY.expect(
		"Development wasm binary is not available. This means the client is \
						built with `SKIP_WASM_BUILD` flag and it is only usable for \
						production chains. Please rebuild with the flag disabled.",
	)
}

/// Runtime version.
pub const VERSION: RuntimeVersion = RuntimeVersion {
	spec_name: create_runtime_str!("node"),
	impl_name: create_runtime_str!("polkadex-official"),
	authoring_version: 10,
	// Per convention: if the runtime behavior changes, increment spec_version
	// and set impl_version to 0. If only runtime
	// implementation changes and behavior does not, then leave spec_version as
	// is and increment impl_version.
	spec_version: 282,
	impl_version: 0,
	apis: RUNTIME_API_VERSIONS,
	transaction_version: 2,
	state_version: 0, // TODO: Check if this is correct?
};

/// The BABE epoch configuration at genesis.
pub const BABE_GENESIS_EPOCH_CONFIG: sp_consensus_babe::BabeEpochConfiguration =
	sp_consensus_babe::BabeEpochConfiguration {
		c: PRIMARY_PROBABILITY,
		allowed_slots: sp_consensus_babe::AllowedSlots::PrimaryAndSecondaryPlainSlots,
	};

/// Native version.
#[cfg(any(feature = "std", test))]
pub fn native_version() -> NativeVersion {
	NativeVersion { runtime_version: VERSION, can_author_with: Default::default() }
}

type NegativeImbalance = <Balances as Currency<AccountId>>::NegativeImbalance;

pub struct DealWithFees;
impl OnUnbalanced<NegativeImbalance> for DealWithFees {
	fn on_unbalanceds<B>(mut fees_then_tips: impl Iterator<Item = NegativeImbalance>) {
		if let Some(mut fees) = fees_then_tips.next() {
			if let Some(tips) = fees_then_tips.next() {
				tips.merge_into(&mut fees);
			}
			// Sent everything to treasury
			Treasury::on_unbalanced(fees);
		}
	}
}

/// We assume that ~10% of the block weight is consumed by `on_initialize` handlers.
/// This is used to limit the maximal weight of a single extrinsic.
const AVERAGE_ON_INITIALIZE_RATIO: Perbill = Perbill::from_percent(10);
/// We allow `Normal` extrinsics to fill up the block up to 75%, the rest can be used
/// by  Operational  extrinsics.
const NORMAL_DISPATCH_RATIO: Perbill = Perbill::from_percent(75);
/// We allow for 4 seconds of compute with a 12 second average block time.
const MAXIMUM_BLOCK_WEIGHT: Weight = 4 * WEIGHT_PER_SECOND;

parameter_types! {
	pub const BlockHashCount: BlockNumber = 2400;
	pub const Version: RuntimeVersion = VERSION;
	pub RuntimeBlockLength: BlockLength =
		BlockLength::max_with_normal_ratio(5 * 1024 * 1024, NORMAL_DISPATCH_RATIO);
	pub RuntimeBlockWeights: BlockWeights = BlockWeights::builder()
		.base_block(BlockExecutionWeight::get())
		.for_class(DispatchClass::all(), |weights| {
			weights.base_extrinsic = ExtrinsicBaseWeight::get();
		})
		.for_class(DispatchClass::Normal, |weights| {
			weights.max_total = Some(NORMAL_DISPATCH_RATIO * MAXIMUM_BLOCK_WEIGHT);
		})
		.for_class(DispatchClass::Operational, |weights| {
			weights.max_total = Some(MAXIMUM_BLOCK_WEIGHT);
			// Operational transactions have some extra reserved space, so that they
			// are included even if block reached `MAXIMUM_BLOCK_WEIGHT`.
			weights.reserved = Some(
				MAXIMUM_BLOCK_WEIGHT - NORMAL_DISPATCH_RATIO * MAXIMUM_BLOCK_WEIGHT
			);
		})
		.avg_block_initialization(AVERAGE_ON_INITIALIZE_RATIO)
		.build_or_panic();
	pub const SS58Prefix: u8 = 88;
}

const_assert!(NORMAL_DISPATCH_RATIO.deconstruct() >= AVERAGE_ON_INITIALIZE_RATIO.deconstruct());

impl frame_system::Config for Runtime {
	type BaseCallFilter = Everything;
	type BlockWeights = RuntimeBlockWeights;
	type BlockLength = RuntimeBlockLength;
	type DbWeight = RocksDbWeight;
	type Origin = Origin;
	type Call = Call;
	type Index = Index;
	type BlockNumber = BlockNumber;
	type Hash = Hash;
	type Hashing = BlakeTwo256;
	type AccountId = AccountId;
	type Lookup = Indices;
	type Header = generic::Header<BlockNumber, BlakeTwo256>;
	type Event = Event;
	type BlockHashCount = BlockHashCount;
	type Version = Version;
	type PalletInfo = PalletInfo;
	type AccountData = pallet_balances::AccountData<Balance>;
	type OnNewAccount = ();
	type OnKilledAccount = ();
	type SystemWeightInfo = frame_system::weights::SubstrateWeight<Runtime>;
	type SS58Prefix = SS58Prefix;
	type OnSetCode = ();
	type MaxConsumers = frame_support::traits::ConstU32<16>;
}

impl pallet_utility::Config for Runtime {
	type Event = Event;
	type Call = Call;
	type PalletsOrigin = OriginCaller;
	type WeightInfo = pallet_utility::weights::SubstrateWeight<Runtime>;
}

parameter_types! {
	// One storage item; key size is 32; value is size 4+4+16+32 bytes = 56 bytes.
	pub const DepositBase: Balance = deposit(1, 88);
	// Additional storage item size of 32 bytes.
	pub const DepositFactor: Balance = deposit(0, 32);
	pub const MaxSignatories: u16 = 100;
}

impl pallet_multisig::Config for Runtime {
	type Event = Event;
	type Call = Call;
	type Currency = Balances;
	type DepositBase = DepositBase;
	type DepositFactor = DepositFactor;
	type MaxSignatories = MaxSignatories;
	type WeightInfo = pallet_multisig::weights::SubstrateWeight<Runtime>;
}

parameter_types! {
	// One storage item; key size 32, value size 8; .
	pub const ProxyDepositBase: Balance = deposit(1, 8);
	// Additional storage item size of 33 bytes.
	pub const ProxyDepositFactor: Balance = deposit(0, 33);
	pub const MaxProxies: u16 = 32;
	pub const AnnouncementDepositBase: Balance = deposit(1, 8);
	pub const AnnouncementDepositFactor: Balance = deposit(0, 66);
	pub const MaxPending: u16 = 32;
}
use pallet_assets_transaction_payment::payment::{HandleSwap, NegativeImbalanceOf};
use scale_info::TypeInfo;
use sp_core::crypto::AccountId32;
use sp_npos_elections::ExtendedBalance;
use sp_runtime::traits::ConvertInto;

/// The type used to represent the kinds of proxying allowed.
#[derive(
	Copy,
	Clone,
	Eq,
	PartialEq,
	Ord,
	PartialOrd,
	Encode,
	Decode,
	RuntimeDebug,
	MaxEncodedLen,
	TypeInfo,
)]
#[allow(clippy::unnecessary_cast)]
pub enum ProxyType {
	Any = 0,
	NonTransfer = 1,
	Governance = 2,
	Staking = 3,
}

impl Default for ProxyType {
	fn default() -> Self {
		Self::Any
	}
}

impl InstanceFilter<Call> for ProxyType {
	fn filter(&self, c: &Call) -> bool {
		match self {
			ProxyType::Any => false,
			ProxyType::NonTransfer => !matches!(
				c,
				Call::Balances(..) | Call::Indices(pallet_indices::Call::transfer { .. })
			),
			ProxyType::Governance => matches!(
				c,
				Call::Council(..) |
					Call::TechnicalCommittee(..) |
					Call::Elections(..) | Call::Treasury(..) |
					Call::OrderbookCommittee(..)
			),
			ProxyType::Staking => matches!(c, Call::Staking(..)),
		}
	}
	fn is_superset(&self, o: &Self) -> bool {
		match (self, o) {
			(x, y) if x == y => true,
			(ProxyType::Any, _) => true,
			(_, ProxyType::Any) => false,
			(ProxyType::NonTransfer, _) => true,
			_ => false,
		}
	}
}

impl pallet_proxy::Config for Runtime {
	type Event = Event;
	type Call = Call;
	type Currency = Balances;
	type ProxyType = ProxyType;
	type ProxyDepositBase = ProxyDepositBase;
	type ProxyDepositFactor = ProxyDepositFactor;
	type MaxProxies = MaxProxies;
	type WeightInfo = pallet_proxy::weights::SubstrateWeight<Runtime>;
	type MaxPending = MaxPending;
	type CallHasher = BlakeTwo256;
	type AnnouncementDepositBase = AnnouncementDepositBase;
	type AnnouncementDepositFactor = AnnouncementDepositFactor;
}

parameter_types! {
	pub MaximumSchedulerWeight: Weight = Perbill::from_percent(80) *
		RuntimeBlockWeights::get().max_block;
	pub const MaxScheduledPerBlock: u32 = 50;
	// Retry a scheduled item every 10 blocks (1 minute) until the preimage exists.
	pub const NoPreimagePostponement: Option<u32> = Some(10);
}

impl pallet_scheduler::Config for Runtime {
	type Event = Event;
	type Origin = Origin;
	type PalletsOrigin = OriginCaller;
	type Call = Call;
	type MaximumWeight = MaximumSchedulerWeight;
	type ScheduleOrigin = EnsureRoot<AccountId>;
	type OriginPrivilegeCmp = EqualPrivilegeOnly;
	type MaxScheduledPerBlock = MaxScheduledPerBlock;
	type WeightInfo = pallet_scheduler::weights::SubstrateWeight<Runtime>;
	type PreimageProvider = Preimage;
	type NoPreimagePostponement = NoPreimagePostponement;
}

parameter_types! {
	pub const PreimageMaxSize: u32 = 4096 * 1024;
	pub const PreimageBaseDeposit: Balance = DOLLARS;
	// One cent: PDEX 10,000 / MB
	pub const PreimageByteDeposit: Balance = CENTS;
}

impl pallet_preimage::Config for Runtime {
	type WeightInfo = pallet_preimage::weights::SubstrateWeight<Runtime>;
	type Event = Event;
	type Currency = Balances;
	type ManagerOrigin = EnsureRoot<AccountId>;
	type MaxSize = PreimageMaxSize;
	type BaseDeposit = PreimageBaseDeposit;
	type ByteDeposit = PreimageByteDeposit;
}

parameter_types! {
	// NOTE: Currently it is not possible to change the epoch duration after the chain has started.
	//       Attempting to do so will brick block production.
	pub const EpochDuration: u64 = EPOCH_DURATION_IN_SLOTS as u64;
	pub const ExpectedBlockTime: Moment = MILLISECS_PER_BLOCK;
	pub const ReportLongevity: u64 =
		BondingDuration::get() as u64 * SessionsPerEra::get() as u64 * EpochDuration::get();
	pub const MaxAuthorities: u32 = 200;
}

impl pallet_babe::Config for Runtime {
	type EpochDuration = EpochDuration;
	type ExpectedBlockTime = ExpectedBlockTime;
	type EpochChangeTrigger = pallet_babe::ExternalTrigger;

	type KeyOwnerProofSystem = Historical;

	type KeyOwnerProof = <Self::KeyOwnerProofSystem as KeyOwnerProofSystem<(
		KeyTypeId,
		pallet_babe::AuthorityId,
	)>>::Proof;

	type KeyOwnerIdentification = <Self::KeyOwnerProofSystem as KeyOwnerProofSystem<(
		KeyTypeId,
		pallet_babe::AuthorityId,
	)>>::IdentificationTuple;

	type HandleEquivocation =
		pallet_babe::EquivocationHandler<Self::KeyOwnerIdentification, Offences, ReportLongevity>;
	type WeightInfo = weights::pallet_babe::WeightInfo<Runtime>;
	type DisabledValidators = Session;
	type MaxAuthorities = MaxAuthorities;
}

parameter_types! {
	pub const IndexDeposit: Balance = PDEX;
}

impl pallet_indices::Config for Runtime {
	type AccountIndex = AccountIndex;
	type Currency = Balances;
	type Deposit = IndexDeposit;
	type Event = Event;
	type WeightInfo = pallet_indices::weights::SubstrateWeight<Runtime>;
}

parameter_types! {
	pub const ExistentialDeposit: Balance = PDEX;
	pub const MaxLocks: u32 = 50;
	pub const MaxReserves: u32 = 50;
}

impl pallet_balances::Config for Runtime {
	type Balance = Balance;
	type DustRemoval = ();
	type Event = Event;
	type ExistentialDeposit = ExistentialDeposit;
	type AccountStore = frame_system::Pallet<Runtime>;
	type MaxLocks = MaxLocks;
	type MaxReserves = MaxReserves;
	type ReserveIdentifier = [u8; 8];
	type WeightInfo = pallet_balances::weights::SubstrateWeight<Runtime>;
}

parameter_types! {
	pub const TransactionByteFee: Balance = 10 * MILLICENTS;
	pub const TargetBlockFullness: Perquintill = Perquintill::from_percent(25);
	pub AdjustmentVariable: Multiplier = Multiplier::saturating_from_rational(3, 100_000);
	pub MinimumMultiplier: Multiplier = Multiplier::saturating_from_rational(1, 1_000_000_000u128);
	pub const OperationalFeeMultiplier: u8 = 5;
}

pub struct WeightToFee;
impl WeightToFeePolynomial for WeightToFee {
	type Balance = Balance;
	fn polynomial() -> WeightToFeeCoefficients<Self::Balance> {
		// Extrinsic base weight (smallest non-zero weight) is mapped to 1/10 CENT:
		let p = CENTS;
		let q = 10 * Balance::from(ExtrinsicBaseWeight::get());
		smallvec![WeightToFeeCoefficient {
			degree: 1,
			negative: false,
			coeff_frac: Perbill::from_rational(p % q, q),
			coeff_integer: p / q,
		}]
	}
}

impl pallet_transaction_payment::Config for Runtime {
	type Event = Event;
	type OnChargeTransaction = CurrencyAdapter<Balances, DealWithFees>;
	type OperationalFeeMultiplier = OperationalFeeMultiplier;
	type WeightToFee = WeightToFee;
	type LengthToFee = ConstantMultiplier<Balance, TransactionByteFee>;
	type FeeMultiplierUpdate =
		TargetedFeeAdjustment<Self, TargetBlockFullness, AdjustmentVariable, MinimumMultiplier>;
}

parameter_types! {
	pub const MinimumPeriod: Moment = SLOT_DURATION / 2;
}

impl pallet_timestamp::Config for Runtime {
	type Moment = Moment;
	type OnTimestampSet = Babe;
	type MinimumPeriod = MinimumPeriod;
	type WeightInfo = pallet_timestamp::weights::SubstrateWeight<Runtime>;
}

parameter_types! {
	pub const UncleGenerations: BlockNumber = 0;
}

impl pallet_authorship::Config for Runtime {
	type FindAuthor = pallet_session::FindAccountFromAuthorIndex<Self, Babe>;
	type UncleGenerations = UncleGenerations;
	type FilterUncle = ();
	type EventHandler = (Staking, ImOnline);
}

impl_opaque_keys! {
	pub struct SessionKeys {
		pub grandpa: Grandpa,
		pub babe: Babe,
		pub im_online: ImOnline,
		pub authority_discovery: AuthorityDiscovery,
	}
}

impl pallet_session::Config for Runtime {
	type Event = Event;
	type ValidatorId = <Self as frame_system::Config>::AccountId;
	type ValidatorIdOf = pallet_staking::StashOf<Self>;
	type ShouldEndSession = Babe;
	type NextSessionRotation = Babe;
	type SessionManager = pallet_session::historical::NoteHistoricalRoot<Self, Staking>;
	type SessionHandler = <SessionKeys as OpaqueKeys>::KeyTypeIdProviders;
	type Keys = SessionKeys;
	type WeightInfo = pallet_session::weights::SubstrateWeight<Runtime>;
}

impl pallet_session::historical::Config for Runtime {
	type FullIdentification = pallet_staking::Exposure<AccountId, Balance>;
	type FullIdentificationOf = pallet_staking::ExposureOf<Runtime>;
}

pallet_staking_reward_curve::build! {
	const REWARD_CURVE: PiecewiseLinear<'static> = curve!(
		min_inflation: 0_025_000,
		max_inflation: 0_100_000,
		// Before, we launch the products we want 50% of supply to be staked
		ideal_stake: 0_500_000,
		falloff: 0_050_000,
		max_piece_count: 40,
		test_precision: 0_005_000,
	);
}

parameter_types! {
	// Six session in a an era (24 hrs)
	pub const SessionsPerEra: sp_staking::SessionIndex = 6;
	// 28 era for unbonding (28 days)
	pub const BondingDuration: sp_staking::EraIndex = 28;
	pub const SlashDeferDuration: sp_staking::EraIndex = 27;
	pub const RewardCurve: &'static PiecewiseLinear<'static> = &REWARD_CURVE;
	pub const MaxNominatorRewardedPerValidator: u32 = 256;
	pub const OffendingValidatorsThreshold: Perbill = Perbill::from_percent(17);
}

pub struct StakingBenchmarkingConfig;
impl pallet_staking::BenchmarkingConfig for StakingBenchmarkingConfig {
	type MaxValidators = ConstU32<1000>;
	type MaxNominators = ConstU32<1000>;
}

pub struct OnChainSeqPhragmen;
impl onchain::Config for OnChainSeqPhragmen {
	type System = Runtime;
	type Solver = SequentialPhragmen<
		AccountId,
		pallet_election_provider_multi_phase::SolutionAccuracyOf<Runtime>,
	>;
	type DataProvider = <Runtime as pallet_election_provider_multi_phase::Config>::DataProvider;
	type WeightInfo = frame_election_provider_support::weights::SubstrateWeight<Runtime>;
}

impl onchain::BoundedConfig for OnChainSeqPhragmen {
	type VotersBound = MaxElectingVoters;
	type TargetsBound = ConstU32<2_000>;
}

impl pallet_staking::Config for Runtime {
	type Currency = Balances;
	type CurrencyBalance = Balance;
	type UnixTime = Timestamp;
	type CurrencyToVote = U128CurrencyToVote;
	type ElectionProvider = ElectionProviderMultiPhase;
	type GenesisElectionProvider = onchain::UnboundedExecution<OnChainSeqPhragmen>;
	type MaxNominations = MaxNominations;
	type RewardRemainder = Treasury;
	type Event = Event;
	type Slash = Treasury;
	type Reward = ();
	type SessionsPerEra = SessionsPerEra;
	type BondingDuration = BondingDuration;
	type SlashDeferDuration = SlashDeferDuration;
	/// A super-majority of the council can cancel the slash.
	type SlashCancelOrigin = EitherOfDiverse<
		EnsureRoot<AccountId>,
		pallet_collective::EnsureProportionAtLeast<AccountId, CouncilCollective, 3, 4>,
	>;
	type SessionInterface = Self;
	type EraPayout = pallet_staking::ConvertCurve<RewardCurve>;
	type NextNewSession = Session;
	type MaxNominatorRewardedPerValidator = MaxNominatorRewardedPerValidator;
	type OffendingValidatorsThreshold = OffendingValidatorsThreshold;
	type VoterList = pallet_staking::UseNominatorsAndValidatorsMap<Runtime>;
	type MaxUnlockingChunks = ConstU32<32>;
	type OnStakerSlash = ();
	type BenchmarkingConfig = StakingBenchmarkingConfig;
	type WeightInfo = pallet_staking::weights::SubstrateWeight<Runtime>;
}

parameter_types! {
	// phase durations. 1/4 of the last session for each.
	pub const SignedPhase: u32 = EPOCH_DURATION_IN_SLOTS / 4;
	pub const UnsignedPhase: u32 = EPOCH_DURATION_IN_SLOTS / 4 ;

	// signed config
	pub const SignedMaxSubmissions: u32 = 16;
	// 40 PDEXs fixed deposit..
	pub const SignedDepositBase: Balance = deposit(2, 0);
	// 0.01 PDEX per KB of solution data.
	pub const SignedDepositByte: Balance = deposit(0, 10) / 1024;
	// Each good submission will get 1 DOT as reward
	pub SignedRewardBase: Balance = UNITS;
	pub BetterUnsignedThreshold: Perbill = Perbill::from_rational(1u32, 10_000);


	pub const MultiPhaseUnsignedPriority: TransactionPriority = StakingUnsignedPriority::get() - 1u64;
	pub MinerMaxWeight: Weight = RuntimeBlockWeights::get()
		.get(DispatchClass::Normal)
		.max_extrinsic.expect("Normal extrinsics have a weight limit configured; qed")
		.saturating_sub(BlockExecutionWeight::get());
	// Solution can occupy 90% of normal block size
	pub MinerMaxLength: u32 = Perbill::from_rational(9u32, 10) *
		*RuntimeBlockLength::get()
		.max
		.get(DispatchClass::Normal);

	// miner configs
	pub const MinerMaxIterations: u32 = 10;
	pub OffchainRepeat: BlockNumber = 5;
}

frame_election_provider_support::generate_solution_type!(
	#[compact]
	pub struct NposSolution16::<
		VoterIndex = u32,
		TargetIndex = u16,
		Accuracy = sp_runtime::PerU16,
		MaxVoters = MaxElectingVoters,
	>(16)
);
// pub const MAX_NOMINATIONS: u32 =
//     <NposCompactSolution16 as sp_npos_elections::NposSolution>::LIMIT as u32;

parameter_types! {
	pub MaxNominations: u32 = <NposSolution16 as frame_election_provider_support::NposSolution>::LIMIT as u32;
	pub MaxElectingVoters: u32 = 10_000;
}

/// The numbers configured here could always be more than the the maximum limits of staking pallet
/// to ensure election snapshot will not run out of memory. For now, we set them to smaller values
/// since the staking is bounded and the weight pipeline takes hours for this single pallet.
pub struct ElectionProviderBenchmarkConfig;
impl pallet_election_provider_multi_phase::BenchmarkingConfig for ElectionProviderBenchmarkConfig {
	const VOTERS: [u32; 2] = [1000, 2000];
	const TARGETS: [u32; 2] = [500, 1000];
	const ACTIVE_VOTERS: [u32; 2] = [500, 800];
	const DESIRED_TARGETS: [u32; 2] = [200, 400];
	const SNAPSHOT_MAXIMUM_VOTERS: u32 = 1000;
	const MINER_MAXIMUM_VOTERS: u32 = 1000;
	const MAXIMUM_TARGETS: u32 = 300;
}

/// Maximum number of iterations for balancing that will be executed in the embedded OCW
/// miner of election provider multi phase.
pub const MINER_MAX_ITERATIONS: u32 = 10;

/// A source of random balance for NposSolver, which is meant to be run by the OCW election miner.
pub struct OffchainRandomBalancing;
impl Get<Option<(usize, ExtendedBalance)>> for OffchainRandomBalancing {
	fn get() -> Option<(usize, ExtendedBalance)> {
		use sp_runtime::traits::TrailingZeroInput;
		let iters = match MINER_MAX_ITERATIONS {
			0 => 0,
			max => {
				let seed = sp_io::offchain::random_seed();
				let random = <u32>::decode(&mut TrailingZeroInput::new(&seed))
					.expect("input is padded with zeroes; qed") %
					max.saturating_add(1);
				random as usize
			},
		};

		Some((iters, 0))
	}
}

impl pallet_election_provider_multi_phase::MinerConfig for Runtime {
	type AccountId = AccountId;
	type Solution = NposSolution16;
	type MaxVotesPerVoter =
	<<Self as pallet_election_provider_multi_phase::Config>::DataProvider as ElectionDataProvider>::MaxVotesPerVoter;
	type MaxLength = MinerMaxLength;
	type MaxWeight = MinerMaxWeight;

	// The unsigned submissions have to respect the weight of the submit_unsigned call, thus their
	// weight estimate function is wired to this call's weight.
	fn solution_weight(v: u32, t: u32, a: u32, d: u32) -> Weight {
		<
		<Self as pallet_election_provider_multi_phase::Config>::WeightInfo
		as
		pallet_election_provider_multi_phase::WeightInfo
		>::submit_unsigned(v, t, a, d)
	}
}
impl pallet_election_provider_multi_phase::Config for Runtime {
	type Event = Event;
	type Currency = Balances;
	type EstimateCallFee = TransactionPayment;
	type UnsignedPhase = UnsignedPhase;
	type SignedPhase = SignedPhase;
	type BetterSignedThreshold = ();
	type BetterUnsignedThreshold = BetterUnsignedThreshold;
	type OffchainRepeat = OffchainRepeat;
	type MinerTxPriority = MultiPhaseUnsignedPriority;
	type MinerConfig = Self;
	type SignedMaxSubmissions = SignedMaxSubmissions;
	type SignedMaxWeight = MinerMaxWeight;
	type SignedMaxRefunds = ConstU32<3>;
	type SignedRewardBase = SignedRewardBase;
	type SignedDepositBase = SignedDepositBase;
	type SignedDepositByte = SignedDepositByte;
	type SignedDepositWeight = ();
	type MaxElectingVoters = MaxElectingVoters;
	type MaxElectableTargets = ConstU16<{ u16::MAX }>;
	type SlashHandler = ();
	// burn slashes
	type RewardHandler = ();
	type DataProvider = Staking;
	type Fallback = onchain::BoundedExecution<OnChainSeqPhragmen>;
	type GovernanceFallback = onchain::BoundedExecution<OnChainSeqPhragmen>;
	type Solver = SequentialPhragmen<
		AccountId,
		pallet_election_provider_multi_phase::SolutionAccuracyOf<Self>,
	>;
	type ForceOrigin = EitherOfDiverse<
		EnsureRoot<AccountId>,
		pallet_collective::EnsureProportionAtLeast<AccountId, CouncilCollective, 2, 3>,
	>;
	type BenchmarkingConfig = ElectionProviderBenchmarkConfig;
	type WeightInfo = pallet_election_provider_multi_phase::weights::SubstrateWeight<Runtime>;
}

parameter_types! {
	pub const CouncilMotionDuration: BlockNumber = 7 * DAYS;
	pub const CouncilMaxProposals: u32 = 100;
	pub const CouncilMaxMembers: u32 = 100;
}

type CouncilCollective = pallet_collective::Instance1;
impl pallet_collective::Config<CouncilCollective> for Runtime {
	type Origin = Origin;
	type Proposal = Call;
	type Event = Event;
	type MotionDuration = CouncilMotionDuration;
	type MaxProposals = CouncilMaxProposals;
	type MaxMembers = CouncilMaxMembers;
	type DefaultVote = pallet_collective::PrimeDefaultVote;
	type WeightInfo = pallet_collective::weights::SubstrateWeight<Runtime>;
}

parameter_types! {
	pub const CandidacyBond: Balance = 100 * PDEX;
	// 1 storage item created, key size is 32 bytes, value size is 16+16.
	pub const VotingBondBase: Balance = deposit(1, 64);
	// additional data per vote is 32 bytes (account id).
	pub const VotingBondFactor: Balance = deposit(0, 32);
	pub const TermDuration: BlockNumber = 7 * DAYS;
	pub const DesiredMembers: u32 = 5;
	pub const DesiredRunnersUp: u32 = 5;
	pub const ElectionsPhragmenPalletId: LockIdentifier = *b"phrelect";
	pub const MaxCandidates: u32 = 1000;
	pub const MaxVoters: u32 = 10*1000;
}

// Make sure that there are no more than `MaxMembers` members elected via elections-phragmen.
const_assert!(DesiredMembers::get() <= CouncilMaxMembers::get());

impl pallet_elections_phragmen::Config for Runtime {
	type Event = Event;
	type PalletId = ElectionsPhragmenPalletId;
	type Currency = Balances;
	type ChangeMembers = Council;
	// NOTE: this implies that council's genesis members cannot be set directly and must come from
	// this module.
	type InitializeMembers = Council;
	type CurrencyToVote = U128CurrencyToVote;
	type CandidacyBond = CandidacyBond;
	type VotingBondBase = VotingBondBase;
	type VotingBondFactor = VotingBondFactor;
	type LoserCandidate = Treasury;
	type KickedMember = Treasury;
	type DesiredMembers = DesiredMembers;
	type DesiredRunnersUp = DesiredRunnersUp;
	type TermDuration = TermDuration;
	type MaxCandidates = MaxCandidates;
	type MaxVoters = MaxVoters;
	type WeightInfo = pallet_elections_phragmen::weights::SubstrateWeight<Runtime>;
}

parameter_types! {
	pub const TechnicalMotionDuration: BlockNumber = 7 * DAYS;
	pub const TechnicalMaxProposals: u32 = 100;
	pub const TechnicalMaxMembers: u32 = 100;
}

type TechnicalCollective = pallet_collective::Instance2;
impl pallet_collective::Config<TechnicalCollective> for Runtime {
	type Origin = Origin;
	type Proposal = Call;
	type Event = Event;
	type MotionDuration = TechnicalMotionDuration;
	type MaxProposals = TechnicalMaxProposals;
	type MaxMembers = TechnicalMaxMembers;
	type DefaultVote = pallet_collective::PrimeDefaultVote;
	type WeightInfo = pallet_collective::weights::SubstrateWeight<Runtime>;
}

parameter_types! {
	pub const OrderbookMotionDuration: BlockNumber = DAYS;
	pub const OrderbookMaxProposals: u32 = 100;
	pub const OrderbookMaxMembers: u32 = 3;
}

type OrderbookCollective = pallet_collective::Instance3;
impl pallet_collective::Config<OrderbookCollective> for Runtime {
	type Origin = Origin;
	type Proposal = Call;
	type Event = Event;
	type MotionDuration = OrderbookMotionDuration;
	type MaxProposals = OrderbookMaxProposals;
	type MaxMembers = OrderbookMaxMembers;
	type DefaultVote = pallet_collective::PrimeDefaultVote;
	type WeightInfo = pallet_collective::weights::SubstrateWeight<Runtime>;
}

type EnsureRootOrHalfCouncil = EitherOfDiverse<
	EnsureRoot<AccountId>,
	pallet_collective::EnsureProportionMoreThan<AccountId, CouncilCollective, 1, 2>,
>;

type EnsureRootOrHalfOrderbookCouncil = EitherOfDiverse<
	EnsureRoot<AccountId>,
	pallet_collective::EnsureProportionMoreThan<AccountId, OrderbookCollective, 1, 2>,
>;

impl pallet_membership::Config<pallet_membership::Instance1> for Runtime {
	type Event = Event;
	type AddOrigin = EnsureRootOrHalfCouncil;
	type RemoveOrigin = EnsureRootOrHalfCouncil;
	type SwapOrigin = EnsureRootOrHalfCouncil;
	type ResetOrigin = EnsureRootOrHalfCouncil;
	type PrimeOrigin = EnsureRootOrHalfCouncil;
	type MembershipInitialized = TechnicalCommittee;
	type MembershipChanged = TechnicalCommittee;
	type MaxMembers = TechnicalMaxMembers;
	type WeightInfo = pallet_membership::weights::SubstrateWeight<Runtime>;
}

parameter_types! {
	pub const ProposalBond: Permill = Permill::from_percent(5);
	pub const ProposalBondMinimum: Balance = 100 * PDEX;
	pub const SpendPeriod: BlockNumber = 24 * DAYS;
	pub const Burn: Permill = Permill::from_percent(0);
	pub const TipCountdown: BlockNumber = DAYS;
	pub const TipFindersFee: Percent = Percent::from_percent(20);
	pub const TipReportDepositBase: Balance = PDEX;
	pub const DataDepositPerByte: Balance = CENTS;
	pub const BountyDepositBase: Balance = PDEX;
	pub const BountyDepositPayoutDelay: BlockNumber = 8 * DAYS;
	pub const TreasuryPalletId: PalletId = PalletId(*b"py/trsry");
	pub const BountyUpdatePeriod: BlockNumber = 90 * DAYS;
	pub const MaximumReasonLength: u32 = 16384;
	pub const BountyCuratorDeposit: Permill = Permill::from_percent(50);
	pub const BountyValueMinimum: Balance = 10 * PDEX;
	pub const MaxApprovals: u32 = 100;
	pub const MaxActiveChildBountyCount: u32 = 5;
	pub const ChildBountyValueMinimum: Balance = PDEX;
	pub const CuratorDepositMax: Balance = 100 * PDEX;
	pub const CuratorDepositMin: Balance = 10 * PDEX;
	pub const ChildBountyCuratorDepositBase: Permill = Permill::from_percent(10);
}

impl pallet_bounties::Config for Runtime {
	type Event = Event;
	type BountyDepositBase = BountyDepositBase;
	type BountyDepositPayoutDelay = BountyDepositPayoutDelay;
	type BountyUpdatePeriod = BountyUpdatePeriod;
	type BountyValueMinimum = BountyValueMinimum;
	type DataDepositPerByte = DataDepositPerByte;
	type MaximumReasonLength = MaximumReasonLength;
	type WeightInfo = pallet_bounties::weights::SubstrateWeight<Runtime>;
	type ChildBountyManager = ChildBounties;
	type CuratorDepositMultiplier = BountyCuratorDeposit;
	type CuratorDepositMax = CuratorDepositMax;
	type CuratorDepositMin = CuratorDepositMin;
}

impl pallet_child_bounties::Config for Runtime {
	type MaxActiveChildBountyCount = MaxActiveChildBountyCount;
	type ChildBountyValueMinimum = ChildBountyValueMinimum;
	type Event = Event;
	type WeightInfo = pallet_child_bounties::weights::SubstrateWeight<Runtime>;
}

impl pallet_treasury::Config for Runtime {
	type PalletId = TreasuryPalletId;
	type Currency = Balances;
	type ApproveOrigin = EitherOfDiverse<
		EnsureRoot<AccountId>,
		pallet_collective::EnsureProportionAtLeast<AccountId, CouncilCollective, 3, 5>,
	>;
	type RejectOrigin = EnsureRootOrHalfCouncil;
	type Event = Event;
	type OnSlash = ();
	type ProposalBond = ProposalBond;
	type ProposalBondMinimum = ProposalBondMinimum;
	type SpendPeriod = SpendPeriod;
	type Burn = Burn;
	type BurnDestination = ();
	type SpendFunds = Bounties;
	type WeightInfo = pallet_treasury::weights::SubstrateWeight<Runtime>;
	type MaxApprovals = MaxApprovals;
	type ProposalBondMaximum = ();
	type SpendOrigin = frame_support::traits::NeverEnsureOrigin<u128>;
}

parameter_types! {
	// When proposals are moved to public voting
	pub const LaunchPeriod: BlockNumber = 15 * DAYS;
	// How long voting should last
	pub const VotingPeriod: BlockNumber = 15 * DAYS;
	// Fast track voting for techincal council
	pub const FastTrackVotingPeriod: BlockNumber = 3 * HOURS;
	// Minimum deposit for creating a proposal
	pub MinimumDeposit: Balance = 100 * PDEX;
	// Time between approved proposals are executed on-chain
	// EnactmentPeriod > unbonding period of staking
	pub const EnactmentPeriod: BlockNumber = 30 * DAYS;
	// Minimum period of vote locking
	// Note: VoteLockingPeriod >= EnactmentPeriod
	pub const VoteLockingPeriod: BlockNumber = 30 * DAYS;
	// Cool-off period before a vetoed proposal can be submitted back again
	pub const CooloffPeriod: BlockNumber = 28 * DAYS;
	pub const InstantAllowed: bool = true;
	pub const MaxVotes: u32 = 100;
	pub const MaxProposals: u32 = 100;

}

impl pallet_democracy::Config for Runtime {
	type Proposal = Call;
	type Event = Event;
	type Currency = Balances;
	type EnactmentPeriod = EnactmentPeriod;
	type LaunchPeriod = LaunchPeriod;
	type VotingPeriod = VotingPeriod;
	type VoteLockingPeriod = VoteLockingPeriod;
	type MinimumDeposit = MinimumDeposit;
	/// A straight majority of the council can decide what their next motion is.
	type ExternalOrigin = EitherOfDiverse<
		EnsureRoot<AccountId>,
		pallet_collective::EnsureProportionAtLeast<AccountId, CouncilCollective, 1, 2>,
	>;
	/// A majority can have the next scheduled referendum be a straight majority-carries vote.
	type ExternalMajorityOrigin = EitherOfDiverse<
		EnsureRoot<AccountId>,
		pallet_collective::EnsureProportionAtLeast<AccountId, CouncilCollective, 1, 2>,
	>;
	/// A unanimous council can have the next scheduled referendum be a straight default-carries
	/// (NTB) vote.
	type ExternalDefaultOrigin = EitherOfDiverse<
		EnsureRoot<AccountId>,
		pallet_collective::EnsureProportionAtLeast<AccountId, CouncilCollective, 1, 1>,
	>;
	/// Two thirds of the technical committee can have an ExternalMajority/ExternalDefault vote
	/// be tabled immediately and with a shorter voting/enactment period.
	type FastTrackOrigin = EitherOfDiverse<
		EnsureRoot<AccountId>,
		pallet_collective::EnsureProportionAtLeast<AccountId, TechnicalCollective, 2, 3>,
	>;
	type InstantOrigin = EitherOfDiverse<
		EnsureRoot<AccountId>,
		pallet_collective::EnsureProportionAtLeast<AccountId, TechnicalCollective, 1, 1>,
	>;
	type InstantAllowed = InstantAllowed;
	type FastTrackVotingPeriod = FastTrackVotingPeriod;
	// To cancel a proposal which has been passed, 2/3 of the council must agree to it.
	type CancellationOrigin = EitherOfDiverse<
		EnsureRoot<AccountId>,
		pallet_collective::EnsureProportionAtLeast<AccountId, CouncilCollective, 2, 3>,
	>;
	type BlacklistOrigin = EnsureRoot<AccountId>;
	// To cancel a proposal before it has been passed, the technical committee must be unanimous or
	// Root must agree.
	type CancelProposalOrigin = EitherOfDiverse<
		EnsureRoot<AccountId>,
		pallet_collective::EnsureProportionAtLeast<AccountId, TechnicalCollective, 1, 1>,
	>;
	// Any single technical committee member or root origin may veto a coming council proposal,
	// however they can only do it once and it lasts only for the cooloff period.
	// NOTE: Technical Council cannot be greater than MAX_VETOERS
	type VetoOrigin = pallet_collective::EnsureMember<AccountId, TechnicalCollective>;
	type CooloffPeriod = CooloffPeriod;
	type PreimageByteDeposit = PreimageByteDeposit;
	type OperationalPreimageOrigin = pallet_collective::EnsureMember<AccountId, CouncilCollective>;
	type Slash = Treasury;
	type Scheduler = Scheduler;
	type PalletsOrigin = OriginCaller;
	type MaxVotes = MaxVotes;
	type WeightInfo = pallet_democracy::weights::SubstrateWeight<Runtime>;
	type MaxProposals = MaxProposals;
}

impl pallet_sudo::Config for Runtime {
	type Event = Event;
	type Call = Call;
}

parameter_types! {
	pub const ImOnlineUnsignedPriority: TransactionPriority = TransactionPriority::max_value();
	/// We prioritize im-online heartbeats over election solution submission.
	pub const StakingUnsignedPriority: TransactionPriority = TransactionPriority::max_value() / 2;
	pub const MaxKeys: u32 = 10_000;
	pub const MaxPeerInHeartbeats: u32 = 10_000;
	pub const MaxPeerDataEncodingSize: u32 = 1_000;
}

impl<LocalCall> frame_system::offchain::CreateSignedTransaction<LocalCall> for Runtime
where
	Call: From<LocalCall>,
{
	fn create_transaction<C: frame_system::offchain::AppCrypto<Self::Public, Self::Signature>>(
		call: Call,
		public: <Signature as traits::Verify>::Signer,
		account: AccountId,
		nonce: Index,
	) -> Option<(Call, <UncheckedExtrinsic as traits::Extrinsic>::SignaturePayload)> {
		let tip = 0;
		// take the biggest period possible.
		let period =
			BlockHashCount::get().checked_next_power_of_two().map(|c| c / 2).unwrap_or(2) as u64;
		let current_block = System::block_number()
			.saturated_into::<u64>()
			// The `System::block_number` is initialized with `n+1`,
			// so the actual block number is `n`.
			.saturating_sub(1);
		let extra = (
			frame_system::CheckSpecVersion::<Runtime>::new(),
			frame_system::CheckTxVersion::<Runtime>::new(),
			frame_system::CheckGenesis::<Runtime>::new(),
			frame_system::CheckMortality::<Runtime>::from(generic::Era::mortal(
				period,
				current_block,
			)),
			frame_system::CheckNonce::<Runtime>::from(nonce),
			frame_system::CheckWeight::<Runtime>::new(),
			pallet_assets_transaction_payment::ChargeAssetTransactionPayment::<Runtime> {
				signature_scheme: 0,
				asset_id: 0,
				tip,
			},
		);
		let raw_payload = SignedPayload::new(call, extra)
			.map_err(|e| {
				log::warn!("Unable to create signed payload: {:?}", e);
			})
			.ok()?;
		let signature = raw_payload.using_encoded(|payload| C::sign(payload, public))?;
		let address = Indices::unlookup(account);
		let (call, extra, _) = raw_payload.deconstruct();
		Some((call, (address, signature, extra)))
	}
}

impl frame_system::offchain::SigningTypes for Runtime {
	type Public = <Signature as traits::Verify>::Signer;
	type Signature = Signature;
}

impl<C> frame_system::offchain::SendTransactionTypes<C> for Runtime
where
	Call: From<C>,
{
	type Extrinsic = UncheckedExtrinsic;
	type OverarchingCall = Call;
}

impl pallet_im_online::Config for Runtime {
	type AuthorityId = ImOnlineId;
	type Event = Event;
	type NextSessionRotation = Babe;
	type ValidatorSet = Historical;
	type ReportUnresponsiveness = Offences;
	type UnsignedPriority = ImOnlineUnsignedPriority;
	type WeightInfo = pallet_im_online::weights::SubstrateWeight<Runtime>;
	type MaxKeys = MaxKeys;
	type MaxPeerInHeartbeats = MaxPeerInHeartbeats;
	type MaxPeerDataEncodingSize = MaxPeerDataEncodingSize;
}

impl pallet_offences::Config for Runtime {
	type Event = Event;
	type IdentificationTuple = pallet_session::historical::IdentificationTuple<Self>;
	type OnOffenceHandler = Staking;
}

impl pallet_authority_discovery::Config for Runtime {
	type MaxAuthorities = MaxAuthorities;
}

impl pallet_grandpa::Config for Runtime {
	type Event = Event;
	type Call = Call;

	type KeyOwnerProofSystem = Historical;

	type KeyOwnerProof =
		<Self::KeyOwnerProofSystem as KeyOwnerProofSystem<(KeyTypeId, GrandpaId)>>::Proof;

	type KeyOwnerIdentification = <Self::KeyOwnerProofSystem as KeyOwnerProofSystem<(
		KeyTypeId,
		GrandpaId,
	)>>::IdentificationTuple;

	type HandleEquivocation = pallet_grandpa::EquivocationHandler<
		Self::KeyOwnerIdentification,
		Offences,
		ReportLongevity,
	>;

	type WeightInfo = weights::pallet_grandpa::WeightInfo<Runtime>;
	type MaxAuthorities = MaxAuthorities;
}
parameter_types! {
	pub const AssetDeposit: Balance = 100 * DOLLARS;
	pub const ApprovalDeposit: Balance = DOLLARS;
	pub const StringLimit: u32 = 50;
	pub const MetadataDepositBase: Balance = 10 * DOLLARS;
	pub const MetadataDepositPerByte: Balance = DOLLARS;
}

impl pallet_assets::Config for Runtime {
	type Event = Event;
	type Balance = Balance;
	type AssetId = u128;
	type Currency = Balances;
	type ForceOrigin = EnsureRootOrHalfCouncil;
	type AssetDeposit = AssetDeposit;
	type AssetAccountDeposit = AssetDeposit;
	type MetadataDepositBase = MetadataDepositBase;
	type MetadataDepositPerByte = MetadataDepositPerByte;
	type ApprovalDeposit = ApprovalDeposit;
	type StringLimit = StringLimit;
	type Freezer = ();
	type Extra = ();
	type WeightInfo = ();
}

parameter_types! {
	pub const BasicDeposit: Balance = deposit(1,258);       // 258 bytes on-chain
	pub const FieldDeposit: Balance = deposit(0,66);        // 66 bytes on-chain
	pub const SubAccountDeposit: Balance = deposit(1,53);   // 53 bytes on-chain
	pub const MaxSubAccounts: u32 = 100;
	pub const MaxAdditionalFields: u32 = 100;
	pub const MaxRegistrars: u32 = 20;
}

impl pallet_identity::Config for Runtime {
	type Event = Event;
	type Currency = Balances;
	type BasicDeposit = BasicDeposit;
	type FieldDeposit = FieldDeposit;
	type SubAccountDeposit = SubAccountDeposit;
	type MaxSubAccounts = MaxSubAccounts;
	type MaxAdditionalFields = MaxAdditionalFields;
	type MaxRegistrars = MaxRegistrars;
	type Slashed = Treasury;
	type ForceOrigin = EnsureRootOrHalfCouncil;
	type RegistrarOrigin = EnsureRootOrHalfCouncil;
	type WeightInfo = pallet_identity::weights::SubstrateWeight<Runtime>;
}

parameter_types! {
	pub const ConfigDepositBase: Balance = 5 * PDEX;
	pub const FriendDepositFactor: Balance = 50 * CENTS;
	pub const MaxFriends: u16 = 9;
	pub const RecoveryDeposit: Balance = 5 * PDEX;
}

impl pallet_recovery::Config for Runtime {
	type Event = Event;
	type WeightInfo = pallet_recovery::weights::SubstrateWeight<Runtime>;
	type Call = Call;
	type Currency = Balances;
	type ConfigDepositBase = ConfigDepositBase;
	type FriendDepositFactor = FriendDepositFactor;
	type MaxFriends = MaxFriends;
	type RecoveryDeposit = RecoveryDeposit;
}

parameter_types! {
	pub MinVestedTransfer: Balance = PDEX;
	pub const MaxVestingSchedules: u32 = 300;
}

pub struct SusbtrateBlockNumberProvider;
impl BlockNumberProvider for SusbtrateBlockNumberProvider {
	type BlockNumber = BlockNumber;

	fn current_block_number() -> Self::BlockNumber {
		System::block_number()
	}
}

pub struct EnsureRootOrTreasury;
impl EnsureOrigin<Origin> for EnsureRootOrTreasury {
	type Success = AccountId;

	fn try_origin(o: Origin) -> Result<Self::Success, Origin> {
		Into::<Result<RawOrigin<AccountId>, Origin>>::into(o).and_then(|o| match o {
			RawOrigin::Root => Ok(TreasuryPalletId::get().into_account_truncating()),
			RawOrigin::Signed(caller) => {
				if caller == TreasuryPalletId::get().into_account_truncating() {
					Ok(caller)
				} else {
					Err(Origin::from(Some(caller)))
				}
			},
			r => Err(Origin::from(r)),
		})
	}

	#[cfg(feature = "runtime-benchmarks")]
	fn successful_origin() -> Origin {
		Origin::from(RawOrigin::Signed(AccountId::new([0u8; 32])))
	}
}

impl orml_vesting::Config for Runtime {
	type Event = Event;
	type Currency = Balances;
	type MinVestedTransfer = MinVestedTransfer;
	type VestedTransferOrigin = EnsureRootOrTreasury;
	type WeightInfo = ();
	type MaxVestingSchedules = MaxVestingSchedules;
	type BlockNumberProvider = SusbtrateBlockNumberProvider;
}
parameter_types! {
	pub const LockPeriod: BlockNumber = 201600;
	pub const MaxRelayers: u32 = 3;
}

impl pdex_migration::pallet::Config for Runtime {
	type Event = Event;
	type MaxRelayers = MaxRelayers;
	type LockPeriod = LockPeriod;
	type WeightInfo = weights::pdex_migration::WeightInfo<Runtime>;
}

parameter_types! {
	pub const PolkadexTreasuryModuleId: PalletId = PalletId(*b"polka/tr");
	pub TreasuryModuleAccount: AccountId = PolkadexTreasuryModuleId::get().into_account_truncating();
}

impl pallet_randomness_collective_flip::Config for Runtime {}

parameter_types! {
	pub const ProxyLimit: u32 = 3;
	pub const OcexPalletId: PalletId = PalletId(*b"OCEX_LMP");
	pub const MsPerDay: u64 = 86_400_000;
}

impl pallet_ocex_lmp::Config for Runtime {
	type Event = Event;
	type PalletId = OcexPalletId;
	type NativeCurrency = Balances;
	type OtherAssets = Assets;
	// TODO: Change origin to SGX attested origin
	type EnclaveOrigin = EnsureSigned<AccountId>;
	type Public = <Signature as traits::Verify>::Signer;
	type GovernanceOrigin = EnsureRootOrHalfOrderbookCouncil;
	type Signature = Signature;
	type WeightInfo = pallet_ocex_lmp::weights::WeightInfo<Runtime>;
	type MsPerDay = MsPerDay;
}

//Install rewards Pallet
parameter_types! {
	pub const RewardsPalletId: PalletId = PalletId(*b"REWARDSQ");
}

impl pallet_rewards::Config for Runtime {
	type Event = Event;
	type PalletId = RewardsPalletId;
	type NativeCurrency = Balances;
	type Public = <Signature as traits::Verify>::Signer;
	type Signature = Signature;
	type GovernanceOrigin = EnsureRootOrHalfOrderbookCouncil;
	type WeightInfo = pallet_rewards::weights::WeightInfo<Runtime>;
}

parameter_types! {
	pub const LiquidityPalletId: PalletId = PalletId(*b"LIQU/IDI");
}

impl liquidity::Config for Runtime {
	type Event = Event;
	type PalletId = LiquidityPalletId;
	type NativeCurrency = Balances;
	type Public = <Signature as traits::Verify>::Signer;
	type Signature = Signature;
	type GovernanceOrigin = EnsureRootOrHalfOrderbookCouncil;
	type CallOcex = OCEX;
	type WeightInfo = liquidity::weights::WeightInfo<Runtime>;
}

parameter_types! {
	pub const ChainId: u8 = 1;
	pub const ParachainNetworkId: u8 = 1;
	pub const ProposalLifetime: BlockNumber = 1000;
	pub const ChainbridgePalletId: PalletId = PalletId(*b"CSBRIDGE");
	pub const TheaPalletId: PalletId = PalletId(*b"THBRIDGE");
	pub const WithdrawalSize: u32 = 10;
}

impl chainbridge::Config for Runtime {
	type Event = Event;
	type BridgeCommitteeOrigin = frame_system::EnsureRoot<Self::AccountId>;
	type Proposal = Call;
	type BridgeChainId = ChainId;
	type ProposalLifetime = ProposalLifetime;
}

parameter_types! {
	pub const PolkadexAssetId: u128 = 1000; //TODO: Chnage Polkddex Asset ID
	pub const PDEXHolderAccount: AccountId32 = AccountId32::new([1u8;32]); //TODO Chnage Holder Account
	pub const ParaId: u32 = 2040;
}

impl asset_handler::pallet::Config for Runtime {
	type Event = Event;
	type Currency = Balances;
	type AssetManager = Assets;
	type AssetCreateUpdateOrigin = EnsureRootOrHalfCouncil;
	type TreasuryPalletId = TreasuryPalletId;
	type WeightInfo = asset_handler::WeightInfo<Runtime>;
	type ParachainNetworkId = ParachainNetworkId;
	type PolkadexAssetId = PolkadexAssetId;
	type PDEXHolderAccount = PDEXHolderAccount;
}

/// Handler to convert alternate tokens
pub struct AlternateTokenSwapper;
impl HandleSwap<Runtime> for AlternateTokenSwapper {
	fn swap(credit: CreditOf<AccountId, Assets>) -> NegativeImbalanceOf<Runtime> {
		// TODO: @Emmanuel integrate Polkapool here
		// FIXME: Is there a better way to convert here?
		NegativeImbalanceOf::new(credit.peek().saturated_into::<u128>().saturated_into())
	}
}

impl pallet_assets_transaction_payment::pallet::Config for Runtime {
	type Event = Event;
	type Fungibles = Assets;
	type OnChargeAssetTransaction = pallet_assets_transaction_payment::payment::FungiblesAdapter<
		pallet_assets::BalanceToAssetBalance<Balances, Runtime, ConvertInto>,
		AlternateTokenSwapper,
		DealWithFees,
	>;
	type GovernanceOrigin = EnsureRootOrHalfOrderbookCouncil;
}
impl thea::pallet::Config for Runtime {
	type Event = Event;
	type Currency = Balances;
	type AssetCreateUpdateOrigin = EnsureRootOrHalfCouncil;
	type TheaPalletId = TheaPalletId;
	type WithdrawalSize = WithdrawalSize;
	type ParaId = ParaId;
	type ExtrinsicSubmittedNotifier = TheaStaking;
}

//Install Staking Pallet
parameter_types! {
	pub const SessionLength: u32 = 25;
	pub const UnbondingDelay: u32 = 10;
	pub const MaxUnlockChunks: u32 = 10;
	pub const CandidateBond: Balance = 1_000_000_000_000;
	pub const StakingReserveIdentifier: [u8; 8] = [1u8;8];
	pub const StakingDataPruneDelay: u32 = 6;
	pub const ModerateSK: u8 = 5; // 5% of stake to slash
	pub const SevereSK: u8 = 20; // 20% of stake to slash
	pub const ReporterRewardKF: u8 = 1; // 1% of total slashed goes to each reporter
	pub const SlashingTh: u8 = 60; // 60% of threshold for slashing
	pub const TheaRewardCurve: &'static PiecewiseLinear<'static> = &REWARD_CURVE;
}

impl thea_staking::Config for Runtime {
	type Event = Event;
	type SessionLength = SessionLength;
	type UnbondingDelay = UnbondingDelay;
	type MaxUnlockChunks = MaxUnlockChunks;
	type CandidateBond = CandidateBond;
	type StakingReserveIdentifier = StakingReserveIdentifier;
	type StakingDataPruneDelay = StakingDataPruneDelay;
	type ModerateSlashingCoeficient = ModerateSK;
	type SevereSlashingCoeficient = SevereSK;
	type ReportersRewardCoeficient = ReporterRewardKF;
	type SlashingThreshold = SlashingTh;
	type SessionChangeNotifier = Thea;
	type TreasuryPalletId = TreasuryPalletId;
	type GovernanceOrigin = EnsureRootOrHalfOrderbookCouncil;
	type EraPayout = pallet_staking::ConvertCurve<TheaRewardCurve>;
	type Currency = Balances;
}

//Install Nomination Pool
parameter_types! {
	pub const PostUnbondPoolsWindow: u32 = 4;
	pub const NominationPoolsPalletId: PalletId = PalletId(*b"py/nopls");
	pub const MaxPointsToBalance: u8 = 10;
}

use sp_runtime::traits::Convert;
pub struct BalanceToU256;
impl Convert<Balance, sp_core::U256> for BalanceToU256 {
	fn convert(balance: Balance) -> sp_core::U256 {
		sp_core::U256::from(balance)
	}
}
pub struct U256ToBalance;
impl Convert<sp_core::U256, Balance> for U256ToBalance {
	fn convert(n: sp_core::U256) -> Balance {
		n.try_into().unwrap_or(Balance::max_value())
	}
}

impl pallet_nomination_pools::Config for Runtime {
	type WeightInfo = ();
	type Event = Event;
	type Currency = Balances;
	type CurrencyBalance = Balance;
	type RewardCounter = FixedU128;
	type BalanceToU256 = BalanceToU256;
	type U256ToBalance = U256ToBalance;
	type StakingInterface = thea_staking::Pallet<Self>;
	type PostUnbondingPoolsWindow = PostUnbondPoolsWindow;
	type MaxMetadataLen = ConstU32<256>;
	type MaxUnbonding = ConstU32<8>;
	type PalletId = NominationPoolsPalletId;
	type MaxPointsToBalance = MaxPointsToBalance;
}

parameter_types! {
	pub const StakingAmount: u128 = 1_000_000_000_000_000u128;
	pub const StakingReserveIdentifierForTheaGov: [u8; 8] = [2u8;8];

}

impl thea_cross_chain_governance::Config for Runtime {
	type Event = Event;
	type StakingAmount = StakingAmount;
	type StakingReserveIdentifier = StakingReserveIdentifierForTheaGov;
	type CouncilHandlerOrigin = EnsureRootOrHalfCouncil;
}

construct_runtime!(
	pub enum Runtime where
		Block = Block,
		NodeBlock = polkadex_primitives::Block,
		UncheckedExtrinsic = UncheckedExtrinsic
	{
		System: frame_system::{Pallet, Call, Config, Storage, Event<T>} = 0,
		Utility: pallet_utility::{Pallet, Call, Event} = 1,
		Babe: pallet_babe::{Pallet, Call, Storage, Config, ValidateUnsigned} = 2,
		Timestamp: pallet_timestamp::{Pallet, Call, Storage, Inherent} = 3,
		Authorship: pallet_authorship::{Pallet, Call, Storage, Inherent} = 4,
		Indices: pallet_indices::{Pallet, Call, Storage, Config<T>, Event<T>} = 5,
		Balances: pallet_balances::{Pallet, Call, Storage, Config<T>, Event<T>} = 6,
		TransactionPayment: pallet_transaction_payment::{Pallet, Storage, Event<T>} = 7,
		ElectionProviderMultiPhase: pallet_election_provider_multi_phase::{Pallet, Call, Storage, Event<T>, ValidateUnsigned} = 8,
		Staking: pallet_staking::{Pallet, Call, Config<T>, Storage, Event<T>} = 9,
		Session: pallet_session::{Pallet, Call, Storage, Event, Config<T>} = 10,
		Council: pallet_collective::<Instance1>::{Pallet, Call, Storage, Origin<T>, Event<T>, Config<T>} = 11,
		TechnicalCommittee: pallet_collective::<Instance2>::{Pallet, Call, Storage, Origin<T>, Event<T>, Config<T>} = 12,
		Elections: pallet_elections_phragmen::{Pallet, Call, Storage, Event<T>, Config<T>} = 13,
		TechnicalMembership: pallet_membership::<Instance1>::{Pallet, Call, Storage, Event<T>, Config<T>} = 14,
		Grandpa: pallet_grandpa::{Pallet, Call, Storage, Config, Event, ValidateUnsigned} = 15,
		Treasury: pallet_treasury::{Pallet, Call, Storage, Config, Event<T>} = 16,
		Sudo: pallet_sudo::{Pallet, Call, Config<T>, Storage, Event<T>} = 17,
		ImOnline: pallet_im_online::{Pallet, Call, Storage, Event<T>, ValidateUnsigned, Config<T>} = 18,
		AuthorityDiscovery: pallet_authority_discovery::{Pallet, Config} = 19,
		Offences: pallet_offences::{Pallet, Storage, Event} = 20,
		Historical: pallet_session_historical::{Pallet} = 21,
		Identity: pallet_identity::{Pallet, Call, Storage, Event<T>} = 22,
		Recovery: pallet_recovery::{Pallet, Call, Storage, Event<T>} = 23,
		Scheduler: pallet_scheduler::{Pallet, Call, Storage, Event<T>} = 24,
		Proxy: pallet_proxy::{Pallet, Call, Storage, Event<T>} = 25,
		Multisig: pallet_multisig::{Pallet, Call, Storage, Event<T>} = 26,
		Bounties: pallet_bounties::{Pallet, Call, Storage, Event<T>} = 27,
		OrmlVesting: orml_vesting::{Pallet, Storage, Call, Event<T>, Config<T>} = 28,
		PDEXMigration: pdex_migration::pallet::{Pallet, Storage, Call, Event<T>, Config<T>} = 29,
		Democracy: pallet_democracy::{Pallet, Call, Storage, Event<T>, Config<T>} = 30,
		Preimage: pallet_preimage::{Pallet, Call, Storage, Event<T>} = 31,
		RandomnessCollectiveFlip: pallet_randomness_collective_flip::{Pallet, Storage} = 32,
		ChildBounties: pallet_child_bounties = 33,
		Assets: pallet_assets::{Pallet, Call, Storage, Event<T>} = 34,
		OCEX: pallet_ocex_lmp::{Pallet, Call, Storage, Event<T>} = 35,
		OrderbookCommittee: pallet_collective::<Instance3>::{Pallet, Call, Storage, Origin<T>, Event<T>} = 36,
		ChainBridge: chainbridge::{Pallet, Storage, Call, Event<T>} = 37,
		AssetHandler: asset_handler::pallet::{Pallet, Call, Storage, Event<T>} = 38,
<<<<<<< HEAD
		AssetsTransactionPayment: pallet_assets_transaction_payment::pallet::{Pallet, Call, Storage, Event<T>} = 39,
		Thea: thea::pallet::{Pallet, Call, Storage, Event<T>} = 40,
		TheaStaking: thea_staking::{Pallet, Call, Storage, Event<T>} = 41,
		NominationPools: pallet_nomination_pools::{Pallet, Call, Storage, Event<T>} = 42,
		TheaGovernence: thea_cross_chain_governance::{Pallet, Call, Storage, Event<T>} = 43,
		Liquidity: liquidity::{Pallet, Call, Storage, Event<T>} = 44,
=======
		Thea: thea::pallet::{Pallet, Call, Storage, Event<T>} = 39,
		TheaStaking: thea_staking::{Pallet, Call, Storage, Event<T>} = 40,
		NominationPools: pallet_nomination_pools::{Pallet, Call, Storage, Event<T>} = 41,
		Rewards: pallet_rewards::{Pallet, Call, Storage, Event<T>} = 42,
		TheaGovernence: thea_cross_chain_governance::{Pallet, Call, Storage, Event<T>} = 43,
		Liquidity: liquidity::{Pallet, Call, Storage, Event<T>} = 44
>>>>>>> 81bb9828
	}
);
/// Digest item type.
pub type DigestItem = generic::DigestItem;
/// The address format for describing accounts.
pub type Address = sp_runtime::MultiAddress<AccountId, AccountIndex>;
/// Block header type as expected by this runtime.
pub type Header = generic::Header<BlockNumber, BlakeTwo256>;
/// Block type as expected by this runtime.
pub type Block = generic::Block<Header, UncheckedExtrinsic>;
/// A Block signed with a Justification
pub type SignedBlock = generic::SignedBlock<Block>;
/// BlockId type as expected by this runtime.
pub type BlockId = generic::BlockId<Block>;
/// The SignedExtension to the basic transaction logic.
///
/// When you change this, you **MUST** modify [`sign`] in `bin/node/testing/src/keyring.rs`!
///
/// [`sign`]: <../../testing/src/keyring.rs.html>
pub type SignedExtra = (
	frame_system::CheckSpecVersion<Runtime>,
	frame_system::CheckTxVersion<Runtime>,
	frame_system::CheckGenesis<Runtime>,
	frame_system::CheckMortality<Runtime>,
	frame_system::CheckNonce<Runtime>,
	frame_system::CheckWeight<Runtime>,
	pallet_assets_transaction_payment::ChargeAssetTransactionPayment<Runtime>,
);
/// Unchecked extrinsic type as expected by this runtime.
// pub type UncheckedExtrinsic = generic::UncheckedExtrinsic<Address, Call, Signature, SignedExtra>;
pub type UncheckedExtrinsic = unchecked_extrinsic::UncheckedExtrinsic<Address, Call, SignedExtra>;
/// The payload being signed in transactions.
// pub type SignedPayload = generic::SignedPayload<Call, SignedExtra>;
pub type SignedPayload = signed_payload::SignedPayload<Call, SignedExtra>;
/// Extrinsic type that has already been checked.
pub type CheckedExtrinsic = generic::CheckedExtrinsic<AccountId, Call, SignedExtra>;
/// Executive: handles dispatch to the various modules.
pub type Executive = frame_executive::Executive<
	Runtime,
	Block,
	frame_system::ChainContext<Runtime>,
	Runtime,
	AllPalletsWithSystem,
>;

impl_runtime_apis! {
	impl sp_api::Core<Block> for Runtime {
		fn version() -> RuntimeVersion {
			VERSION
		}

		fn execute_block(block: Block) {
			Executive::execute_block(block);
		}

		fn initialize_block(header: &<Block as BlockT>::Header) {
			Executive::initialize_block(header)
		}
	}

	impl sp_api::Metadata<Block> for Runtime {
		fn metadata() -> OpaqueMetadata {
			OpaqueMetadata::new(Runtime::metadata().into())
		}
	}

	impl sp_block_builder::BlockBuilder<Block> for Runtime {
		fn apply_extrinsic(extrinsic: <Block as BlockT>::Extrinsic) -> ApplyExtrinsicResult {
			Executive::apply_extrinsic(extrinsic)
		}

		fn finalize_block() -> <Block as BlockT>::Header {
			Executive::finalize_block()
		}

		fn inherent_extrinsics(data: InherentData) -> Vec<<Block as BlockT>::Extrinsic> {
			data.create_extrinsics()
		}

		fn check_inherents(block: Block, data: InherentData) -> CheckInherentsResult {
			data.check_extrinsics(&block)
		}
	}

	impl pallet_asset_handler_runtime_api::PolkadexAssetHandlerRuntimeApi<Block,AccountId,Hash> for Runtime {
		fn account_balances(assets : Vec<u128>, account_id : AccountId) ->  Vec<u128> {
			AssetHandler::account_balances(assets, account_id)
		}
	}

	impl sp_transaction_pool::runtime_api::TaggedTransactionQueue<Block> for Runtime {
		fn validate_transaction(
			source: TransactionSource,
			tx: <Block as BlockT>::Extrinsic,
			block_hash: <Block as BlockT>::Hash,
		) -> TransactionValidity {
			Executive::validate_transaction(source, tx,block_hash)
		}
	}

	impl sp_offchain::OffchainWorkerApi<Block> for Runtime {
		fn offchain_worker(header: &<Block as BlockT>::Header) {
			Executive::offchain_worker(header)
		}
	}

	impl fg_primitives::GrandpaApi<Block> for Runtime {
		fn grandpa_authorities() -> GrandpaAuthorityList {
			Grandpa::grandpa_authorities()
		}

		fn current_set_id() -> fg_primitives::SetId {
			Grandpa::current_set_id()
		}

		fn submit_report_equivocation_unsigned_extrinsic(
			equivocation_proof: fg_primitives::EquivocationProof<
				<Block as BlockT>::Hash,
				NumberFor<Block>,
			>,
			key_owner_proof: fg_primitives::OpaqueKeyOwnershipProof,
		) -> Option<()> {
			let key_owner_proof = key_owner_proof.decode()?;

			Grandpa::submit_unsigned_equivocation_report(
				equivocation_proof,
				key_owner_proof,
			)
		}

		fn generate_key_ownership_proof(
			_set_id: fg_primitives::SetId,
			authority_id: GrandpaId,
		) -> Option<fg_primitives::OpaqueKeyOwnershipProof> {
			use parity_scale_codec::Encode;
			Historical::prove((fg_primitives::KEY_TYPE, authority_id))
				.map(|p| p.encode())
				.map(fg_primitives::OpaqueKeyOwnershipProof::new)
		}
	}

	impl sp_consensus_babe::BabeApi<Block> for Runtime {
		fn configuration() -> sp_consensus_babe::BabeGenesisConfiguration {
			// The choice of `c` parameter (where `1 - c` represents the
			// probability of a slot being empty), is done in accordance to the
			// slot duration and expected target block time, for safely
			// resisting network delays of maximum two seconds.
			// <https://research.web3.foundation/en/latest/polkadot/BABE/Babe/#6-practical-results>
			sp_consensus_babe::BabeGenesisConfiguration {
				slot_duration: Babe::slot_duration(),
				epoch_length: EpochDuration::get(),
				c: BABE_GENESIS_EPOCH_CONFIG.c,
				genesis_authorities: Babe::authorities().to_vec(),
				randomness: Babe::randomness(),
				allowed_slots: BABE_GENESIS_EPOCH_CONFIG.allowed_slots,
			}
		}

		fn current_epoch_start() -> sp_consensus_babe::Slot {
			Babe::current_epoch_start()
		}

		fn current_epoch() -> sp_consensus_babe::Epoch {
			Babe::current_epoch()
		}

		fn next_epoch() -> sp_consensus_babe::Epoch {
			Babe::next_epoch()
		}

		fn generate_key_ownership_proof(
			_slot: sp_consensus_babe::Slot,
			authority_id: sp_consensus_babe::AuthorityId,
		) -> Option<sp_consensus_babe::OpaqueKeyOwnershipProof> {
			use parity_scale_codec::Encode;
			Historical::prove((sp_consensus_babe::KEY_TYPE, authority_id))
				.map(|p| p.encode())
				.map(sp_consensus_babe::OpaqueKeyOwnershipProof::new)
		}

		fn submit_report_equivocation_unsigned_extrinsic(
			equivocation_proof: sp_consensus_babe::EquivocationProof<<Block as BlockT>::Header>,
			key_owner_proof: sp_consensus_babe::OpaqueKeyOwnershipProof,
		) -> Option<()> {
			let key_owner_proof = key_owner_proof.decode()?;

			Babe::submit_unsigned_equivocation_report(
				equivocation_proof,
				key_owner_proof,
			)
		}
	}

	impl sp_authority_discovery::AuthorityDiscoveryApi<Block> for Runtime {
		fn authorities() -> Vec<AuthorityDiscoveryId> {
			AuthorityDiscovery::authorities()
		}
	}

	impl frame_system_rpc_runtime_api::AccountNonceApi<Block, AccountId, Index> for Runtime {
		fn account_nonce(account: AccountId) -> Index {
			System::account_nonce(account)
		}
	}


	impl pallet_transaction_payment_rpc_runtime_api::TransactionPaymentApi<
		Block,
		Balance,
	> for Runtime {
		fn query_info(uxt: <Block as BlockT>::Extrinsic, len: u32) -> RuntimeDispatchInfo<Balance> {
			TransactionPayment::query_info(uxt, len)
		}
		fn query_fee_details(uxt: <Block as BlockT>::Extrinsic, len: u32) -> FeeDetails<Balance> {
			TransactionPayment::query_fee_details(uxt, len)
		}
	}

	impl sp_session::SessionKeys<Block> for Runtime {
		fn generate_session_keys(seed: Option<Vec<u8>>) -> Vec<u8> {
			SessionKeys::generate(seed)
		}

		fn decode_session_keys(
			encoded: Vec<u8>,
		) -> Option<Vec<(Vec<u8>, KeyTypeId)>> {
			SessionKeys::decode_into_raw_public_keys(&encoded)
		}
	}

	#[cfg(feature = "try-runtime")]
	impl frame_try_runtime::TryRuntime<Block> for Runtime {
		fn on_runtime_upgrade() -> (Weight, Weight) {
			// NOTE: intentional unwrap: we don't want to propagate the error backwards, and want to
			// have a backtrace here. If any of the pre/post migration checks fail, we shall stop
			// right here and right now.
			let weight = Executive::try_runtime_upgrade().unwrap();
			(weight, RuntimeBlockWeights::get().max_block)
		}

		fn execute_block_no_check(block: Block) -> Weight {
			Executive::execute_block_no_check(block)
		}
	}

	#[cfg(feature = "runtime-benchmarks")]
	impl frame_benchmarking::Benchmark<Block> for Runtime {
		fn benchmark_metadata(extra: bool) -> (
			Vec<frame_benchmarking::BenchmarkList>,
			Vec<frame_support::traits::StorageInfo>) {
			use frame_benchmarking::{list_benchmark, Benchmarking, BenchmarkList};
			use frame_support::traits::StorageInfoTrait;

			let mut list = Vec::<BenchmarkList>::new();
			list_benchmark!(list, extra, pallet_ocex_lmp, OCEX);
			list_benchmark!(list, extra, asset_handler, AssetHandler);
			list_benchmark!(list, extra, pdex_migration, PDEXMigration);
			list_benchmark!(list, extra, pallet_rewards, Rewards);
			list_benchmark!(list, extra, liquidity, Liquidity);

			let storage_info = AllPalletsWithSystem::storage_info();

			return (list, storage_info)
		}
		fn dispatch_benchmark(
			config: frame_benchmarking::BenchmarkConfig
		) -> Result<Vec<frame_benchmarking::BenchmarkBatch>, sp_runtime::RuntimeString> {
			use frame_benchmarking::{Benchmarking, BenchmarkBatch, add_benchmark, TrackedStorageKey};
			impl frame_system_benchmarking::Config for Runtime {}

			let allowlist: Vec<TrackedStorageKey> = vec![
				// Block Number
				hex_literal::hex!("26aa394eea5630e07c48ae0c9558cef702a5c1b19ab7a04f536c519aca4983ac").to_vec().into(),
				// Total Issuance
				hex_literal::hex!("c2261276cc9d1f8598ea4b6a74b15c2f57c875e4cff74148e4628f264b974c80").to_vec().into(),
				// Execution Phase
				hex_literal::hex!("26aa394eea5630e07c48ae0c9558cef7ff553b5a9862a516939d82b3d3d8661a").to_vec().into(),
				// Event Count
				hex_literal::hex!("26aa394eea5630e07c48ae0c9558cef70a98fdbe9ce6c55837576c60c7af3850").to_vec().into(),
				// System Events
				hex_literal::hex!("26aa394eea5630e07c48ae0c9558cef780d41e5e16056765bc8461851072c9d7").to_vec().into(),
				// Treasury Account
				hex_literal::hex!("26aa394eea5630e07c48ae0c9558cef7b99d880ec681799c0cf30e8886371da95ecffd7b6c0f78751baa9d281e0bfa3a6d6f646c70792f74727372790000000000000000000000000000000000000000").to_vec().into(),
			];

			let mut batches = Vec::<BenchmarkBatch>::new();
			let params = (&config, &allowlist);

			add_benchmark!(params, batches, pallet_ocex_lmp, OCEX);
			add_benchmark!(params, batches, asset_handler, AssetHandler);
			add_benchmark!(params, batches, pdex_migration, PDEXMigration);
			add_benchmark!(params, batches, pallet_rewards, Rewards);
			add_benchmark!(params, batches, liquidity, Liquidity);
			if batches.is_empty() { return Err("Benchmark not found for this pallet.".into()) }
			Ok(batches)
		}
	}
}

#[cfg(test)]
mod tests {
	use frame_system::offchain::CreateSignedTransaction;

	use super::*;

	#[test]
	fn validate_transaction_submitter_bounds() {
		fn is_submit_signed_transaction<T>()
		where
			T: CreateSignedTransaction<Call>,
		{
		}

		is_submit_signed_transaction::<Runtime>();
	}
}<|MERGE_RESOLUTION|>--- conflicted
+++ resolved
@@ -1504,21 +1504,13 @@
 		OrderbookCommittee: pallet_collective::<Instance3>::{Pallet, Call, Storage, Origin<T>, Event<T>} = 36,
 		ChainBridge: chainbridge::{Pallet, Storage, Call, Event<T>} = 37,
 		AssetHandler: asset_handler::pallet::{Pallet, Call, Storage, Event<T>} = 38,
-<<<<<<< HEAD
-		AssetsTransactionPayment: pallet_assets_transaction_payment::pallet::{Pallet, Call, Storage, Event<T>} = 39,
-		Thea: thea::pallet::{Pallet, Call, Storage, Event<T>} = 40,
-		TheaStaking: thea_staking::{Pallet, Call, Storage, Event<T>} = 41,
-		NominationPools: pallet_nomination_pools::{Pallet, Call, Storage, Event<T>} = 42,
-		TheaGovernence: thea_cross_chain_governance::{Pallet, Call, Storage, Event<T>} = 43,
-		Liquidity: liquidity::{Pallet, Call, Storage, Event<T>} = 44,
-=======
 		Thea: thea::pallet::{Pallet, Call, Storage, Event<T>} = 39,
 		TheaStaking: thea_staking::{Pallet, Call, Storage, Event<T>} = 40,
 		NominationPools: pallet_nomination_pools::{Pallet, Call, Storage, Event<T>} = 41,
 		Rewards: pallet_rewards::{Pallet, Call, Storage, Event<T>} = 42,
 		TheaGovernence: thea_cross_chain_governance::{Pallet, Call, Storage, Event<T>} = 43,
 		Liquidity: liquidity::{Pallet, Call, Storage, Event<T>} = 44
->>>>>>> 81bb9828
+		AssetsTransactionPayment: pallet_assets_transaction_payment::pallet::{Pallet, Call, Storage, Event<T>} = 45,
 	}
 );
 /// Digest item type.
