// This file is part of Substrate.

// Copyright (C) 2018-2021 Parity Technologies (UK) Ltd.
// SPDX-License-Identifier: GPL-3.0-or-later WITH Classpath-exception-2.0

// This program is free software: you can redistribute it and/or modify
// it under the terms of the GNU General Public License as published by
// the Free Software Foundation, either version 3 of the License, or
// (at your option) any later version.

// This program is distributed in the hope that it will be useful,
// but WITHOUT ANY WARRANTY; without even the implied warranty of
// MERCHANTABILITY or FITNESS FOR A PARTICULAR PURPOSE. See the
// GNU General Public License for more details.

// You should have received a copy of the GNU General Public License
// along with this program. If not, see <https://www.gnu.org/licenses/>.

//! The Substrate runtime. This can be compiled with `#[no_std]`, ready for Wasm.
#![cfg_attr(not(feature = "std"), no_std)]
// `construct_runtime!` does a lot of recursion and requires us to increase the limit to 256.
#![recursion_limit = "256"]

use frame_election_provider_support::{onchain, ElectionDataProvider, SequentialPhragmen};
use frame_support::{
	construct_runtime,
	pallet_prelude::ConstU32,
	parameter_types,
	traits::{
		ConstU16, Currency, EitherOfDiverse, EnsureOrigin, EqualPrivilegeOnly, Everything, Get,
		Imbalance, InstanceFilter, KeyOwnerProofSystem, LockIdentifier, OnUnbalanced,
		U128CurrencyToVote,
	},
	weights::{
		constants::{BlockExecutionWeight, ExtrinsicBaseWeight, RocksDbWeight, WEIGHT_PER_SECOND},
		ConstantMultiplier, DispatchClass, Weight, WeightToFeeCoefficient,
	},
	PalletId, RuntimeDebug,
};
use parity_scale_codec::{Decode, Encode, MaxEncodedLen};
use sp_std::vec;

#[cfg(any(feature = "std", test))]
pub use frame_system::Call as SystemCall;
use frame_system::{
	limits::{BlockLength, BlockWeights},
	EnsureRoot, EnsureSigned, RawOrigin,
};
#[cfg(any(feature = "std", test))]
pub use pallet_balances::Call as BalancesCall;
use pallet_grandpa::{
	fg_primitives, AuthorityId as GrandpaId, AuthorityList as GrandpaAuthorityList,
};
use pallet_im_online::sr25519::AuthorityId as ImOnlineId;
use pallet_session::historical as pallet_session_historical;
#[cfg(any(feature = "std", test))]
pub use pallet_staking::StakerStatus;
pub use pallet_transaction_payment::{CurrencyAdapter, Multiplier, TargetedFeeAdjustment};
use pallet_transaction_payment::{FeeDetails, RuntimeDispatchInfo};
pub use polkadex_primitives::{
	AccountId, AccountIndex, Balance, BlockNumber, Hash, Index, Moment, Signature,
};
use smallvec::smallvec;
use sp_api::impl_runtime_apis;
use sp_authority_discovery::AuthorityId as AuthorityDiscoveryId;
use sp_core::{crypto::KeyTypeId, OpaqueMetadata};
use sp_inherents::{CheckInherentsResult, InherentData};
#[cfg(any(feature = "std", test))]
pub use sp_runtime::BuildStorage;
use sp_runtime::{
	create_runtime_str,
	curve::PiecewiseLinear,
	generic, impl_opaque_keys,
	traits::{
		self, AccountIdConversion, BlakeTwo256, Block as BlockT, BlockNumberProvider, NumberFor,
		OpaqueKeys, SaturatedConversion, StaticLookup,
	},
	transaction_validity::{TransactionPriority, TransactionSource, TransactionValidity},
	ApplyExtrinsicResult, FixedPointNumber, FixedU128, Perbill, Percent, Permill, Perquintill,
};
use sp_std::prelude::*;
#[cfg(any(feature = "std", test))]
use sp_version::NativeVersion;
use sp_version::RuntimeVersion;
use static_assertions::const_assert;

use constants::{currency::*, time::*};
use frame_support::weights::{WeightToFeeCoefficients, WeightToFeePolynomial};

/// Implementations of some helper traits passed into runtime modules as associated types.
pub mod impls;

/// Constant values used within the runtime.
pub mod constants;
mod weights;

// Make the WASM binary available.
#[cfg(feature = "std")]
include!(concat!(env!("OUT_DIR"), "/wasm_binary.rs"));

/// Wasm binary unwrapped. If built with `SKIP_WASM_BUILD`, the function panics.
#[cfg(feature = "std")]
pub fn wasm_binary_unwrap() -> &'static [u8] {
	WASM_BINARY.expect(
		"Development wasm binary is not available. This means the client is \
						built with `SKIP_WASM_BUILD` flag and it is only usable for \
						production chains. Please rebuild with the flag disabled.",
	)
}

/// Runtime version.
pub const VERSION: RuntimeVersion = RuntimeVersion {
	spec_name: create_runtime_str!("node"),
	impl_name: create_runtime_str!("polkadex-official"),
	authoring_version: 10,
	// Per convention: if the runtime behavior changes, increment spec_version
	// and set impl_version to 0. If only runtime
	// implementation changes and behavior does not, then leave spec_version as
	// is and increment impl_version.
	spec_version: 280,
	impl_version: 0,
	apis: RUNTIME_API_VERSIONS,
	transaction_version: 2,
	state_version: 0, // TODO: Check if this is correct?
};

/// The BABE epoch configuration at genesis.
pub const BABE_GENESIS_EPOCH_CONFIG: sp_consensus_babe::BabeEpochConfiguration =
	sp_consensus_babe::BabeEpochConfiguration {
		c: PRIMARY_PROBABILITY,
		allowed_slots: sp_consensus_babe::AllowedSlots::PrimaryAndSecondaryPlainSlots,
	};

/// Native version.
#[cfg(any(feature = "std", test))]
pub fn native_version() -> NativeVersion {
	NativeVersion { runtime_version: VERSION, can_author_with: Default::default() }
}

type NegativeImbalance = <Balances as Currency<AccountId>>::NegativeImbalance;

pub struct DealWithFees;
impl OnUnbalanced<NegativeImbalance> for DealWithFees {
	fn on_unbalanceds<B>(mut fees_then_tips: impl Iterator<Item = NegativeImbalance>) {
		if let Some(mut fees) = fees_then_tips.next() {
			if let Some(tips) = fees_then_tips.next() {
				tips.merge_into(&mut fees);
			}
			// Sent everything to treasury
			Treasury::on_unbalanced(fees);
		}
	}
}

/// We assume that ~10% of the block weight is consumed by `on_initialize` handlers.
/// This is used to limit the maximal weight of a single extrinsic.
const AVERAGE_ON_INITIALIZE_RATIO: Perbill = Perbill::from_percent(10);
/// We allow `Normal` extrinsics to fill up the block up to 75%, the rest can be used
/// by  Operational  extrinsics.
const NORMAL_DISPATCH_RATIO: Perbill = Perbill::from_percent(75);
/// We allow for 4 seconds of compute with a 12 second average block time.
const MAXIMUM_BLOCK_WEIGHT: Weight = 4 * WEIGHT_PER_SECOND;

parameter_types! {
	pub const BlockHashCount: BlockNumber = 2400;
	pub const Version: RuntimeVersion = VERSION;
	pub RuntimeBlockLength: BlockLength =
		BlockLength::max_with_normal_ratio(5 * 1024 * 1024, NORMAL_DISPATCH_RATIO);
	pub RuntimeBlockWeights: BlockWeights = BlockWeights::builder()
		.base_block(BlockExecutionWeight::get())
		.for_class(DispatchClass::all(), |weights| {
			weights.base_extrinsic = ExtrinsicBaseWeight::get();
		})
		.for_class(DispatchClass::Normal, |weights| {
			weights.max_total = Some(NORMAL_DISPATCH_RATIO * MAXIMUM_BLOCK_WEIGHT);
		})
		.for_class(DispatchClass::Operational, |weights| {
			weights.max_total = Some(MAXIMUM_BLOCK_WEIGHT);
			// Operational transactions have some extra reserved space, so that they
			// are included even if block reached `MAXIMUM_BLOCK_WEIGHT`.
			weights.reserved = Some(
				MAXIMUM_BLOCK_WEIGHT - NORMAL_DISPATCH_RATIO * MAXIMUM_BLOCK_WEIGHT
			);
		})
		.avg_block_initialization(AVERAGE_ON_INITIALIZE_RATIO)
		.build_or_panic();
	pub const SS58Prefix: u8 = 88;
}

const_assert!(NORMAL_DISPATCH_RATIO.deconstruct() >= AVERAGE_ON_INITIALIZE_RATIO.deconstruct());

impl frame_system::Config for Runtime {
	type BaseCallFilter = Everything;
	type BlockWeights = RuntimeBlockWeights;
	type BlockLength = RuntimeBlockLength;
	type DbWeight = RocksDbWeight;
	type Origin = Origin;
	type Call = Call;
	type Index = Index;
	type BlockNumber = BlockNumber;
	type Hash = Hash;
	type Hashing = BlakeTwo256;
	type AccountId = AccountId;
	type Lookup = Indices;
	type Header = generic::Header<BlockNumber, BlakeTwo256>;
	type Event = Event;
	type BlockHashCount = BlockHashCount;
	type Version = Version;
	type PalletInfo = PalletInfo;
	type AccountData = pallet_balances::AccountData<Balance>;
	type OnNewAccount = ();
	type OnKilledAccount = ();
	type SystemWeightInfo = frame_system::weights::SubstrateWeight<Runtime>;
	type SS58Prefix = SS58Prefix;
	type OnSetCode = ();
	type MaxConsumers = frame_support::traits::ConstU32<16>;
}

impl pallet_utility::Config for Runtime {
	type Event = Event;
	type Call = Call;
	type PalletsOrigin = OriginCaller;
	type WeightInfo = pallet_utility::weights::SubstrateWeight<Runtime>;
}

parameter_types! {
	// One storage item; key size is 32; value is size 4+4+16+32 bytes = 56 bytes.
	pub const DepositBase: Balance = deposit(1, 88);
	// Additional storage item size of 32 bytes.
	pub const DepositFactor: Balance = deposit(0, 32);
	pub const MaxSignatories: u16 = 100;
}

impl pallet_multisig::Config for Runtime {
	type Event = Event;
	type Call = Call;
	type Currency = Balances;
	type DepositBase = DepositBase;
	type DepositFactor = DepositFactor;
	type MaxSignatories = MaxSignatories;
	type WeightInfo = pallet_multisig::weights::SubstrateWeight<Runtime>;
}

parameter_types! {
	// One storage item; key size 32, value size 8; .
	pub const ProxyDepositBase: Balance = deposit(1, 8);
	// Additional storage item size of 33 bytes.
	pub const ProxyDepositFactor: Balance = deposit(0, 33);
	pub const MaxProxies: u16 = 32;
	pub const AnnouncementDepositBase: Balance = deposit(1, 8);
	pub const AnnouncementDepositFactor: Balance = deposit(0, 66);
	pub const MaxPending: u16 = 32;
}
use scale_info::TypeInfo;
use sp_npos_elections::ExtendedBalance;

/// The type used to represent the kinds of proxying allowed.
#[derive(
	Copy,
	Clone,
	Eq,
	PartialEq,
	Ord,
	PartialOrd,
	Encode,
	Decode,
	RuntimeDebug,
	MaxEncodedLen,
	TypeInfo,
)]
#[allow(clippy::unnecessary_cast)]
pub enum ProxyType {
	Any = 0,
	NonTransfer = 1,
	Governance = 2,
	Staking = 3,
}

impl Default for ProxyType {
	fn default() -> Self {
		Self::Any
	}
}

impl InstanceFilter<Call> for ProxyType {
	fn filter(&self, c: &Call) -> bool {
		match self {
			ProxyType::Any => false,
			ProxyType::NonTransfer => !matches!(
				c,
				Call::Balances(..) | Call::Indices(pallet_indices::Call::transfer { .. })
			),
			ProxyType::Governance => matches!(
				c,
				Call::Council(..) |
					Call::TechnicalCommittee(..) |
					Call::Elections(..) | Call::Treasury(..) |
					Call::OrderbookCommittee(..)
			),
			ProxyType::Staking => matches!(c, Call::Staking(..)),
		}
	}
	fn is_superset(&self, o: &Self) -> bool {
		match (self, o) {
			(x, y) if x == y => true,
			(ProxyType::Any, _) => true,
			(_, ProxyType::Any) => false,
			(ProxyType::NonTransfer, _) => true,
			_ => false,
		}
	}
}

impl pallet_proxy::Config for Runtime {
	type Event = Event;
	type Call = Call;
	type Currency = Balances;
	type ProxyType = ProxyType;
	type ProxyDepositBase = ProxyDepositBase;
	type ProxyDepositFactor = ProxyDepositFactor;
	type MaxProxies = MaxProxies;
	type WeightInfo = pallet_proxy::weights::SubstrateWeight<Runtime>;
	type MaxPending = MaxPending;
	type CallHasher = BlakeTwo256;
	type AnnouncementDepositBase = AnnouncementDepositBase;
	type AnnouncementDepositFactor = AnnouncementDepositFactor;
}

parameter_types! {
	pub MaximumSchedulerWeight: Weight = Perbill::from_percent(80) *
		RuntimeBlockWeights::get().max_block;
	pub const MaxScheduledPerBlock: u32 = 50;
	// Retry a scheduled item every 10 blocks (1 minute) until the preimage exists.
	pub const NoPreimagePostponement: Option<u32> = Some(10);
}

impl pallet_scheduler::Config for Runtime {
	type Event = Event;
	type Origin = Origin;
	type PalletsOrigin = OriginCaller;
	type Call = Call;
	type MaximumWeight = MaximumSchedulerWeight;
	type ScheduleOrigin = EnsureRoot<AccountId>;
	type OriginPrivilegeCmp = EqualPrivilegeOnly;
	type MaxScheduledPerBlock = MaxScheduledPerBlock;
	type WeightInfo = pallet_scheduler::weights::SubstrateWeight<Runtime>;
	type PreimageProvider = Preimage;
	type NoPreimagePostponement = NoPreimagePostponement;
}

parameter_types! {
	pub const PreimageMaxSize: u32 = 4096 * 1024;
	pub const PreimageBaseDeposit: Balance = DOLLARS;
	// One cent: PDEX 10,000 / MB
	pub const PreimageByteDeposit: Balance = CENTS;
}

impl pallet_preimage::Config for Runtime {
	type WeightInfo = pallet_preimage::weights::SubstrateWeight<Runtime>;
	type Event = Event;
	type Currency = Balances;
	type ManagerOrigin = EnsureRoot<AccountId>;
	type MaxSize = PreimageMaxSize;
	type BaseDeposit = PreimageBaseDeposit;
	type ByteDeposit = PreimageByteDeposit;
}

parameter_types! {
	// NOTE: Currently it is not possible to change the epoch duration after the chain has started.
	//       Attempting to do so will brick block production.
	pub const EpochDuration: u64 = EPOCH_DURATION_IN_SLOTS as u64;
	pub const ExpectedBlockTime: Moment = MILLISECS_PER_BLOCK;
	pub const ReportLongevity: u64 =
		BondingDuration::get() as u64 * SessionsPerEra::get() as u64 * EpochDuration::get();
	pub const MaxAuthorities: u32 = 200;
}

impl pallet_babe::Config for Runtime {
	type EpochDuration = EpochDuration;
	type ExpectedBlockTime = ExpectedBlockTime;
	type EpochChangeTrigger = pallet_babe::ExternalTrigger;

	type KeyOwnerProofSystem = Historical;

	type KeyOwnerProof = <Self::KeyOwnerProofSystem as KeyOwnerProofSystem<(
		KeyTypeId,
		pallet_babe::AuthorityId,
	)>>::Proof;

	type KeyOwnerIdentification = <Self::KeyOwnerProofSystem as KeyOwnerProofSystem<(
		KeyTypeId,
		pallet_babe::AuthorityId,
	)>>::IdentificationTuple;

	type HandleEquivocation =
		pallet_babe::EquivocationHandler<Self::KeyOwnerIdentification, Offences, ReportLongevity>;
	type WeightInfo = weights::pallet_babe::WeightInfo<Runtime>;
	type DisabledValidators = Session;
	type MaxAuthorities = MaxAuthorities;
}

parameter_types! {
	pub const IndexDeposit: Balance = PDEX;
}

impl pallet_indices::Config for Runtime {
	type AccountIndex = AccountIndex;
	type Currency = Balances;
	type Deposit = IndexDeposit;
	type Event = Event;
	type WeightInfo = pallet_indices::weights::SubstrateWeight<Runtime>;
}

parameter_types! {
	pub const ExistentialDeposit: Balance = PDEX;
	pub const MaxLocks: u32 = 50;
	pub const MaxReserves: u32 = 50;
}

impl pallet_balances::Config for Runtime {
	type Balance = Balance;
	type DustRemoval = ();
	type Event = Event;
	type ExistentialDeposit = ExistentialDeposit;
	type AccountStore = frame_system::Pallet<Runtime>;
	type MaxLocks = MaxLocks;
	type MaxReserves = MaxReserves;
	type ReserveIdentifier = [u8; 8];
	type WeightInfo = pallet_balances::weights::SubstrateWeight<Runtime>;
}

parameter_types! {
	pub const TransactionByteFee: Balance = 10 * MILLICENTS;
	pub const TargetBlockFullness: Perquintill = Perquintill::from_percent(25);
	pub AdjustmentVariable: Multiplier = Multiplier::saturating_from_rational(3, 100_000);
	pub MinimumMultiplier: Multiplier = Multiplier::saturating_from_rational(1, 1_000_000_000u128);
	pub const OperationalFeeMultiplier: u8 = 5;
}

pub struct WeightToFee;
impl WeightToFeePolynomial for WeightToFee {
	type Balance = Balance;
	fn polynomial() -> WeightToFeeCoefficients<Self::Balance> {
		// Extrinsic base weight (smallest non-zero weight) is mapped to 1/10 CENT:
		let p = CENTS;
		let q = 10 * Balance::from(ExtrinsicBaseWeight::get());
		smallvec![WeightToFeeCoefficient {
			degree: 1,
			negative: false,
			coeff_frac: Perbill::from_rational(p % q, q),
			coeff_integer: p / q,
		}]
	}
}

impl pallet_transaction_payment::Config for Runtime {
	type Event = Event;
	type OnChargeTransaction = CurrencyAdapter<Balances, DealWithFees>;
	type OperationalFeeMultiplier = OperationalFeeMultiplier;
	type WeightToFee = WeightToFee;
	type LengthToFee = ConstantMultiplier<Balance, TransactionByteFee>;
	type FeeMultiplierUpdate =
		TargetedFeeAdjustment<Self, TargetBlockFullness, AdjustmentVariable, MinimumMultiplier>;
}

parameter_types! {
	pub const MinimumPeriod: Moment = SLOT_DURATION / 2;
}

impl pallet_timestamp::Config for Runtime {
	type Moment = Moment;
	type OnTimestampSet = Babe;
	type MinimumPeriod = MinimumPeriod;
	type WeightInfo = pallet_timestamp::weights::SubstrateWeight<Runtime>;
}

parameter_types! {
	pub const UncleGenerations: BlockNumber = 0;
}

impl pallet_authorship::Config for Runtime {
	type FindAuthor = pallet_session::FindAccountFromAuthorIndex<Self, Babe>;
	type UncleGenerations = UncleGenerations;
	type FilterUncle = ();
	type EventHandler = (Staking, ImOnline);
}

impl_opaque_keys! {
	pub struct SessionKeys {
		pub grandpa: Grandpa,
		pub babe: Babe,
		pub im_online: ImOnline,
		pub authority_discovery: AuthorityDiscovery,
	}
}

impl pallet_session::Config for Runtime {
	type Event = Event;
	type ValidatorId = <Self as frame_system::Config>::AccountId;
	type ValidatorIdOf = pallet_staking::StashOf<Self>;
	type ShouldEndSession = Babe;
	type NextSessionRotation = Babe;
	type SessionManager = pallet_session::historical::NoteHistoricalRoot<Self, Staking>;
	type SessionHandler = <SessionKeys as OpaqueKeys>::KeyTypeIdProviders;
	type Keys = SessionKeys;
	type WeightInfo = pallet_session::weights::SubstrateWeight<Runtime>;
}

impl pallet_session::historical::Config for Runtime {
	type FullIdentification = pallet_staking::Exposure<AccountId, Balance>;
	type FullIdentificationOf = pallet_staking::ExposureOf<Runtime>;
}

pallet_staking_reward_curve::build! {
	const REWARD_CURVE: PiecewiseLinear<'static> = curve!(
		min_inflation: 0_025_000,
		max_inflation: 0_100_000,
		// Before, we launch the products we want 50% of supply to be staked
		ideal_stake: 0_500_000,
		falloff: 0_050_000,
		max_piece_count: 40,
		test_precision: 0_005_000,
	);
}

parameter_types! {
	// Six session in a an era (24 hrs)
	pub const SessionsPerEra: sp_staking::SessionIndex = 6;
	// 28 era for unbonding (28 days)
	pub const BondingDuration: sp_staking::EraIndex = 28;
	pub const SlashDeferDuration: sp_staking::EraIndex = 27;
	pub const RewardCurve: &'static PiecewiseLinear<'static> = &REWARD_CURVE;
	pub const MaxNominatorRewardedPerValidator: u32 = 256;
	pub const OffendingValidatorsThreshold: Perbill = Perbill::from_percent(17);
}

pub struct StakingBenchmarkingConfig;
impl pallet_staking::BenchmarkingConfig for StakingBenchmarkingConfig {
	type MaxValidators = ConstU32<1000>;
	type MaxNominators = ConstU32<1000>;
}

pub struct OnChainSeqPhragmen;
impl onchain::Config for OnChainSeqPhragmen {
	type System = Runtime;
	type Solver = SequentialPhragmen<
		AccountId,
		pallet_election_provider_multi_phase::SolutionAccuracyOf<Runtime>,
	>;
	type DataProvider = <Runtime as pallet_election_provider_multi_phase::Config>::DataProvider;
	type WeightInfo = frame_election_provider_support::weights::SubstrateWeight<Runtime>;
}

impl onchain::BoundedConfig for OnChainSeqPhragmen {
	type VotersBound = MaxElectingVoters;
	type TargetsBound = ConstU32<2_000>;
}

impl pallet_staking::Config for Runtime {
	type Currency = Balances;
	type CurrencyBalance = Balance;
	type UnixTime = Timestamp;
	type CurrencyToVote = U128CurrencyToVote;
	type ElectionProvider = ElectionProviderMultiPhase;
	type GenesisElectionProvider = onchain::UnboundedExecution<OnChainSeqPhragmen>;
	type MaxNominations = MaxNominations;
	type RewardRemainder = Treasury;
	type Event = Event;
	type Slash = Treasury;
	type Reward = ();
	type SessionsPerEra = SessionsPerEra;
	type BondingDuration = BondingDuration;
	type SlashDeferDuration = SlashDeferDuration;
	/// A super-majority of the council can cancel the slash.
	type SlashCancelOrigin = EitherOfDiverse<
		EnsureRoot<AccountId>,
		pallet_collective::EnsureProportionAtLeast<AccountId, CouncilCollective, 3, 4>,
	>;
	type SessionInterface = Self;
	type EraPayout = pallet_staking::ConvertCurve<RewardCurve>;
	type NextNewSession = Session;
	type MaxNominatorRewardedPerValidator = MaxNominatorRewardedPerValidator;
	type OffendingValidatorsThreshold = OffendingValidatorsThreshold;
	type VoterList = pallet_staking::UseNominatorsAndValidatorsMap<Runtime>;
	type MaxUnlockingChunks = ConstU32<32>;
	type OnStakerSlash = ();
	type BenchmarkingConfig = StakingBenchmarkingConfig;
	type WeightInfo = pallet_staking::weights::SubstrateWeight<Runtime>;
}

parameter_types! {
	// phase durations. 1/4 of the last session for each.
	pub const SignedPhase: u32 = EPOCH_DURATION_IN_SLOTS / 4;
	pub const UnsignedPhase: u32 = EPOCH_DURATION_IN_SLOTS / 4 ;

	// signed config
	pub const SignedMaxSubmissions: u32 = 16;
	// 40 PDEXs fixed deposit..
	pub const SignedDepositBase: Balance = deposit(2, 0);
	// 0.01 PDEX per KB of solution data.
	pub const SignedDepositByte: Balance = deposit(0, 10) / 1024;
	// Each good submission will get 1 DOT as reward
	pub SignedRewardBase: Balance = UNITS;
	pub BetterUnsignedThreshold: Perbill = Perbill::from_rational(1u32, 10_000);


	pub const MultiPhaseUnsignedPriority: TransactionPriority = StakingUnsignedPriority::get() - 1u64;
	pub MinerMaxWeight: Weight = RuntimeBlockWeights::get()
		.get(DispatchClass::Normal)
		.max_extrinsic.expect("Normal extrinsics have a weight limit configured; qed")
		.saturating_sub(BlockExecutionWeight::get());
	// Solution can occupy 90% of normal block size
	pub MinerMaxLength: u32 = Perbill::from_rational(9u32, 10) *
		*RuntimeBlockLength::get()
		.max
		.get(DispatchClass::Normal);

	// miner configs
	pub const MinerMaxIterations: u32 = 10;
	pub OffchainRepeat: BlockNumber = 5;
}

frame_election_provider_support::generate_solution_type!(
	#[compact]
	pub struct NposSolution16::<
		VoterIndex = u32,
		TargetIndex = u16,
		Accuracy = sp_runtime::PerU16,
		MaxVoters = MaxElectingVoters,
	>(16)
);
// pub const MAX_NOMINATIONS: u32 =
//     <NposCompactSolution16 as sp_npos_elections::NposSolution>::LIMIT as u32;

parameter_types! {
	pub MaxNominations: u32 = <NposSolution16 as frame_election_provider_support::NposSolution>::LIMIT as u32;
	pub MaxElectingVoters: u32 = 10_000;
}

/// The numbers configured here could always be more than the the maximum limits of staking pallet
/// to ensure election snapshot will not run out of memory. For now, we set them to smaller values
/// since the staking is bounded and the weight pipeline takes hours for this single pallet.
pub struct ElectionProviderBenchmarkConfig;
impl pallet_election_provider_multi_phase::BenchmarkingConfig for ElectionProviderBenchmarkConfig {
	const VOTERS: [u32; 2] = [1000, 2000];
	const TARGETS: [u32; 2] = [500, 1000];
	const ACTIVE_VOTERS: [u32; 2] = [500, 800];
	const DESIRED_TARGETS: [u32; 2] = [200, 400];
	const SNAPSHOT_MAXIMUM_VOTERS: u32 = 1000;
	const MINER_MAXIMUM_VOTERS: u32 = 1000;
	const MAXIMUM_TARGETS: u32 = 300;
}

/// Maximum number of iterations for balancing that will be executed in the embedded OCW
/// miner of election provider multi phase.
pub const MINER_MAX_ITERATIONS: u32 = 10;

/// A source of random balance for NposSolver, which is meant to be run by the OCW election miner.
pub struct OffchainRandomBalancing;
impl Get<Option<(usize, ExtendedBalance)>> for OffchainRandomBalancing {
	fn get() -> Option<(usize, ExtendedBalance)> {
		use sp_runtime::traits::TrailingZeroInput;
		let iters = match MINER_MAX_ITERATIONS {
			0 => 0,
			max => {
				let seed = sp_io::offchain::random_seed();
				let random = <u32>::decode(&mut TrailingZeroInput::new(&seed))
					.expect("input is padded with zeroes; qed") %
					max.saturating_add(1);
				random as usize
			},
		};

		Some((iters, 0))
	}
}

impl pallet_election_provider_multi_phase::MinerConfig for Runtime {
	type AccountId = AccountId;
	type Solution = NposSolution16;
	type MaxVotesPerVoter =
	<<Self as pallet_election_provider_multi_phase::Config>::DataProvider as ElectionDataProvider>::MaxVotesPerVoter;
	type MaxLength = MinerMaxLength;
	type MaxWeight = MinerMaxWeight;

	// The unsigned submissions have to respect the weight of the submit_unsigned call, thus their
	// weight estimate function is wired to this call's weight.
	fn solution_weight(v: u32, t: u32, a: u32, d: u32) -> Weight {
		<
		<Self as pallet_election_provider_multi_phase::Config>::WeightInfo
		as
		pallet_election_provider_multi_phase::WeightInfo
		>::submit_unsigned(v, t, a, d)
	}
}
impl pallet_election_provider_multi_phase::Config for Runtime {
	type Event = Event;
	type Currency = Balances;
	type EstimateCallFee = TransactionPayment;
	type UnsignedPhase = UnsignedPhase;
	type SignedPhase = SignedPhase;
	type BetterSignedThreshold = ();
	type BetterUnsignedThreshold = BetterUnsignedThreshold;
	type OffchainRepeat = OffchainRepeat;
	type MinerTxPriority = MultiPhaseUnsignedPriority;
	type MinerConfig = Self;
	type SignedMaxSubmissions = SignedMaxSubmissions;
	type SignedMaxWeight = MinerMaxWeight;
	type SignedMaxRefunds = ConstU32<3>;
	type SignedRewardBase = SignedRewardBase;
	type SignedDepositBase = SignedDepositBase;
	type SignedDepositByte = SignedDepositByte;
	type SignedDepositWeight = ();
	type MaxElectingVoters = MaxElectingVoters;
	type MaxElectableTargets = ConstU16<{ u16::MAX }>;
	type SlashHandler = ();
	// burn slashes
	type RewardHandler = ();
	type DataProvider = Staking;
	type Fallback = onchain::BoundedExecution<OnChainSeqPhragmen>;
	type GovernanceFallback = onchain::BoundedExecution<OnChainSeqPhragmen>;
	type Solver = SequentialPhragmen<
		AccountId,
		pallet_election_provider_multi_phase::SolutionAccuracyOf<Self>,
	>;
	type ForceOrigin = EitherOfDiverse<
		EnsureRoot<AccountId>,
		pallet_collective::EnsureProportionAtLeast<AccountId, CouncilCollective, 2, 3>,
	>;
	type BenchmarkingConfig = ElectionProviderBenchmarkConfig;
	type WeightInfo = pallet_election_provider_multi_phase::weights::SubstrateWeight<Runtime>;
}

parameter_types! {
	pub const CouncilMotionDuration: BlockNumber = 7 * DAYS;
	pub const CouncilMaxProposals: u32 = 100;
	pub const CouncilMaxMembers: u32 = 100;
}

type CouncilCollective = pallet_collective::Instance1;
impl pallet_collective::Config<CouncilCollective> for Runtime {
	type Origin = Origin;
	type Proposal = Call;
	type Event = Event;
	type MotionDuration = CouncilMotionDuration;
	type MaxProposals = CouncilMaxProposals;
	type MaxMembers = CouncilMaxMembers;
	type DefaultVote = pallet_collective::PrimeDefaultVote;
	type WeightInfo = pallet_collective::weights::SubstrateWeight<Runtime>;
}

parameter_types! {
	pub const CandidacyBond: Balance = 100 * PDEX;
	// 1 storage item created, key size is 32 bytes, value size is 16+16.
	pub const VotingBondBase: Balance = deposit(1, 64);
	// additional data per vote is 32 bytes (account id).
	pub const VotingBondFactor: Balance = deposit(0, 32);
	pub const TermDuration: BlockNumber = 7 * DAYS;
	pub const DesiredMembers: u32 = 5;
	pub const DesiredRunnersUp: u32 = 5;
	pub const ElectionsPhragmenPalletId: LockIdentifier = *b"phrelect";
	pub const MaxCandidates: u32 = 1000;
	pub const MaxVoters: u32 = 10*1000;
}

// Make sure that there are no more than `MaxMembers` members elected via elections-phragmen.
const_assert!(DesiredMembers::get() <= CouncilMaxMembers::get());

impl pallet_elections_phragmen::Config for Runtime {
	type Event = Event;
	type PalletId = ElectionsPhragmenPalletId;
	type Currency = Balances;
	type ChangeMembers = Council;
	// NOTE: this implies that council's genesis members cannot be set directly and must come from
	// this module.
	type InitializeMembers = Council;
	type CurrencyToVote = U128CurrencyToVote;
	type CandidacyBond = CandidacyBond;
	type VotingBondBase = VotingBondBase;
	type VotingBondFactor = VotingBondFactor;
	type LoserCandidate = Treasury;
	type KickedMember = Treasury;
	type DesiredMembers = DesiredMembers;
	type DesiredRunnersUp = DesiredRunnersUp;
	type TermDuration = TermDuration;
	type MaxCandidates = MaxCandidates;
	type MaxVoters = MaxVoters;
	type WeightInfo = pallet_elections_phragmen::weights::SubstrateWeight<Runtime>;
}

parameter_types! {
	pub const TechnicalMotionDuration: BlockNumber = 7 * DAYS;
	pub const TechnicalMaxProposals: u32 = 100;
	pub const TechnicalMaxMembers: u32 = 100;
}

type TechnicalCollective = pallet_collective::Instance2;
impl pallet_collective::Config<TechnicalCollective> for Runtime {
	type Origin = Origin;
	type Proposal = Call;
	type Event = Event;
	type MotionDuration = TechnicalMotionDuration;
	type MaxProposals = TechnicalMaxProposals;
	type MaxMembers = TechnicalMaxMembers;
	type DefaultVote = pallet_collective::PrimeDefaultVote;
	type WeightInfo = pallet_collective::weights::SubstrateWeight<Runtime>;
}

parameter_types! {
	pub const OrderbookMotionDuration: BlockNumber = DAYS;
	pub const OrderbookMaxProposals: u32 = 100;
	pub const OrderbookMaxMembers: u32 = 3;
}

type OrderbookCollective = pallet_collective::Instance3;
impl pallet_collective::Config<OrderbookCollective> for Runtime {
	type Origin = Origin;
	type Proposal = Call;
	type Event = Event;
	type MotionDuration = OrderbookMotionDuration;
	type MaxProposals = OrderbookMaxProposals;
	type MaxMembers = OrderbookMaxMembers;
	type DefaultVote = pallet_collective::PrimeDefaultVote;
	type WeightInfo = pallet_collective::weights::SubstrateWeight<Runtime>;
}

type EnsureRootOrHalfCouncil = EitherOfDiverse<
	EnsureRoot<AccountId>,
	pallet_collective::EnsureProportionMoreThan<AccountId, CouncilCollective, 1, 2>,
>;

type EnsureRootOrHalfOrderbookCouncil = EitherOfDiverse<
	EnsureRoot<AccountId>,
	pallet_collective::EnsureProportionMoreThan<AccountId, OrderbookCollective, 1, 2>,
>;

impl pallet_membership::Config<pallet_membership::Instance1> for Runtime {
	type Event = Event;
	type AddOrigin = EnsureRootOrHalfCouncil;
	type RemoveOrigin = EnsureRootOrHalfCouncil;
	type SwapOrigin = EnsureRootOrHalfCouncil;
	type ResetOrigin = EnsureRootOrHalfCouncil;
	type PrimeOrigin = EnsureRootOrHalfCouncil;
	type MembershipInitialized = TechnicalCommittee;
	type MembershipChanged = TechnicalCommittee;
	type MaxMembers = TechnicalMaxMembers;
	type WeightInfo = pallet_membership::weights::SubstrateWeight<Runtime>;
}

parameter_types! {
	pub const ProposalBond: Permill = Permill::from_percent(5);
	pub const ProposalBondMinimum: Balance = 100 * PDEX;
	pub const SpendPeriod: BlockNumber = 24 * DAYS;
	pub const Burn: Permill = Permill::from_percent(0);
	pub const TipCountdown: BlockNumber = DAYS;
	pub const TipFindersFee: Percent = Percent::from_percent(20);
	pub const TipReportDepositBase: Balance = PDEX;
	pub const DataDepositPerByte: Balance = CENTS;
	pub const BountyDepositBase: Balance = PDEX;
	pub const BountyDepositPayoutDelay: BlockNumber = 8 * DAYS;
	pub const TreasuryPalletId: PalletId = PalletId(*b"py/trsry");
	pub const BountyUpdatePeriod: BlockNumber = 90 * DAYS;
	pub const MaximumReasonLength: u32 = 16384;
	pub const BountyCuratorDeposit: Permill = Permill::from_percent(50);
	pub const BountyValueMinimum: Balance = 10 * PDEX;
	pub const MaxApprovals: u32 = 100;
	pub const MaxActiveChildBountyCount: u32 = 5;
	pub const ChildBountyValueMinimum: Balance = PDEX;
	pub const CuratorDepositMax: Balance = 100 * PDEX;
	pub const CuratorDepositMin: Balance = 10 * PDEX;
	pub const ChildBountyCuratorDepositBase: Permill = Permill::from_percent(10);
}

impl pallet_bounties::Config for Runtime {
	type Event = Event;
	type BountyDepositBase = BountyDepositBase;
	type BountyDepositPayoutDelay = BountyDepositPayoutDelay;
	type BountyUpdatePeriod = BountyUpdatePeriod;
	type BountyValueMinimum = BountyValueMinimum;
	type DataDepositPerByte = DataDepositPerByte;
	type MaximumReasonLength = MaximumReasonLength;
	type WeightInfo = pallet_bounties::weights::SubstrateWeight<Runtime>;
	type ChildBountyManager = ChildBounties;
	type CuratorDepositMultiplier = BountyCuratorDeposit;
	type CuratorDepositMax = CuratorDepositMax;
	type CuratorDepositMin = CuratorDepositMin;
}

impl pallet_child_bounties::Config for Runtime {
	type MaxActiveChildBountyCount = MaxActiveChildBountyCount;
	type ChildBountyValueMinimum = ChildBountyValueMinimum;
	type Event = Event;
	type WeightInfo = pallet_child_bounties::weights::SubstrateWeight<Runtime>;
}

impl pallet_treasury::Config for Runtime {
	type PalletId = TreasuryPalletId;
	type Currency = Balances;
	type ApproveOrigin = EitherOfDiverse<
		EnsureRoot<AccountId>,
		pallet_collective::EnsureProportionAtLeast<AccountId, CouncilCollective, 3, 5>,
	>;
	type RejectOrigin = EnsureRootOrHalfCouncil;
	type Event = Event;
	type OnSlash = ();
	type ProposalBond = ProposalBond;
	type ProposalBondMinimum = ProposalBondMinimum;
	type SpendPeriod = SpendPeriod;
	type Burn = Burn;
	type BurnDestination = ();
	type SpendFunds = Bounties;
	type WeightInfo = pallet_treasury::weights::SubstrateWeight<Runtime>;
	type MaxApprovals = MaxApprovals;
	type ProposalBondMaximum = ();
	type SpendOrigin = frame_support::traits::NeverEnsureOrigin<u128>;
}

parameter_types! {
	// When proposals are moved to public voting
	pub const LaunchPeriod: BlockNumber = 15 * DAYS;
	// How long voting should last
	pub const VotingPeriod: BlockNumber = 15 * DAYS;
	// Fast track voting for techincal council
	pub const FastTrackVotingPeriod: BlockNumber = 3 * HOURS;
	// Minimum deposit for creating a proposal
	pub MinimumDeposit: Balance = 100 * PDEX;
	// Time between approved proposals are executed on-chain
	// EnactmentPeriod > unbonding period of staking
	pub const EnactmentPeriod: BlockNumber = 30 * DAYS;
	// Minimum period of vote locking
	// Note: VoteLockingPeriod >= EnactmentPeriod
	pub const VoteLockingPeriod: BlockNumber = 30 * DAYS;
	// Cool-off period before a vetoed proposal can be submitted back again
	pub const CooloffPeriod: BlockNumber = 28 * DAYS;
	pub const InstantAllowed: bool = true;
	pub const MaxVotes: u32 = 100;
	pub const MaxProposals: u32 = 100;

}

impl pallet_democracy::Config for Runtime {
	type Proposal = Call;
	type Event = Event;
	type Currency = Balances;
	type EnactmentPeriod = EnactmentPeriod;
	type LaunchPeriod = LaunchPeriod;
	type VotingPeriod = VotingPeriod;
	type VoteLockingPeriod = VoteLockingPeriod;
	type MinimumDeposit = MinimumDeposit;
	/// A straight majority of the council can decide what their next motion is.
	type ExternalOrigin = EitherOfDiverse<
		EnsureRoot<AccountId>,
		pallet_collective::EnsureProportionAtLeast<AccountId, CouncilCollective, 1, 2>,
	>;
	/// A majority can have the next scheduled referendum be a straight majority-carries vote.
	type ExternalMajorityOrigin = EitherOfDiverse<
		EnsureRoot<AccountId>,
		pallet_collective::EnsureProportionAtLeast<AccountId, CouncilCollective, 1, 2>,
	>;
	/// A unanimous council can have the next scheduled referendum be a straight default-carries
	/// (NTB) vote.
	type ExternalDefaultOrigin = EitherOfDiverse<
		EnsureRoot<AccountId>,
		pallet_collective::EnsureProportionAtLeast<AccountId, CouncilCollective, 1, 1>,
	>;
	/// Two thirds of the technical committee can have an ExternalMajority/ExternalDefault vote
	/// be tabled immediately and with a shorter voting/enactment period.
	type FastTrackOrigin = EitherOfDiverse<
		EnsureRoot<AccountId>,
		pallet_collective::EnsureProportionAtLeast<AccountId, TechnicalCollective, 2, 3>,
	>;
	type InstantOrigin = EitherOfDiverse<
		EnsureRoot<AccountId>,
		pallet_collective::EnsureProportionAtLeast<AccountId, TechnicalCollective, 1, 1>,
	>;
	type InstantAllowed = InstantAllowed;
	type FastTrackVotingPeriod = FastTrackVotingPeriod;
	// To cancel a proposal which has been passed, 2/3 of the council must agree to it.
	type CancellationOrigin = EitherOfDiverse<
		EnsureRoot<AccountId>,
		pallet_collective::EnsureProportionAtLeast<AccountId, CouncilCollective, 2, 3>,
	>;
	type BlacklistOrigin = EnsureRoot<AccountId>;
	// To cancel a proposal before it has been passed, the technical committee must be unanimous or
	// Root must agree.
	type CancelProposalOrigin = EitherOfDiverse<
		EnsureRoot<AccountId>,
		pallet_collective::EnsureProportionAtLeast<AccountId, TechnicalCollective, 1, 1>,
	>;
	// Any single technical committee member or root origin may veto a coming council proposal,
	// however they can only do it once and it lasts only for the cooloff period.
	// NOTE: Technical Council cannot be greater than MAX_VETOERS
	type VetoOrigin = pallet_collective::EnsureMember<AccountId, TechnicalCollective>;
	type CooloffPeriod = CooloffPeriod;
	type PreimageByteDeposit = PreimageByteDeposit;
	type OperationalPreimageOrigin = pallet_collective::EnsureMember<AccountId, CouncilCollective>;
	type Slash = Treasury;
	type Scheduler = Scheduler;
	type PalletsOrigin = OriginCaller;
	type MaxVotes = MaxVotes;
	type WeightInfo = pallet_democracy::weights::SubstrateWeight<Runtime>;
	type MaxProposals = MaxProposals;
}

impl pallet_sudo::Config for Runtime {
	type Event = Event;
	type Call = Call;
}

parameter_types! {
	pub const ImOnlineUnsignedPriority: TransactionPriority = TransactionPriority::max_value();
	/// We prioritize im-online heartbeats over election solution submission.
	pub const StakingUnsignedPriority: TransactionPriority = TransactionPriority::max_value() / 2;
	pub const MaxKeys: u32 = 10_000;
	pub const MaxPeerInHeartbeats: u32 = 10_000;
	pub const MaxPeerDataEncodingSize: u32 = 1_000;
}

impl<LocalCall> frame_system::offchain::CreateSignedTransaction<LocalCall> for Runtime
where
	Call: From<LocalCall>,
{
	fn create_transaction<C: frame_system::offchain::AppCrypto<Self::Public, Self::Signature>>(
		call: Call,
		public: <Signature as traits::Verify>::Signer,
		account: AccountId,
		nonce: Index,
	) -> Option<(Call, <UncheckedExtrinsic as traits::Extrinsic>::SignaturePayload)> {
		let tip = 0;
		// take the biggest period possible.
		let period =
			BlockHashCount::get().checked_next_power_of_two().map(|c| c / 2).unwrap_or(2) as u64;
		let current_block = System::block_number()
			.saturated_into::<u64>()
			// The `System::block_number` is initialized with `n+1`,
			// so the actual block number is `n`.
			.saturating_sub(1);
		let extra = (
			frame_system::CheckSpecVersion::<Runtime>::new(),
			frame_system::CheckTxVersion::<Runtime>::new(),
			frame_system::CheckGenesis::<Runtime>::new(),
			frame_system::CheckMortality::<Runtime>::from(generic::Era::mortal(
				period,
				current_block,
			)),
			frame_system::CheckNonce::<Runtime>::from(nonce),
			frame_system::CheckWeight::<Runtime>::new(),
			pallet_transaction_payment::ChargeTransactionPayment::<Runtime>::from(tip),
		);
		let raw_payload = SignedPayload::new(call, extra)
			.map_err(|e| {
				log::warn!("Unable to create signed payload: {:?}", e);
			})
			.ok()?;
		let signature = raw_payload.using_encoded(|payload| C::sign(payload, public))?;
		let address = Indices::unlookup(account);
		let (call, extra, _) = raw_payload.deconstruct();
		Some((call, (address, signature, extra)))
	}
}

impl frame_system::offchain::SigningTypes for Runtime {
	type Public = <Signature as traits::Verify>::Signer;
	type Signature = Signature;
}

impl<C> frame_system::offchain::SendTransactionTypes<C> for Runtime
where
	Call: From<C>,
{
	type Extrinsic = UncheckedExtrinsic;
	type OverarchingCall = Call;
}

impl pallet_im_online::Config for Runtime {
	type AuthorityId = ImOnlineId;
	type Event = Event;
	type NextSessionRotation = Babe;
	type ValidatorSet = Historical;
	type ReportUnresponsiveness = Offences;
	type UnsignedPriority = ImOnlineUnsignedPriority;
	type WeightInfo = pallet_im_online::weights::SubstrateWeight<Runtime>;
	type MaxKeys = MaxKeys;
	type MaxPeerInHeartbeats = MaxPeerInHeartbeats;
	type MaxPeerDataEncodingSize = MaxPeerDataEncodingSize;
}

impl pallet_offences::Config for Runtime {
	type Event = Event;
	type IdentificationTuple = pallet_session::historical::IdentificationTuple<Self>;
	type OnOffenceHandler = Staking;
}

impl pallet_authority_discovery::Config for Runtime {
	type MaxAuthorities = MaxAuthorities;
}

impl pallet_grandpa::Config for Runtime {
	type Event = Event;
	type Call = Call;

	type KeyOwnerProofSystem = Historical;

	type KeyOwnerProof =
		<Self::KeyOwnerProofSystem as KeyOwnerProofSystem<(KeyTypeId, GrandpaId)>>::Proof;

	type KeyOwnerIdentification = <Self::KeyOwnerProofSystem as KeyOwnerProofSystem<(
		KeyTypeId,
		GrandpaId,
	)>>::IdentificationTuple;

	type HandleEquivocation = pallet_grandpa::EquivocationHandler<
		Self::KeyOwnerIdentification,
		Offences,
		ReportLongevity,
	>;

	type WeightInfo = weights::pallet_grandpa::WeightInfo<Runtime>;
	type MaxAuthorities = MaxAuthorities;
}
parameter_types! {
	pub const AssetDeposit: Balance = 100 * DOLLARS;
	pub const ApprovalDeposit: Balance = DOLLARS;
	pub const StringLimit: u32 = 50;
	pub const MetadataDepositBase: Balance = 10 * DOLLARS;
	pub const MetadataDepositPerByte: Balance = DOLLARS;
}

impl pallet_assets::Config for Runtime {
	type Event = Event;
	type Balance = Balance;
	type AssetId = u128;
	type Currency = Balances;
	type ForceOrigin = EnsureRootOrHalfCouncil;
	type AssetDeposit = AssetDeposit;
	type AssetAccountDeposit = AssetDeposit;
	type MetadataDepositBase = MetadataDepositBase;
	type MetadataDepositPerByte = MetadataDepositPerByte;
	type ApprovalDeposit = ApprovalDeposit;
	type StringLimit = StringLimit;
	type Freezer = ();
	type Extra = ();
	type WeightInfo = ();
}

parameter_types! {
	pub const BasicDeposit: Balance = deposit(1,258);       // 258 bytes on-chain
	pub const FieldDeposit: Balance = deposit(0,66);        // 66 bytes on-chain
	pub const SubAccountDeposit: Balance = deposit(1,53);   // 53 bytes on-chain
	pub const MaxSubAccounts: u32 = 100;
	pub const MaxAdditionalFields: u32 = 100;
	pub const MaxRegistrars: u32 = 20;
}

impl pallet_identity::Config for Runtime {
	type Event = Event;
	type Currency = Balances;
	type BasicDeposit = BasicDeposit;
	type FieldDeposit = FieldDeposit;
	type SubAccountDeposit = SubAccountDeposit;
	type MaxSubAccounts = MaxSubAccounts;
	type MaxAdditionalFields = MaxAdditionalFields;
	type MaxRegistrars = MaxRegistrars;
	type Slashed = Treasury;
	type ForceOrigin = EnsureRootOrHalfCouncil;
	type RegistrarOrigin = EnsureRootOrHalfCouncil;
	type WeightInfo = pallet_identity::weights::SubstrateWeight<Runtime>;
}

parameter_types! {
	pub const ConfigDepositBase: Balance = 5 * PDEX;
	pub const FriendDepositFactor: Balance = 50 * CENTS;
	pub const MaxFriends: u16 = 9;
	pub const RecoveryDeposit: Balance = 5 * PDEX;
}

impl pallet_recovery::Config for Runtime {
	type Event = Event;
	type WeightInfo = pallet_recovery::weights::SubstrateWeight<Runtime>;
	type Call = Call;
	type Currency = Balances;
	type ConfigDepositBase = ConfigDepositBase;
	type FriendDepositFactor = FriendDepositFactor;
	type MaxFriends = MaxFriends;
	type RecoveryDeposit = RecoveryDeposit;
}

parameter_types! {
	pub MinVestedTransfer: Balance = PDEX;
	pub const MaxVestingSchedules: u32 = 300;
}

pub struct SusbtrateBlockNumberProvider;
impl BlockNumberProvider for SusbtrateBlockNumberProvider {
	type BlockNumber = BlockNumber;

	fn current_block_number() -> Self::BlockNumber {
		System::block_number()
	}
}

pub struct EnsureRootOrTreasury;
impl EnsureOrigin<Origin> for EnsureRootOrTreasury {
	type Success = AccountId;

	fn try_origin(o: Origin) -> Result<Self::Success, Origin> {
		Into::<Result<RawOrigin<AccountId>, Origin>>::into(o).and_then(|o| match o {
			RawOrigin::Root => Ok(TreasuryPalletId::get().into_account_truncating()),
			RawOrigin::Signed(caller) => {
				if caller == TreasuryPalletId::get().into_account_truncating() {
					Ok(caller)
				} else {
					Err(Origin::from(Some(caller)))
				}
			},
			r => Err(Origin::from(r)),
		})
	}

	#[cfg(feature = "runtime-benchmarks")]
	fn successful_origin() -> Origin {
		Origin::from(RawOrigin::Signed(AccountId::new([0u8; 32])))
	}
}

impl orml_vesting::Config for Runtime {
	type Event = Event;
	type Currency = Balances;
	type MinVestedTransfer = MinVestedTransfer;
	type VestedTransferOrigin = EnsureRootOrTreasury;
	type WeightInfo = ();
	type MaxVestingSchedules = MaxVestingSchedules;
	type BlockNumberProvider = SusbtrateBlockNumberProvider;
}
parameter_types! {
	pub const LockPeriod: BlockNumber = 201600;
	pub const MaxRelayers: u32 = 3;
}

impl pdex_migration::pallet::Config for Runtime {
	type Event = Event;
	type MaxRelayers = MaxRelayers;
	type LockPeriod = LockPeriod;
	type WeightInfo = weights::pdex_migration::WeightInfo<Runtime>;
}

parameter_types! {
	pub const PolkadexTreasuryModuleId: PalletId = PalletId(*b"polka/tr");
	pub TreasuryModuleAccount: AccountId = PolkadexTreasuryModuleId::get().into_account_truncating();
}

impl pallet_randomness_collective_flip::Config for Runtime {}

parameter_types! {
	pub const ProxyLimit: u32 = 3;
	pub const OcexPalletId: PalletId = PalletId(*b"OCEX_LMP");
	pub const MsPerDay: u64 = 86_400_000;
}

impl pallet_ocex_lmp::Config for Runtime {
	type Event = Event;
	type PalletId = OcexPalletId;
	type NativeCurrency = Balances;
	type OtherAssets = Assets;
	// TODO: Change origin to SGX attested origin
	type EnclaveOrigin = EnsureSigned<AccountId>;
	type Public = <Signature as traits::Verify>::Signer;
	type GovernanceOrigin = EnsureRootOrHalfOrderbookCouncil;
	type Signature = Signature;
	type WeightInfo = pallet_ocex_lmp::weights::WeightInfo<Runtime>;
	type MsPerDay = MsPerDay;
}

//Install rewards Pallet
parameter_types! {
	pub const RewardsPalletId: PalletId = PalletId(*b"REWARDSQ");
}

impl rewards::Config for Runtime {
	type Event = Event;
	type PalletId = RewardsPalletId;
	type NativeCurrency = Balances;
	type Public = <Signature as traits::Verify>::Signer;
	type Signature = Signature;
	type GovernanceOrigin = EnsureRootOrHalfOrderbookCouncil;
}

parameter_types! {
	pub const ChainId: u8 = 1;
	pub const ProposalLifetime: BlockNumber = 1000;
	pub const ChainbridgePalletId: PalletId = PalletId(*b"CSBRIDGE");
	pub const TheaPalletId: PalletId = PalletId(*b"THBRIDGE");
}

impl chainbridge::Config for Runtime {
	type Event = Event;
	type BridgeCommitteeOrigin = frame_system::EnsureRoot<Self::AccountId>;
	type Proposal = Call;
	type BridgeChainId = ChainId;
	type ProposalLifetime = ProposalLifetime;
}

impl asset_handler::pallet::Config for Runtime {
	type Event = Event;
	type Currency = Balances;
	type AssetManager = Assets;
	type AssetCreateUpdateOrigin = EnsureRootOrHalfCouncil;
	type TreasuryPalletId = TreasuryPalletId;
	type WeightInfo = asset_handler::WeightInfo<Runtime>;
}

impl thea::pallet::Config for Runtime {
	type Event = Event;
	type Currency = Balances;
	type AssetCreateUpdateOrigin = EnsureRootOrHalfCouncil;
	type TheaPalletId = TheaPalletId;
}

//Install Staking Pallet
parameter_types! {
	pub const SessionLength: u32 = 10;
	pub const UnbondingDelay: u32 = 10;
	pub const MaxUnlockChunks: u32 = 10;
	pub const CandidateBond: Balance = 1_000_000_000_000;
	pub const StakingReserveIdentifier: [u8; 8] = [1u8;8];
	pub const StakingDataPruneDelay: u32 = 6;
}

impl thea_staking::Config for Runtime {
	type Event = Event;
	type SessionLength = SessionLength;
	type UnbondingDelay = UnbondingDelay;
	type MaxUnlockChunks = MaxUnlockChunks;
	type CandidateBond = CandidateBond;
	type StakingReserveIdentifier = StakingReserveIdentifier;
	type StakingDataPruneDelay = StakingDataPruneDelay;
}

//Install Nomination Pool
parameter_types! {
	pub const PostUnbondPoolsWindow: u32 = 4;
	pub const NominationPoolsPalletId: PalletId = PalletId(*b"py/nopls");
	pub const MaxPointsToBalance: u8 = 10;
}

use sp_runtime::traits::Convert;
pub struct BalanceToU256;
impl Convert<Balance, sp_core::U256> for BalanceToU256 {
	fn convert(balance: Balance) -> sp_core::U256 {
		sp_core::U256::from(balance)
	}
}
pub struct U256ToBalance;
impl Convert<sp_core::U256, Balance> for U256ToBalance {
	fn convert(n: sp_core::U256) -> Balance {
		n.try_into().unwrap_or(Balance::max_value())
	}
}

impl pallet_nomination_pools::Config for Runtime {
	type WeightInfo = ();
	type Event = Event;
	type Currency = Balances;
	type CurrencyBalance = Balance;
	type RewardCounter = FixedU128;
	type BalanceToU256 = BalanceToU256;
	type U256ToBalance = U256ToBalance;
	type StakingInterface = thea_staking::Pallet<Self>;
	type PostUnbondingPoolsWindow = PostUnbondPoolsWindow;
	type MaxMetadataLen = ConstU32<256>;
	type MaxUnbonding = ConstU32<8>;
	type PalletId = NominationPoolsPalletId;
	type MaxPointsToBalance = MaxPointsToBalance;
}

construct_runtime!(
	pub enum Runtime where
		Block = Block,
		NodeBlock = polkadex_primitives::Block,
		UncheckedExtrinsic = UncheckedExtrinsic
	{
		System: frame_system::{Pallet, Call, Config, Storage, Event<T>} = 0,
		Utility: pallet_utility::{Pallet, Call, Event} = 1,
		Babe: pallet_babe::{Pallet, Call, Storage, Config, ValidateUnsigned} = 2,
		Timestamp: pallet_timestamp::{Pallet, Call, Storage, Inherent} = 3,
		Authorship: pallet_authorship::{Pallet, Call, Storage, Inherent} = 4,
		Indices: pallet_indices::{Pallet, Call, Storage, Config<T>, Event<T>} = 5,
		Balances: pallet_balances::{Pallet, Call, Storage, Config<T>, Event<T>} = 6,
		TransactionPayment: pallet_transaction_payment::{Pallet, Storage, Event<T>} = 7,
		ElectionProviderMultiPhase: pallet_election_provider_multi_phase::{Pallet, Call, Storage, Event<T>, ValidateUnsigned} = 8,
		Staking: pallet_staking::{Pallet, Call, Config<T>, Storage, Event<T>} = 9,
		Session: pallet_session::{Pallet, Call, Storage, Event, Config<T>} = 10,
		Council: pallet_collective::<Instance1>::{Pallet, Call, Storage, Origin<T>, Event<T>, Config<T>} = 11,
		TechnicalCommittee: pallet_collective::<Instance2>::{Pallet, Call, Storage, Origin<T>, Event<T>, Config<T>} = 12,
		Elections: pallet_elections_phragmen::{Pallet, Call, Storage, Event<T>, Config<T>} = 13,
		TechnicalMembership: pallet_membership::<Instance1>::{Pallet, Call, Storage, Event<T>, Config<T>} = 14,
		Grandpa: pallet_grandpa::{Pallet, Call, Storage, Config, Event, ValidateUnsigned} = 15,
		Treasury: pallet_treasury::{Pallet, Call, Storage, Config, Event<T>} = 16,
		Sudo: pallet_sudo::{Pallet, Call, Config<T>, Storage, Event<T>} = 17,
		ImOnline: pallet_im_online::{Pallet, Call, Storage, Event<T>, ValidateUnsigned, Config<T>} = 18,
		AuthorityDiscovery: pallet_authority_discovery::{Pallet, Config} = 19,
		Offences: pallet_offences::{Pallet, Storage, Event} = 20,
		Historical: pallet_session_historical::{Pallet} = 21,
		Identity: pallet_identity::{Pallet, Call, Storage, Event<T>} = 22,
		Recovery: pallet_recovery::{Pallet, Call, Storage, Event<T>} = 23,
		Scheduler: pallet_scheduler::{Pallet, Call, Storage, Event<T>} = 24,
		Proxy: pallet_proxy::{Pallet, Call, Storage, Event<T>} = 25,
		Multisig: pallet_multisig::{Pallet, Call, Storage, Event<T>} = 26,
		Bounties: pallet_bounties::{Pallet, Call, Storage, Event<T>} = 27,
		OrmlVesting: orml_vesting::{Pallet, Storage, Call, Event<T>, Config<T>} = 28,
		PDEXMigration: pdex_migration::pallet::{Pallet, Storage, Call, Event<T>, Config<T>} = 29,
		Democracy: pallet_democracy::{Pallet, Call, Storage, Event<T>, Config<T>} = 30,
		Preimage: pallet_preimage::{Pallet, Call, Storage, Event<T>} = 31,
		RandomnessCollectiveFlip: pallet_randomness_collective_flip::{Pallet, Storage} = 32,
		ChildBounties: pallet_child_bounties = 33,
		Assets: pallet_assets::{Pallet, Call, Storage, Event<T>} = 34,
		OCEX: pallet_ocex_lmp::{Pallet, Call, Storage, Event<T>} = 35,
		OrderbookCommittee: pallet_collective::<Instance3>::{Pallet, Call, Storage, Origin<T>, Event<T>} = 36,
		ChainBridge: chainbridge::{Pallet, Storage, Call, Event<T>} = 37,
		AssetHandler: asset_handler::pallet::{Pallet, Call, Storage, Event<T>} = 38,
<<<<<<< HEAD
		TheaStaking: thea_staking::{Pallet, Call, Storage, Event<T>} = 39,
		NominationPools: pallet_nomination_pools::{Pallet, Call, Storage, Event<T>} = 40,
		Rewards: rewards::{Pallet, Call, Storage, Event<T>} = 41,
=======
		Thea: thea::pallet::{Pallet, Call, Storage, Event<T>} = 39,
		TheaStaking: thea_staking::{Pallet, Call, Storage, Event<T>} = 40,
		NominationPools: pallet_nomination_pools::{Pallet, Call, Storage, Event<T>} = 41,
>>>>>>> 16baf4f1
	}
);
/// Digest item type.
pub type DigestItem = generic::DigestItem;
/// The address format for describing accounts.
pub type Address = sp_runtime::MultiAddress<AccountId, AccountIndex>;
/// Block header type as expected by this runtime.
pub type Header = generic::Header<BlockNumber, BlakeTwo256>;
/// Block type as expected by this runtime.
pub type Block = generic::Block<Header, UncheckedExtrinsic>;
/// A Block signed with a Justification
pub type SignedBlock = generic::SignedBlock<Block>;
/// BlockId type as expected by this runtime.
pub type BlockId = generic::BlockId<Block>;
/// The SignedExtension to the basic transaction logic.
///
/// When you change this, you **MUST** modify [`sign`] in `bin/node/testing/src/keyring.rs`!
///
/// [`sign`]: <../../testing/src/keyring.rs.html>
pub type SignedExtra = (
	frame_system::CheckSpecVersion<Runtime>,
	frame_system::CheckTxVersion<Runtime>,
	frame_system::CheckGenesis<Runtime>,
	frame_system::CheckMortality<Runtime>,
	frame_system::CheckNonce<Runtime>,
	frame_system::CheckWeight<Runtime>,
	pallet_transaction_payment::ChargeTransactionPayment<Runtime>,
);
/// Unchecked extrinsic type as expected by this runtime.
pub type UncheckedExtrinsic = generic::UncheckedExtrinsic<Address, Call, Signature, SignedExtra>;
/// The payload being signed in transactions.
pub type SignedPayload = generic::SignedPayload<Call, SignedExtra>;
/// Extrinsic type that has already been checked.
pub type CheckedExtrinsic = generic::CheckedExtrinsic<AccountId, Call, SignedExtra>;
/// Executive: handles dispatch to the various modules.
pub type Executive = frame_executive::Executive<
	Runtime,
	Block,
	frame_system::ChainContext<Runtime>,
	Runtime,
	AllPalletsWithSystem,
>;

impl_runtime_apis! {
	impl sp_api::Core<Block> for Runtime {
		fn version() -> RuntimeVersion {
			VERSION
		}

		fn execute_block(block: Block) {
			Executive::execute_block(block);
		}

		fn initialize_block(header: &<Block as BlockT>::Header) {
			Executive::initialize_block(header)
		}
	}

	impl sp_api::Metadata<Block> for Runtime {
		fn metadata() -> OpaqueMetadata {
			OpaqueMetadata::new(Runtime::metadata().into())
		}
	}

	impl sp_block_builder::BlockBuilder<Block> for Runtime {
		fn apply_extrinsic(extrinsic: <Block as BlockT>::Extrinsic) -> ApplyExtrinsicResult {
			Executive::apply_extrinsic(extrinsic)
		}

		fn finalize_block() -> <Block as BlockT>::Header {
			Executive::finalize_block()
		}

		fn inherent_extrinsics(data: InherentData) -> Vec<<Block as BlockT>::Extrinsic> {
			data.create_extrinsics()
		}

		fn check_inherents(block: Block, data: InherentData) -> CheckInherentsResult {
			data.check_extrinsics(&block)
		}
	}

	impl pallet_asset_handler_runtime_api::PolkadexAssetHandlerRuntimeApi<Block,AccountId,Hash> for Runtime {
		fn account_balances(assets : Vec<u128>, account_id : AccountId) ->  Vec<u128> {
			AssetHandler::account_balances(assets, account_id)
		}
	}

	impl sp_transaction_pool::runtime_api::TaggedTransactionQueue<Block> for Runtime {
		fn validate_transaction(
			source: TransactionSource,
			tx: <Block as BlockT>::Extrinsic,
			block_hash: <Block as BlockT>::Hash,
		) -> TransactionValidity {
			Executive::validate_transaction(source, tx,block_hash)
		}
	}

	impl sp_offchain::OffchainWorkerApi<Block> for Runtime {
		fn offchain_worker(header: &<Block as BlockT>::Header) {
			Executive::offchain_worker(header)
		}
	}

	impl fg_primitives::GrandpaApi<Block> for Runtime {
		fn grandpa_authorities() -> GrandpaAuthorityList {
			Grandpa::grandpa_authorities()
		}

		fn current_set_id() -> fg_primitives::SetId {
			Grandpa::current_set_id()
		}

		fn submit_report_equivocation_unsigned_extrinsic(
			equivocation_proof: fg_primitives::EquivocationProof<
				<Block as BlockT>::Hash,
				NumberFor<Block>,
			>,
			key_owner_proof: fg_primitives::OpaqueKeyOwnershipProof,
		) -> Option<()> {
			let key_owner_proof = key_owner_proof.decode()?;

			Grandpa::submit_unsigned_equivocation_report(
				equivocation_proof,
				key_owner_proof,
			)
		}

		fn generate_key_ownership_proof(
			_set_id: fg_primitives::SetId,
			authority_id: GrandpaId,
		) -> Option<fg_primitives::OpaqueKeyOwnershipProof> {
			use parity_scale_codec::Encode;
			Historical::prove((fg_primitives::KEY_TYPE, authority_id))
				.map(|p| p.encode())
				.map(fg_primitives::OpaqueKeyOwnershipProof::new)
		}
	}

	impl sp_consensus_babe::BabeApi<Block> for Runtime {
		fn configuration() -> sp_consensus_babe::BabeGenesisConfiguration {
			// The choice of `c` parameter (where `1 - c` represents the
			// probability of a slot being empty), is done in accordance to the
			// slot duration and expected target block time, for safely
			// resisting network delays of maximum two seconds.
			// <https://research.web3.foundation/en/latest/polkadot/BABE/Babe/#6-practical-results>
			sp_consensus_babe::BabeGenesisConfiguration {
				slot_duration: Babe::slot_duration(),
				epoch_length: EpochDuration::get(),
				c: BABE_GENESIS_EPOCH_CONFIG.c,
				genesis_authorities: Babe::authorities().to_vec(),
				randomness: Babe::randomness(),
				allowed_slots: BABE_GENESIS_EPOCH_CONFIG.allowed_slots,
			}
		}

		fn current_epoch_start() -> sp_consensus_babe::Slot {
			Babe::current_epoch_start()
		}

		fn current_epoch() -> sp_consensus_babe::Epoch {
			Babe::current_epoch()
		}

		fn next_epoch() -> sp_consensus_babe::Epoch {
			Babe::next_epoch()
		}

		fn generate_key_ownership_proof(
			_slot: sp_consensus_babe::Slot,
			authority_id: sp_consensus_babe::AuthorityId,
		) -> Option<sp_consensus_babe::OpaqueKeyOwnershipProof> {
			use parity_scale_codec::Encode;
			Historical::prove((sp_consensus_babe::KEY_TYPE, authority_id))
				.map(|p| p.encode())
				.map(sp_consensus_babe::OpaqueKeyOwnershipProof::new)
		}

		fn submit_report_equivocation_unsigned_extrinsic(
			equivocation_proof: sp_consensus_babe::EquivocationProof<<Block as BlockT>::Header>,
			key_owner_proof: sp_consensus_babe::OpaqueKeyOwnershipProof,
		) -> Option<()> {
			let key_owner_proof = key_owner_proof.decode()?;

			Babe::submit_unsigned_equivocation_report(
				equivocation_proof,
				key_owner_proof,
			)
		}
	}

	impl sp_authority_discovery::AuthorityDiscoveryApi<Block> for Runtime {
		fn authorities() -> Vec<AuthorityDiscoveryId> {
			AuthorityDiscovery::authorities()
		}
	}

	impl frame_system_rpc_runtime_api::AccountNonceApi<Block, AccountId, Index> for Runtime {
		fn account_nonce(account: AccountId) -> Index {
			System::account_nonce(account)
		}
	}


	impl pallet_transaction_payment_rpc_runtime_api::TransactionPaymentApi<
		Block,
		Balance,
	> for Runtime {
		fn query_info(uxt: <Block as BlockT>::Extrinsic, len: u32) -> RuntimeDispatchInfo<Balance> {
			TransactionPayment::query_info(uxt, len)
		}
		fn query_fee_details(uxt: <Block as BlockT>::Extrinsic, len: u32) -> FeeDetails<Balance> {
			TransactionPayment::query_fee_details(uxt, len)
		}
	}

	impl sp_session::SessionKeys<Block> for Runtime {
		fn generate_session_keys(seed: Option<Vec<u8>>) -> Vec<u8> {
			SessionKeys::generate(seed)
		}

		fn decode_session_keys(
			encoded: Vec<u8>,
		) -> Option<Vec<(Vec<u8>, KeyTypeId)>> {
			SessionKeys::decode_into_raw_public_keys(&encoded)
		}
	}

	#[cfg(feature = "try-runtime")]
	impl frame_try_runtime::TryRuntime<Block> for Runtime {
		fn on_runtime_upgrade() -> (Weight, Weight) {
			// NOTE: intentional unwrap: we don't want to propagate the error backwards, and want to
			// have a backtrace here. If any of the pre/post migration checks fail, we shall stop
			// right here and right now.
			let weight = Executive::try_runtime_upgrade().unwrap();
			(weight, RuntimeBlockWeights::get().max_block)
		}

		fn execute_block_no_check(block: Block) -> Weight {
			Executive::execute_block_no_check(block)
		}
	}

	#[cfg(feature = "runtime-benchmarks")]
	impl frame_benchmarking::Benchmark<Block> for Runtime {
		fn benchmark_metadata(extra: bool) -> (
			Vec<frame_benchmarking::BenchmarkList>,
			Vec<frame_support::traits::StorageInfo>) {
			use frame_benchmarking::{list_benchmark, Benchmarking, BenchmarkList};
			use frame_support::traits::StorageInfoTrait;

			let mut list = Vec::<BenchmarkList>::new();
			list_benchmark!(list, extra, pallet_ocex_lmp, OCEX);
			list_benchmark!(list, extra, asset_handler, AssetHandler);
			list_benchmark!(list, extra, pdex_migration, PDEXMigration);
			let storage_info = AllPalletsWithSystem::storage_info();

			return (list, storage_info)
		}
		fn dispatch_benchmark(
			config: frame_benchmarking::BenchmarkConfig
		) -> Result<Vec<frame_benchmarking::BenchmarkBatch>, sp_runtime::RuntimeString> {
			use frame_benchmarking::{Benchmarking, BenchmarkBatch, add_benchmark, TrackedStorageKey};
			impl frame_system_benchmarking::Config for Runtime {}

			let allowlist: Vec<TrackedStorageKey> = vec![
				// Block Number
				hex_literal::hex!("26aa394eea5630e07c48ae0c9558cef702a5c1b19ab7a04f536c519aca4983ac").to_vec().into(),
				// Total Issuance
				hex_literal::hex!("c2261276cc9d1f8598ea4b6a74b15c2f57c875e4cff74148e4628f264b974c80").to_vec().into(),
				// Execution Phase
				hex_literal::hex!("26aa394eea5630e07c48ae0c9558cef7ff553b5a9862a516939d82b3d3d8661a").to_vec().into(),
				// Event Count
				hex_literal::hex!("26aa394eea5630e07c48ae0c9558cef70a98fdbe9ce6c55837576c60c7af3850").to_vec().into(),
				// System Events
				hex_literal::hex!("26aa394eea5630e07c48ae0c9558cef780d41e5e16056765bc8461851072c9d7").to_vec().into(),
				// Treasury Account
				hex_literal::hex!("26aa394eea5630e07c48ae0c9558cef7b99d880ec681799c0cf30e8886371da95ecffd7b6c0f78751baa9d281e0bfa3a6d6f646c70792f74727372790000000000000000000000000000000000000000").to_vec().into(),
			];

			let mut batches = Vec::<BenchmarkBatch>::new();
			let params = (&config, &allowlist);

			add_benchmark!(params, batches, pallet_ocex_lmp, OCEX);
			add_benchmark!(params, batches, asset_handler, AssetHandler);
			add_benchmark!(params, batches, pdex_migration, PDEXMigration);
			if batches.is_empty() { return Err("Benchmark not found for this pallet.".into()) }
			Ok(batches)
		}
	}
}

#[cfg(test)]
mod tests {
	use frame_system::offchain::CreateSignedTransaction;

	use super::*;

	#[test]
	fn validate_transaction_submitter_bounds() {
		fn is_submit_signed_transaction<T>()
		where
			T: CreateSignedTransaction<Call>,
		{
		}

		is_submit_signed_transaction::<Runtime>();
	}
}<|MERGE_RESOLUTION|>--- conflicted
+++ resolved
@@ -1418,15 +1418,10 @@
 		OrderbookCommittee: pallet_collective::<Instance3>::{Pallet, Call, Storage, Origin<T>, Event<T>} = 36,
 		ChainBridge: chainbridge::{Pallet, Storage, Call, Event<T>} = 37,
 		AssetHandler: asset_handler::pallet::{Pallet, Call, Storage, Event<T>} = 38,
-<<<<<<< HEAD
-		TheaStaking: thea_staking::{Pallet, Call, Storage, Event<T>} = 39,
-		NominationPools: pallet_nomination_pools::{Pallet, Call, Storage, Event<T>} = 40,
-		Rewards: rewards::{Pallet, Call, Storage, Event<T>} = 41,
-=======
 		Thea: thea::pallet::{Pallet, Call, Storage, Event<T>} = 39,
 		TheaStaking: thea_staking::{Pallet, Call, Storage, Event<T>} = 40,
 		NominationPools: pallet_nomination_pools::{Pallet, Call, Storage, Event<T>} = 41,
->>>>>>> 16baf4f1
+		Rewards: rewards::{Pallet, Call, Storage, Event<T>} = 42,
 	}
 );
 /// Digest item type.
