--- conflicted
+++ resolved
@@ -1349,13 +1349,7 @@
 	type WithdrawalSize = WithdrawalSize;
 	type ParaId = ParaId;
 	type ExtrinsicSubmittedNotifier = TheaStaking;
-<<<<<<< HEAD
 	type Weights = thea::weights::TheaWeightInfo<Runtime>;
-	type Public = <Signature as traits::Verify>::Signer;
-	type Signature = Signature;
-	type UnsignedPriority = TheaUnsignedPriority;
-=======
->>>>>>> d17c48fb
 }
 
 //Install Staking Pallet
