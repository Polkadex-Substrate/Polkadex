#![cfg_attr(not(feature = "std"), no_std)]
// `construct_runtime!` does a lot of recursion and requires us to increase the limit to 256.
#![recursion_limit="256"]

// Make the WASM binary available.
#[cfg(feature = "std")]
include!(concat!(env!("OUT_DIR"), "/wasm_binary.rs"));
<<<<<<< HEAD
=======
use codec::Encode;
>>>>>>> c4cc2080
use sp_std::prelude::*;
use sp_core::{crypto::KeyTypeId, OpaqueMetadata};
use sp_runtime::{
	ApplyExtrinsicResult, generic, create_runtime_str, impl_opaque_keys, MultiSignature,
	transaction_validity::{TransactionValidity, TransactionSource}, ModuleId
};
use sp_runtime::traits::{BlakeTwo256, Block as BlockT, AccountIdLookup, Verify, IdentifyAccount, NumberFor, AccountIdConversion};
use sp_api::impl_runtime_apis;
use sp_consensus_aura::sr25519::AuthorityId as AuraId;
use pallet_grandpa::{AuthorityId as GrandpaId, AuthorityList as GrandpaAuthorityList};
use pallet_grandpa::fg_primitives;
use sp_version::RuntimeVersion;
<<<<<<< HEAD
use frame_system::RawOrigin;
=======
use frame_system::{EnsureOneOf, EnsureRoot, RawOrigin};
>>>>>>> c4cc2080
#[cfg(feature = "std")]
use sp_version::NativeVersion;
use orml_currencies::BasicCurrencyAdapter;
use orml_traits::parameter_type_with_key;
use polkadex_primitives::assets::AssetId;
use sp_runtime::traits::Zero;

// A few exports that help ease life for downstream crates.
#[cfg(any(feature = "std", test))]
pub use sp_runtime::BuildStorage;
pub use pallet_timestamp::Call as TimestampCall;
pub use pallet_balances::Call as BalancesCall;
pub use sp_runtime::{Permill, Perbill};
pub use frame_support::{
	construct_runtime, parameter_types, StorageValue,
	traits::{KeyOwnerProofSystem, Randomness, EnsureOrigin},
	weights::{
		Weight, IdentityFee,
		constants::{BlockExecutionWeight, ExtrinsicBaseWeight, RocksDbWeight, WEIGHT_PER_SECOND},
	},
};
use pallet_transaction_payment::CurrencyAdapter;
/// Weights for pallets used in the runtime.

/// An index to a block.
pub type BlockNumber = u32;

/// Alias to 512-bit hash when used in the context of a transaction signature on the chain.
pub type Signature = MultiSignature;

/// Some way of identifying an account on the chain. We intentionally make it equivalent
/// to the public key of our transaction signing scheme.
pub type AccountId = <<Signature as Verify>::Signer as IdentifyAccount>::AccountId;

/// The type for looking up accounts. We don't expect more than 4 billion of them, but you
/// never know...
pub type AccountIndex = u32;

/// Balance of an account.
pub type Balance = u128;

/// Index of a transaction in the chain.
pub type Index = u32;

/// A hash of some data used by the chain.
pub type Hash = sp_core::H256;

/// Digest item type.
pub type DigestItem = generic::DigestItem<Hash>;

/// Opaque types. These are used by the CLI to instantiate machinery that don't need to know
/// the specifics of the runtime. They can then be made to be agnostic over specific formats
/// of data like extrinsics, allowing for them to continue syncing the network through upgrades
/// to even the core data structures.
pub mod opaque {
	use super::*;

	pub use sp_runtime::OpaqueExtrinsic as UncheckedExtrinsic;

	/// Opaque block header type.
	pub type Header = generic::Header<BlockNumber, BlakeTwo256>;
	/// Opaque block type.
	pub type Block = generic::Block<Header, UncheckedExtrinsic>;
	/// Opaque block identifier type.
	pub type BlockId = generic::BlockId<Block>;

	impl_opaque_keys! {
		pub struct SessionKeys {
			pub aura: Aura,
			pub grandpa: Grandpa,
		}
	}
}

pub const VERSION: RuntimeVersion = RuntimeVersion {
	spec_name: create_runtime_str!("node-polkadex"),
	impl_name: create_runtime_str!("node-polkadex"),
	authoring_version: 1,
	spec_version: 1,
	impl_version: 1,
	apis: RUNTIME_API_VERSIONS,
	transaction_version: 1,
};

/// This determines the average expected block time that we are targetting.
/// Blocks will be produced at a minimum duration defined by `SLOT_DURATION`.
/// `SLOT_DURATION` is picked up by `pallet_timestamp` which is in turn picked
/// up by `pallet_aura` to implement `fn slot_duration()`.
///
/// Change this to adjust the block time.
pub const MILLISECS_PER_BLOCK: u64 = 6000;

pub const SLOT_DURATION: u64 = MILLISECS_PER_BLOCK;

// Time is measured by number of blocks.
pub const MINUTES: BlockNumber = 60_000 / (MILLISECS_PER_BLOCK as BlockNumber);
pub const HOURS: BlockNumber = MINUTES * 60;
pub const DAYS: BlockNumber = HOURS * 24;

/// The version information used to identify this runtime when compiled natively.
#[cfg(feature = "std")]
pub fn native_version() -> NativeVersion {
	NativeVersion {
		runtime_version: VERSION,
		can_author_with: Default::default(),
	}
}

const NORMAL_DISPATCH_RATIO: Perbill = Perbill::from_percent(75);

parameter_types! {
	pub const PolkadexTreasuryModuleId: ModuleId = ModuleId(*b"polka/tr");
	pub const Version: RuntimeVersion = VERSION;
	pub const BlockHashCount: BlockNumber = 2400;
	/// We allow for 2 seconds of compute with a 6 second average block time.
	pub BlockWeights: frame_system::limits::BlockWeights = frame_system::limits::BlockWeights
		::with_sensible_defaults(2 * WEIGHT_PER_SECOND, NORMAL_DISPATCH_RATIO);
	pub BlockLength: frame_system::limits::BlockLength = frame_system::limits::BlockLength
		::max_with_normal_ratio(5 * 1024 * 1024, NORMAL_DISPATCH_RATIO);
	pub const SS58Prefix: u8 = 42;
}

// Configure FRAME pallets to include in runtime.

impl frame_system::Config for Runtime {
	/// The basic call filter to use in dispatchable.
	type BaseCallFilter = ();
	/// Block & extrinsics weights: base values and limits.
	type BlockWeights = BlockWeights;
	/// The maximum length of a block (in bytes).
	type BlockLength = BlockLength;
	/// The identifier used to distinguish between accounts.
	type AccountId = AccountId;
	/// The aggregated dispatch type that is available for extrinsics.
	type Call = Call;
	/// The lookup mechanism to get account ID from whatever is passed in dispatchers.
	type Lookup = AccountIdLookup<AccountId, ()>;
	/// The index type for storing how many extrinsics an account has signed.
	type Index = Index;
	/// The index type for blocks.
	type BlockNumber = BlockNumber;
	/// The type for hashing blocks and tries.
	type Hash = Hash;
	/// The hashing algorithm used.
	type Hashing = BlakeTwo256;
	/// The header type.
	type Header = generic::Header<BlockNumber, BlakeTwo256>;
	/// The ubiquitous event type.
	type Event = Event;
	/// The ubiquitous origin type.
	type Origin = Origin;
	/// Maximum number of block number to block hash mappings to keep (oldest pruned first).
	type BlockHashCount = BlockHashCount;
	/// The weight of database operations that the runtime can invoke.
	type DbWeight = RocksDbWeight;
	/// Version of the runtime.
	type Version = Version;
	/// Converts a module to the index of the module in `construct_runtime!`.
	///
	/// This type is being generated by `construct_runtime!`.
	type PalletInfo = PalletInfo;
	/// What to do if a new account is created.
	type OnNewAccount = ();
	/// What to do if an account is fully reaped from the system.
	type OnKilledAccount = ();
	/// The data to be stored in an account.
	type AccountData = pallet_balances::AccountData<Balance>;
	/// Weight information for the extrinsics of this pallet.
	type SystemWeightInfo = ();
	/// This is used as an identifier of the chain. 42 is the generic substrate prefix.
	type SS58Prefix = SS58Prefix;

}

pub type Amount = i128;

impl pallet_aura::Config for Runtime {
	type AuthorityId = AuraId;
}

impl pallet_grandpa::Config for Runtime {
	type Event = Event;
	type Call = Call;

	type KeyOwnerProofSystem = ();

	type KeyOwnerProof =
		<Self::KeyOwnerProofSystem as KeyOwnerProofSystem<(KeyTypeId, GrandpaId)>>::Proof;

	type KeyOwnerIdentification = <Self::KeyOwnerProofSystem as KeyOwnerProofSystem<(
		KeyTypeId,
		GrandpaId,
	)>>::IdentificationTuple;

	type HandleEquivocation = ();

	type WeightInfo = ();
}

parameter_types! {
	pub const MinimumPeriod: u64 = SLOT_DURATION / 2;
}

impl pallet_timestamp::Config for Runtime {
	/// A timestamp: milliseconds since the unix epoch.
	type Moment = u64;
	type OnTimestampSet = Aura;
	type MinimumPeriod = MinimumPeriod;
	type WeightInfo = ();
}

parameter_types! {
	pub const ExistentialDeposit: u128 = 500;
	pub const MaxLocks: u32 = 50;
}

impl pallet_balances::Config for Runtime {
	type MaxLocks = MaxLocks;
	/// The type for recording an account's balance.
	type Balance = Balance;
	/// The ubiquitous event type.
	type Event = Event;
	type DustRemoval = ();
	type ExistentialDeposit = ExistentialDeposit;
	type AccountStore = System;
	type WeightInfo = pallet_balances::weights::SubstrateWeight<Runtime>;
}

parameter_types! {
	pub const TransactionByteFee: Balance = 1;
}

impl pallet_transaction_payment::Config for Runtime {
	type OnChargeTransaction = CurrencyAdapter<Balances, ()>;
	type TransactionByteFee = TransactionByteFee;
	type WeightToFee = IdentityFee<Balance>;
	type FeeMultiplierUpdate = ();
}

impl pallet_sudo::Config for Runtime {
	type Event = Event;
	type Call = Call;
}

<<<<<<< HEAD
impl polkadex_fungible_assets::Config for Runtime{
	type Event = Event;
}

parameter_types! {
	pub MinVestedTransfer: Balance = 100u128;
}

=======
parameter_types! {
	pub MinVestedTransfer: Balance = 100u128;
}

>>>>>>> c4cc2080
pub struct EnsureRootOrPolakdexTreasury;
impl EnsureOrigin<Origin> for EnsureRootOrPolakdexTreasury {
	type Success = AccountId;

	fn try_origin(o: Origin) -> Result<Self::Success, Origin> {
		Into::<Result<RawOrigin<AccountId>, Origin>>::into(o).and_then(|o| match o {
			RawOrigin::Root => Ok(PolkadexTreasuryModuleId::get().into_account()),
			RawOrigin::Signed(caller) => {
				if caller == PolkadexTreasuryModuleId::get().into_account() {
					Ok(caller)
				} else {
					Err(Origin::from(Some(caller)))
				}
			}
			r => Err(Origin::from(r)),
		})
	}

	#[cfg(feature = "runtime-benchmarks")]
	fn successful_origin() -> Origin {
		Origin::from(RawOrigin::Signed(Default::default()))
	}
}

impl orml_vesting::Config for Runtime {
	type Event = Event;
	type Currency = pallet_balances::Module<Runtime>;
	type MinVestedTransfer = MinVestedTransfer;
	type VestedTransferOrigin = EnsureRootOrPolakdexTreasury;
	type WeightInfo = ();
}

parameter_type_with_key! {
	pub ExistentialDeposits: |_currency_id: AssetId| -> Balance {
		Zero::zero()
	};
}
parameter_types! {
	pub TreasuryModuleAccount: AccountId = PolkadexTreasuryModuleId::get().into_account();
}

impl orml_tokens::Config for Runtime {
	type Event = Event;
	type Balance = Balance;
	type Amount = Amount;
	type CurrencyId = AssetId;
	type WeightInfo = ();
	type ExistentialDeposits = ExistentialDeposits;
	type OnDust = orml_tokens::TransferDust<Runtime, TreasuryModuleAccount>;
}
<<<<<<< HEAD

parameter_types! {
	pub const GetNativeCurrencyId: AssetId = AssetId::POLKADEX;
}

=======

parameter_types! {
	pub const GetNativeCurrencyId: AssetId = AssetId::POLKADEX;
}

>>>>>>> c4cc2080
impl orml_currencies::Config for Runtime {
	type Event = Event;
	type MultiCurrency = Tokens;
	type NativeCurrency = BasicCurrencyAdapter<Runtime, Balances, Amount, BlockNumber>;
	type GetNativeCurrencyId = GetNativeCurrencyId;
	type WeightInfo = ();
}


// Create the runtime by composing the FRAME pallets that were previously configured.
construct_runtime!(
	pub enum Runtime where
		Block = Block,
		NodeBlock = opaque::Block,
		UncheckedExtrinsic = UncheckedExtrinsic
	{
		System: frame_system::{Module, Call, Config, Storage, Event<T>},
		RandomnessCollectiveFlip: pallet_randomness_collective_flip::{Module, Call, Storage},
		Timestamp: pallet_timestamp::{Module, Call, Storage, Inherent},
		Aura: pallet_aura::{Module, Config<T>},
		Grandpa: pallet_grandpa::{Module, Call, Storage, Config, Event},
		Balances: pallet_balances::{Module, Call, Storage, Config<T>, Event<T>},
		TransactionPayment: pallet_transaction_payment::{Module, Storage},
		Sudo: pallet_sudo::{Module, Call, Config<T>, Storage, Event<T>},
<<<<<<< HEAD
		PolkadexFungibleAssets: polkadex_fungible_assets::{Module, Call, Event<T>},
=======
>>>>>>> c4cc2080
		Vesting: orml_vesting::{Module, Storage, Call, Event<T>, Config<T>},
		Currencies: orml_currencies::{Module, Call, Event<T>},
		Tokens: orml_tokens::{Module, Storage, Event<T>, Config<T>},
	}
);

/// The address format for describing accounts.
pub type Address = sp_runtime::MultiAddress<AccountId, ()>;
/// Block header type as expected by this runtime.
pub type Header = generic::Header<BlockNumber, BlakeTwo256>;
/// Block type as expected by this runtime.
pub type Block = generic::Block<Header, UncheckedExtrinsic>;
/// A Block signed with a Justification
pub type SignedBlock = generic::SignedBlock<Block>;
/// BlockId type as expected by this runtime.
pub type BlockId = generic::BlockId<Block>;
/// The SignedExtension to the basic transaction logic.
pub type SignedExtra = (
	frame_system::CheckSpecVersion<Runtime>,
	frame_system::CheckTxVersion<Runtime>,
	frame_system::CheckGenesis<Runtime>,
	frame_system::CheckEra<Runtime>,
	frame_system::CheckNonce<Runtime>,
	frame_system::CheckWeight<Runtime>,
	pallet_transaction_payment::ChargeTransactionPayment<Runtime>
);
/// Unchecked extrinsic type as expected by this runtime.
pub type UncheckedExtrinsic = generic::UncheckedExtrinsic<Address, Call, Signature, SignedExtra>;
/// Extrinsic type that has already been checked.
pub type CheckedExtrinsic = generic::CheckedExtrinsic<AccountId, Call, SignedExtra>;
/// Executive: handles dispatch to the various modules.
pub type Executive = frame_executive::Executive<
	Runtime,
	Block,
	frame_system::ChainContext<Runtime>,
	Runtime,
	AllModules,
>;

impl_runtime_apis! {
	impl sp_api::Core<Block> for Runtime {
		fn version() -> RuntimeVersion {
			VERSION
		}

		fn execute_block(block: Block) {
			Executive::execute_block(block)
		}

		fn initialize_block(header: &<Block as BlockT>::Header) {
			Executive::initialize_block(header)
		}
	}

	impl sp_api::Metadata<Block> for Runtime {
		fn metadata() -> OpaqueMetadata {
			Runtime::metadata().into()
		}
	}

	impl sp_block_builder::BlockBuilder<Block> for Runtime {
		fn apply_extrinsic(extrinsic: <Block as BlockT>::Extrinsic) -> ApplyExtrinsicResult {
			Executive::apply_extrinsic(extrinsic)
		}

		fn finalize_block() -> <Block as BlockT>::Header {
			Executive::finalize_block()
		}

		fn inherent_extrinsics(data: sp_inherents::InherentData) -> Vec<<Block as BlockT>::Extrinsic> {
			data.create_extrinsics()
		}

		fn check_inherents(
			block: Block,
			data: sp_inherents::InherentData,
		) -> sp_inherents::CheckInherentsResult {
			data.check_extrinsics(&block)
		}

		fn random_seed() -> <Block as BlockT>::Hash {
			RandomnessCollectiveFlip::random_seed()
		}
	}

	impl sp_transaction_pool::runtime_api::TaggedTransactionQueue<Block> for Runtime {
		fn validate_transaction(
			source: TransactionSource,
			tx: <Block as BlockT>::Extrinsic,
		) -> TransactionValidity {
			Executive::validate_transaction(source, tx)
		}
	}

	impl sp_offchain::OffchainWorkerApi<Block> for Runtime {
		fn offchain_worker(header: &<Block as BlockT>::Header) {
			Executive::offchain_worker(header)
		}
	}

	impl sp_consensus_aura::AuraApi<Block, AuraId> for Runtime {
		fn slot_duration() -> u64 {
			Aura::slot_duration()
		}

		fn authorities() -> Vec<AuraId> {
			Aura::authorities()
		}
	}

	impl sp_session::SessionKeys<Block> for Runtime {
		fn generate_session_keys(seed: Option<Vec<u8>>) -> Vec<u8> {
			opaque::SessionKeys::generate(seed)
		}

		fn decode_session_keys(
			encoded: Vec<u8>,
		) -> Option<Vec<(Vec<u8>, KeyTypeId)>> {
			opaque::SessionKeys::decode_into_raw_public_keys(&encoded)
		}
	}

	impl fg_primitives::GrandpaApi<Block> for Runtime {
		fn grandpa_authorities() -> GrandpaAuthorityList {
			Grandpa::grandpa_authorities()
		}

		fn submit_report_equivocation_unsigned_extrinsic(
			_equivocation_proof: fg_primitives::EquivocationProof<
				<Block as BlockT>::Hash,
				NumberFor<Block>,
			>,
			_key_owner_proof: fg_primitives::OpaqueKeyOwnershipProof,
		) -> Option<()> {
			None
		}

		fn generate_key_ownership_proof(
			_set_id: fg_primitives::SetId,
			_authority_id: GrandpaId,
		) -> Option<fg_primitives::OpaqueKeyOwnershipProof> {
			// NOTE: this is the only implementation possible since we've
			// defined our key owner proof type as a bottom type (i.e. a type
			// with no values).
			None
		}
	}

	impl frame_system_rpc_runtime_api::AccountNonceApi<Block, AccountId, Index> for Runtime {
		fn account_nonce(account: AccountId) -> Index {
			System::account_nonce(account)
		}
	}

	impl pallet_transaction_payment_rpc_runtime_api::TransactionPaymentApi<Block, Balance> for Runtime {
		fn query_info(
			uxt: <Block as BlockT>::Extrinsic,
			len: u32,
		) -> pallet_transaction_payment_rpc_runtime_api::RuntimeDispatchInfo<Balance> {
			TransactionPayment::query_info(uxt, len)
		}
		fn query_fee_details(
			uxt: <Block as BlockT>::Extrinsic,
			len: u32,
		) -> pallet_transaction_payment::FeeDetails<Balance> {
			TransactionPayment::query_fee_details(uxt, len)
		}
	}

	#[cfg(feature = "runtime-benchmarks")]
	impl frame_benchmarking::Benchmark<Block> for Runtime {
		fn dispatch_benchmark(
			config: frame_benchmarking::BenchmarkConfig
		) -> Result<Vec<frame_benchmarking::BenchmarkBatch>, sp_runtime::RuntimeString> {
			use frame_benchmarking::{Benchmarking, BenchmarkBatch, add_benchmark, TrackedStorageKey};

			use frame_system_benchmarking::Module as SystemBench;
			impl frame_system_benchmarking::Config for Runtime {}

			let whitelist: Vec<TrackedStorageKey> = vec![
				// Block Number
				hex_literal::hex!("26aa394eea5630e07c48ae0c9558cef702a5c1b19ab7a04f536c519aca4983ac").to_vec().into(),
				// Total Issuance
				hex_literal::hex!("c2261276cc9d1f8598ea4b6a74b15c2f57c875e4cff74148e4628f264b974c80").to_vec().into(),
				// Execution Phase
				hex_literal::hex!("26aa394eea5630e07c48ae0c9558cef7ff553b5a9862a516939d82b3d3d8661a").to_vec().into(),
				// Event Count
				hex_literal::hex!("26aa394eea5630e07c48ae0c9558cef70a98fdbe9ce6c55837576c60c7af3850").to_vec().into(),
				// System Events
				hex_literal::hex!("26aa394eea5630e07c48ae0c9558cef780d41e5e16056765bc8461851072c9d7").to_vec().into(),
			];

			let mut batches = Vec::<BenchmarkBatch>::new();
			let params = (&config, &whitelist);

			add_benchmark!(params, batches, frame_system, SystemBench::<Runtime>);
			add_benchmark!(params, batches, pallet_balances, Balances);
			add_benchmark!(params, batches, pallet_timestamp, Timestamp);
<<<<<<< HEAD
			add_benchmark!(params, batches, polkadex_fungible_assets, PolkadexFungibleAssets);
=======
			add_benchmark!(params, batches, assets, Assets);
>>>>>>> c4cc2080

			if batches.is_empty() { return Err("Benchmark not found for this pallet.".into()) }
			Ok(batches)
		}
	}
}<|MERGE_RESOLUTION|>--- conflicted
+++ resolved
@@ -5,10 +5,7 @@
 // Make the WASM binary available.
 #[cfg(feature = "std")]
 include!(concat!(env!("OUT_DIR"), "/wasm_binary.rs"));
-<<<<<<< HEAD
-=======
 use codec::Encode;
->>>>>>> c4cc2080
 use sp_std::prelude::*;
 use sp_core::{crypto::KeyTypeId, OpaqueMetadata};
 use sp_runtime::{
@@ -21,11 +18,7 @@
 use pallet_grandpa::{AuthorityId as GrandpaId, AuthorityList as GrandpaAuthorityList};
 use pallet_grandpa::fg_primitives;
 use sp_version::RuntimeVersion;
-<<<<<<< HEAD
 use frame_system::RawOrigin;
-=======
-use frame_system::{EnsureOneOf, EnsureRoot, RawOrigin};
->>>>>>> c4cc2080
 #[cfg(feature = "std")]
 use sp_version::NativeVersion;
 use orml_currencies::BasicCurrencyAdapter;
@@ -270,7 +263,6 @@
 	type Call = Call;
 }
 
-<<<<<<< HEAD
 impl polkadex_fungible_assets::Config for Runtime{
 	type Event = Event;
 }
@@ -279,12 +271,7 @@
 	pub MinVestedTransfer: Balance = 100u128;
 }
 
-=======
-parameter_types! {
-	pub MinVestedTransfer: Balance = 100u128;
-}
-
->>>>>>> c4cc2080
+
 pub struct EnsureRootOrPolakdexTreasury;
 impl EnsureOrigin<Origin> for EnsureRootOrPolakdexTreasury {
 	type Success = AccountId;
@@ -335,19 +322,11 @@
 	type ExistentialDeposits = ExistentialDeposits;
 	type OnDust = orml_tokens::TransferDust<Runtime, TreasuryModuleAccount>;
 }
-<<<<<<< HEAD
 
 parameter_types! {
 	pub const GetNativeCurrencyId: AssetId = AssetId::POLKADEX;
 }
 
-=======
-
-parameter_types! {
-	pub const GetNativeCurrencyId: AssetId = AssetId::POLKADEX;
-}
-
->>>>>>> c4cc2080
 impl orml_currencies::Config for Runtime {
 	type Event = Event;
 	type MultiCurrency = Tokens;
@@ -372,10 +351,7 @@
 		Balances: pallet_balances::{Module, Call, Storage, Config<T>, Event<T>},
 		TransactionPayment: pallet_transaction_payment::{Module, Storage},
 		Sudo: pallet_sudo::{Module, Call, Config<T>, Storage, Event<T>},
-<<<<<<< HEAD
 		PolkadexFungibleAssets: polkadex_fungible_assets::{Module, Call, Event<T>},
-=======
->>>>>>> c4cc2080
 		Vesting: orml_vesting::{Module, Storage, Call, Event<T>, Config<T>},
 		Currencies: orml_currencies::{Module, Call, Event<T>},
 		Tokens: orml_tokens::{Module, Storage, Event<T>, Config<T>},
@@ -574,11 +550,7 @@
 			add_benchmark!(params, batches, frame_system, SystemBench::<Runtime>);
 			add_benchmark!(params, batches, pallet_balances, Balances);
 			add_benchmark!(params, batches, pallet_timestamp, Timestamp);
-<<<<<<< HEAD
 			add_benchmark!(params, batches, polkadex_fungible_assets, PolkadexFungibleAssets);
-=======
-			add_benchmark!(params, batches, assets, Assets);
->>>>>>> c4cc2080
 
 			if batches.is_empty() { return Err("Benchmark not found for this pallet.".into()) }
 			Ok(batches)
