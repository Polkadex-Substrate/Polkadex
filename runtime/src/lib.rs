--- conflicted
+++ resolved
@@ -578,10 +578,7 @@
         ) -> sp_inherents::CheckInherentsResult {
             data.check_extrinsics(&block)
         }
-<<<<<<< HEAD
-
-=======
->>>>>>> 9f19eb45
+
     }
 
     impl sp_transaction_pool::runtime_api::TaggedTransactionQueue<Block> for Runtime {
