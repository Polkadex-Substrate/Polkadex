--- conflicted
+++ resolved
@@ -461,7 +461,6 @@
     type ProxyLimit = ProxyLimit;
 }
 
-<<<<<<< HEAD
 parameter_types! {
     pub const GetIDOPDXAmount: Balance = 100u128;
     pub const GetMaxSupply: Balance = 2_000_000_0u128;
@@ -478,13 +477,14 @@
     type Randomness = RandomnessCollectiveFlip;
     type ModuleId = PolkadexIdoPalletId;
     type Currency = Currencies;
-	type WeightIDOInfo = polkadex_ido::weights::SubstrateWeight<Runtime>;
-=======
+	  type WeightIDOInfo = polkadex_ido::weights::SubstrateWeight<Runtime>;
+
+}
+
 impl token_faucet_pallet::Config for Runtime {
     type Event = Event;
     type Balance = Balance;
     type Currency = Currencies;
->>>>>>> dd6efde7
 }
 
 // Create the runtime by composing the FRAME pallets that were previously configured.
@@ -508,13 +508,9 @@
         Proxy: pallet_proxy::{Pallet, Call, Storage, Event<T>},
         PolkadexFungibleAsset: polkadex_fungible_assets::{Pallet, Call, Storage, Event<T>},
         SubstrateeRegistry: pallet_substratee_registry::{Pallet, Call, Storage, Event<T>},
-<<<<<<< HEAD
-        PolkadexOcex: polkadex_ocex::{Pallet, Call, Event<T>},
         PolkadexIdo: polkadex_ido::{Pallet, Call, Event<T>},
-=======
         PolkadexOcex: polkadex_ocex::{Pallet, Call, Storage, Config<T>, Event<T>},
         TokenFaucet: token_faucet_pallet::{Pallet, Call, Event<T>, Storage, ValidateUnsigned}
->>>>>>> dd6efde7
     }
 );
 
