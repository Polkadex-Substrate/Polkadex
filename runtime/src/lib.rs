// This file is part of Substrate.

// Copyright (C) 2018-2021 Parity Technologies (UK) Ltd.
// SPDX-License-Identifier: GPL-3.0-or-later WITH Classpath-exception-2.0

// This program is free software: you can redistribute it and/or modify
// it under the terms of the GNU General Public License as published by
// the Free Software Foundation, either version 3 of the License, or
// (at your option) any later version.

// This program is distributed in the hope that it will be useful,
// but WITHOUT ANY WARRANTY; without even the implied warranty of
// MERCHANTABILITY or FITNESS FOR A PARTICULAR PURPOSE. See the
// GNU General Public License for more details.

// You should have received a copy of the GNU General Public License
// along with this program. If not, see <https://www.gnu.org/licenses/>.

//! The Substrate runtime. This can be compiled with `#[no_std]`, ready for Wasm.
#![cfg_attr(not(feature = "std"), no_std)]
// `construct_runtime!` does a lot of recursion and requires us to increase the limit to 256.
#![recursion_limit = "256"]

use codec::{Decode, Encode, MaxEncodedLen};
use frame_election_provider_support::{onchain, ElectionDataProvider, SequentialPhragmen};
use frame_support::{
	construct_runtime, parameter_types,
	traits::{
		Currency, EnsureOrigin, Imbalance, KeyOwnerProofSystem, LockIdentifier, U128CurrencyToVote,
	},
	weights::{
		constants::{BlockExecutionWeight, ExtrinsicBaseWeight, RocksDbWeight, WEIGHT_PER_SECOND},
		DispatchClass, Weight,
	},
	RuntimeDebug,
};

use frame_support::{
	pallet_prelude::ConstU32,
	traits::{
		ConstU16, EitherOfDiverse, EqualPrivilegeOnly, Everything, Get, InstanceFilter,
		OnUnbalanced,
	},
	weights::{ConstantMultiplier, WeightToFeeCoefficient},
	PalletId,
};

#[cfg(any(feature = "std", test))]
pub use frame_system::Call as SystemCall;
use frame_system::{
	limits::{BlockLength, BlockWeights},
	EnsureRoot, EnsureSigned, RawOrigin,
};
#[cfg(any(feature = "std", test))]
pub use pallet_balances::Call as BalancesCall;
use pallet_grandpa::{
	fg_primitives, AuthorityId as GrandpaId, AuthorityList as GrandpaAuthorityList,
};
use pallet_im_online::sr25519::AuthorityId as ImOnlineId;
use pallet_session::historical as pallet_session_historical;
#[cfg(any(feature = "std", test))]
pub use pallet_staking::StakerStatus;
pub use pallet_transaction_payment::{CurrencyAdapter, Multiplier, TargetedFeeAdjustment};
use pallet_transaction_payment::{FeeDetails, RuntimeDispatchInfo};
pub use polkadex_primitives::{
	AccountId, AccountIndex, Balance, BlockNumber, Hash, Index, Moment, Signature,
};
use smallvec::smallvec;
use sp_api::impl_runtime_apis;
use sp_authority_discovery::AuthorityId as AuthorityDiscoveryId;
use sp_core::{crypto::KeyTypeId, OpaqueMetadata};
use sp_inherents::{CheckInherentsResult, InherentData};
#[cfg(any(feature = "std", test))]
pub use sp_runtime::BuildStorage;
use sp_runtime::{
	create_runtime_str,
	curve::PiecewiseLinear,
	generic, impl_opaque_keys,
	traits::{
		self, AccountIdConversion, BlakeTwo256, Block as BlockT, BlockNumberProvider, NumberFor,
		OpaqueKeys, SaturatedConversion, StaticLookup,
	},
	transaction_validity::{TransactionPriority, TransactionSource, TransactionValidity},
	ApplyExtrinsicResult, FixedPointNumber, Perbill, Percent, Permill, Perquintill,
};
use sp_std::prelude::*;
#[cfg(any(feature = "std", test))]
use sp_version::NativeVersion;
use sp_version::RuntimeVersion;
use static_assertions::const_assert;

use constants::{currency::*, time::*};
use frame_support::weights::{WeightToFeeCoefficients, WeightToFeePolynomial};

/// Implementations of some helper traits passed into runtime modules as associated types.
pub mod impls;

/// Constant values used within the runtime.
pub mod constants;
mod weights;

// Make the WASM binary available.
#[cfg(feature = "std")]
include!(concat!(env!("OUT_DIR"), "/wasm_binary.rs"));

/// Wasm binary unwrapped. If built with `SKIP_WASM_BUILD`, the function panics.
#[cfg(feature = "std")]
pub fn wasm_binary_unwrap() -> &'static [u8] {
	WASM_BINARY.expect(
		"Development wasm binary is not available. This means the client is \
						built with `SKIP_WASM_BUILD` flag and it is only usable for \
						production chains. Please rebuild with the flag disabled.",
	)
}

/// Runtime version.
pub const VERSION: RuntimeVersion = RuntimeVersion {
	spec_name: create_runtime_str!("node"),
	impl_name: create_runtime_str!("polkadex-official"),
	authoring_version: 10,
	// Per convention: if the runtime behavior changes, increment spec_version
	// and set impl_version to 0. If only runtime
	// implementation changes and behavior does not, then leave spec_version as
	// is and increment impl_version.
	spec_version: 276,
	impl_version: 0,
	apis: RUNTIME_API_VERSIONS,
	transaction_version: 2,
	state_version: 0, // TODO: Check if this is correct?
};

/// The BABE epoch configuration at genesis.
pub const BABE_GENESIS_EPOCH_CONFIG: sp_consensus_babe::BabeEpochConfiguration =
	sp_consensus_babe::BabeEpochConfiguration {
		c: PRIMARY_PROBABILITY,
		allowed_slots: sp_consensus_babe::AllowedSlots::PrimaryAndSecondaryPlainSlots,
	};

/// Native version.
#[cfg(any(feature = "std", test))]
pub fn native_version() -> NativeVersion {
	NativeVersion { runtime_version: VERSION, can_author_with: Default::default() }
}

type NegativeImbalance = <Balances as Currency<AccountId>>::NegativeImbalance;

pub struct DealWithFees;
impl OnUnbalanced<NegativeImbalance> for DealWithFees {
	fn on_unbalanceds<B>(mut fees_then_tips: impl Iterator<Item = NegativeImbalance>) {
		if let Some(mut fees) = fees_then_tips.next() {
			if let Some(tips) = fees_then_tips.next() {
				tips.merge_into(&mut fees);
			}
			// Sent everything to treasury
			Treasury::on_unbalanced(fees);
		}
	}
}

/// We assume that ~10% of the block weight is consumed by `on_initialize` handlers.
/// This is used to limit the maximal weight of a single extrinsic.
const AVERAGE_ON_INITIALIZE_RATIO: Perbill = Perbill::from_percent(10);
/// We allow `Normal` extrinsics to fill up the block up to 75%, the rest can be used
/// by  Operational  extrinsics.
const NORMAL_DISPATCH_RATIO: Perbill = Perbill::from_percent(75);
/// We allow for 4 seconds of compute with a 12 second average block time.
const MAXIMUM_BLOCK_WEIGHT: Weight = 4 * WEIGHT_PER_SECOND;

parameter_types! {
	pub const BlockHashCount: BlockNumber = 2400;
	pub const Version: RuntimeVersion = VERSION;
	pub RuntimeBlockLength: BlockLength =
		BlockLength::max_with_normal_ratio(5 * 1024 * 1024, NORMAL_DISPATCH_RATIO);
	pub RuntimeBlockWeights: BlockWeights = BlockWeights::builder()
		.base_block(BlockExecutionWeight::get())
		.for_class(DispatchClass::all(), |weights| {
			weights.base_extrinsic = ExtrinsicBaseWeight::get();
		})
		.for_class(DispatchClass::Normal, |weights| {
			weights.max_total = Some(NORMAL_DISPATCH_RATIO * MAXIMUM_BLOCK_WEIGHT);
		})
		.for_class(DispatchClass::Operational, |weights| {
			weights.max_total = Some(MAXIMUM_BLOCK_WEIGHT);
			// Operational transactions have some extra reserved space, so that they
			// are included even if block reached `MAXIMUM_BLOCK_WEIGHT`.
			weights.reserved = Some(
				MAXIMUM_BLOCK_WEIGHT - NORMAL_DISPATCH_RATIO * MAXIMUM_BLOCK_WEIGHT
			);
		})
		.avg_block_initialization(AVERAGE_ON_INITIALIZE_RATIO)
		.build_or_panic();
	pub const SS58Prefix: u8 = 88;
}

const_assert!(NORMAL_DISPATCH_RATIO.deconstruct() >= AVERAGE_ON_INITIALIZE_RATIO.deconstruct());

impl frame_system::Config for Runtime {
	type BaseCallFilter = Everything;
	type BlockWeights = RuntimeBlockWeights;
	type BlockLength = RuntimeBlockLength;
	type DbWeight = RocksDbWeight;
	type Origin = Origin;
	type Call = Call;
	type Index = Index;
	type BlockNumber = BlockNumber;
	type Hash = Hash;
	type Hashing = BlakeTwo256;
	type AccountId = AccountId;
	type Lookup = Indices;
	type Header = generic::Header<BlockNumber, BlakeTwo256>;
	type Event = Event;
	type BlockHashCount = BlockHashCount;
	type Version = Version;
	type PalletInfo = PalletInfo;
	type AccountData = pallet_balances::AccountData<Balance>;
	type OnNewAccount = ();
	type OnKilledAccount = ();
	type SystemWeightInfo = frame_system::weights::SubstrateWeight<Runtime>;
	type SS58Prefix = SS58Prefix;
	type OnSetCode = ();
	type MaxConsumers = frame_support::traits::ConstU32<16>;
}

impl pallet_utility::Config for Runtime {
	type Event = Event;
	type Call = Call;
	type PalletsOrigin = OriginCaller;
	type WeightInfo = pallet_utility::weights::SubstrateWeight<Runtime>;
}

parameter_types! {
	// One storage item; key size is 32; value is size 4+4+16+32 bytes = 56 bytes.
	pub const DepositBase: Balance = deposit(1, 88);
	// Additional storage item size of 32 bytes.
	pub const DepositFactor: Balance = deposit(0, 32);
	pub const MaxSignatories: u16 = 100;
}

impl pallet_multisig::Config for Runtime {
	type Event = Event;
	type Call = Call;
	type Currency = Balances;
	type DepositBase = DepositBase;
	type DepositFactor = DepositFactor;
	type MaxSignatories = MaxSignatories;
	type WeightInfo = pallet_multisig::weights::SubstrateWeight<Runtime>;
}

parameter_types! {
	// One storage item; key size 32, value size 8; .
	pub const ProxyDepositBase: Balance = deposit(1, 8);
	// Additional storage item size of 33 bytes.
	pub const ProxyDepositFactor: Balance = deposit(0, 33);
	pub const MaxProxies: u16 = 32;
	pub const AnnouncementDepositBase: Balance = deposit(1, 8);
	pub const AnnouncementDepositFactor: Balance = deposit(0, 66);
	pub const MaxPending: u16 = 32;
}
use scale_info::TypeInfo;
use sp_npos_elections::ExtendedBalance;

/// The type used to represent the kinds of proxying allowed.
#[derive(
	Copy,
	Clone,
	Eq,
	PartialEq,
	Ord,
	PartialOrd,
	Encode,
	Decode,
	RuntimeDebug,
	MaxEncodedLen,
	TypeInfo,
)]
#[allow(clippy::unnecessary_cast)]
pub enum ProxyType {
	Any = 0,
	NonTransfer = 1,
	Governance = 2,
	Staking = 3,
}

impl Default for ProxyType {
	fn default() -> Self {
		Self::Any
	}
}

impl InstanceFilter<Call> for ProxyType {
	fn filter(&self, c: &Call) -> bool {
		match self {
			ProxyType::Any => false,
			ProxyType::NonTransfer => !matches!(
				c,
				Call::Balances(..) | Call::Indices(pallet_indices::Call::transfer { .. })
			),
			ProxyType::Governance => matches!(
				c,
				Call::Council(..) |
					Call::TechnicalCommittee(..) |
					Call::Elections(..) | Call::Treasury(..) |
					Call::OrderbookCommittee(..)
			),
			ProxyType::Staking => matches!(c, Call::Staking(..)),
		}
	}
	fn is_superset(&self, o: &Self) -> bool {
		match (self, o) {
			(x, y) if x == y => true,
			(ProxyType::Any, _) => true,
			(_, ProxyType::Any) => false,
			(ProxyType::NonTransfer, _) => true,
			_ => false,
		}
	}
}

impl pallet_proxy::Config for Runtime {
	type Event = Event;
	type Call = Call;
	type Currency = Balances;
	type ProxyType = ProxyType;
	type ProxyDepositBase = ProxyDepositBase;
	type ProxyDepositFactor = ProxyDepositFactor;
	type MaxProxies = MaxProxies;
	type WeightInfo = pallet_proxy::weights::SubstrateWeight<Runtime>;
	type MaxPending = MaxPending;
	type CallHasher = BlakeTwo256;
	type AnnouncementDepositBase = AnnouncementDepositBase;
	type AnnouncementDepositFactor = AnnouncementDepositFactor;
}

parameter_types! {
	pub MaximumSchedulerWeight: Weight = Perbill::from_percent(80) *
		RuntimeBlockWeights::get().max_block;
	pub const MaxScheduledPerBlock: u32 = 50;
	// Retry a scheduled item every 10 blocks (1 minute) until the preimage exists.
	pub const NoPreimagePostponement: Option<u32> = Some(10);
}

impl pallet_scheduler::Config for Runtime {
	type Event = Event;
	type Origin = Origin;
	type PalletsOrigin = OriginCaller;
	type Call = Call;
	type MaximumWeight = MaximumSchedulerWeight;
	type ScheduleOrigin = EnsureRoot<AccountId>;
	type OriginPrivilegeCmp = EqualPrivilegeOnly;
	type MaxScheduledPerBlock = MaxScheduledPerBlock;
	type WeightInfo = pallet_scheduler::weights::SubstrateWeight<Runtime>;
	type PreimageProvider = Preimage;
	type NoPreimagePostponement = NoPreimagePostponement;
}

parameter_types! {
	pub const PreimageMaxSize: u32 = 4096 * 1024;
	pub const PreimageBaseDeposit: Balance = DOLLARS;
	// One cent: PDEX 10,000 / MB
	pub const PreimageByteDeposit: Balance = CENTS;
}

impl pallet_preimage::Config for Runtime {
	type WeightInfo = pallet_preimage::weights::SubstrateWeight<Runtime>;
	type Event = Event;
	type Currency = Balances;
	type ManagerOrigin = EnsureRoot<AccountId>;
	type MaxSize = PreimageMaxSize;
	type BaseDeposit = PreimageBaseDeposit;
	type ByteDeposit = PreimageByteDeposit;
}

parameter_types! {
	// NOTE: Currently it is not possible to change the epoch duration after the chain has started.
	//       Attempting to do so will brick block production.
	pub const EpochDuration: u64 = EPOCH_DURATION_IN_SLOTS as u64;
	pub const ExpectedBlockTime: Moment = MILLISECS_PER_BLOCK;
	pub const ReportLongevity: u64 =
		BondingDuration::get() as u64 * SessionsPerEra::get() as u64 * EpochDuration::get();
	pub const MaxAuthorities: u32 = 200;
}

impl pallet_babe::Config for Runtime {
	type EpochDuration = EpochDuration;
	type ExpectedBlockTime = ExpectedBlockTime;
	type EpochChangeTrigger = pallet_babe::ExternalTrigger;

	type KeyOwnerProofSystem = Historical;

	type KeyOwnerProof = <Self::KeyOwnerProofSystem as KeyOwnerProofSystem<(
		KeyTypeId,
		pallet_babe::AuthorityId,
	)>>::Proof;

	type KeyOwnerIdentification = <Self::KeyOwnerProofSystem as KeyOwnerProofSystem<(
		KeyTypeId,
		pallet_babe::AuthorityId,
	)>>::IdentificationTuple;

	type HandleEquivocation =
		pallet_babe::EquivocationHandler<Self::KeyOwnerIdentification, Offences, ReportLongevity>;
	type WeightInfo = weights::pallet_babe::WeightInfo<Runtime>;
	type DisabledValidators = Session;
	type MaxAuthorities = MaxAuthorities;
}

parameter_types! {
	pub const IndexDeposit: Balance = PDEX;
}

impl pallet_indices::Config for Runtime {
	type AccountIndex = AccountIndex;
	type Currency = Balances;
	type Deposit = IndexDeposit;
	type Event = Event;
	type WeightInfo = pallet_indices::weights::SubstrateWeight<Runtime>;
}

parameter_types! {
	pub const ExistentialDeposit: Balance = PDEX;
	pub const MaxLocks: u32 = 50;
	pub const MaxReserves: u32 = 50;
}

impl pallet_balances::Config for Runtime {
	type Balance = Balance;
	type DustRemoval = ();
	type Event = Event;
	type ExistentialDeposit = ExistentialDeposit;
	type AccountStore = frame_system::Pallet<Runtime>;
	type MaxLocks = MaxLocks;
	type MaxReserves = MaxReserves;
	type ReserveIdentifier = [u8; 8];
	type WeightInfo = pallet_balances::weights::SubstrateWeight<Runtime>;
}

parameter_types! {
	pub const TransactionByteFee: Balance = 10 * MILLICENTS;
	pub const TargetBlockFullness: Perquintill = Perquintill::from_percent(25);
	pub AdjustmentVariable: Multiplier = Multiplier::saturating_from_rational(3, 100_000);
	pub MinimumMultiplier: Multiplier = Multiplier::saturating_from_rational(1, 1_000_000_000u128);
	pub const OperationalFeeMultiplier: u8 = 5;
}

pub struct WeightToFee;
impl WeightToFeePolynomial for WeightToFee {
	type Balance = Balance;
	fn polynomial() -> WeightToFeeCoefficients<Self::Balance> {
		// Extrinsic base weight (smallest non-zero weight) is mapped to 1/10 CENT:
		let p = CENTS;
		let q = 10 * Balance::from(ExtrinsicBaseWeight::get());
		smallvec![WeightToFeeCoefficient {
			degree: 1,
			negative: false,
			coeff_frac: Perbill::from_rational(p % q, q),
			coeff_integer: p / q,
		}]
	}
}

impl pallet_transaction_payment::Config for Runtime {
	type Event = Event;
	type OnChargeTransaction = CurrencyAdapter<Balances, DealWithFees>;
	type OperationalFeeMultiplier = OperationalFeeMultiplier;
	type WeightToFee = WeightToFee;
	type LengthToFee = ConstantMultiplier<Balance, TransactionByteFee>;
	type FeeMultiplierUpdate =
		TargetedFeeAdjustment<Self, TargetBlockFullness, AdjustmentVariable, MinimumMultiplier>;
}

parameter_types! {
	pub const MinimumPeriod: Moment = SLOT_DURATION / 2;
}

impl pallet_timestamp::Config for Runtime {
	type Moment = Moment;
	type OnTimestampSet = Babe;
	type MinimumPeriod = MinimumPeriod;
	type WeightInfo = pallet_timestamp::weights::SubstrateWeight<Runtime>;
}

parameter_types! {
	pub const UncleGenerations: BlockNumber = 0;
}

impl pallet_authorship::Config for Runtime {
	type FindAuthor = pallet_session::FindAccountFromAuthorIndex<Self, Babe>;
	type UncleGenerations = UncleGenerations;
	type FilterUncle = ();
	type EventHandler = (Staking, ImOnline);
}

impl_opaque_keys! {
	pub struct SessionKeys {
		pub grandpa: Grandpa,
		pub babe: Babe,
		pub im_online: ImOnline,
		pub authority_discovery: AuthorityDiscovery,
	}
}

impl pallet_session::Config for Runtime {
	type Event = Event;
	type ValidatorId = <Self as frame_system::Config>::AccountId;
	type ValidatorIdOf = pallet_staking::StashOf<Self>;
	type ShouldEndSession = Babe;
	type NextSessionRotation = Babe;
	type SessionManager = pallet_session::historical::NoteHistoricalRoot<Self, Staking>;
	type SessionHandler = <SessionKeys as OpaqueKeys>::KeyTypeIdProviders;
	type Keys = SessionKeys;
	type WeightInfo = pallet_session::weights::SubstrateWeight<Runtime>;
}

impl pallet_session::historical::Config for Runtime {
	type FullIdentification = pallet_staking::Exposure<AccountId, Balance>;
	type FullIdentificationOf = pallet_staking::ExposureOf<Runtime>;
}

pallet_staking_reward_curve::build! {
	const REWARD_CURVE: PiecewiseLinear<'static> = curve!(
		min_inflation: 0_025_000,
		max_inflation: 0_100_000,
		// Before, we launch the products we want 50% of supply to be staked
		ideal_stake: 0_500_000,
		falloff: 0_050_000,
		max_piece_count: 40,
		test_precision: 0_005_000,
	);
}

parameter_types! {
	// Six session in a an era (24 hrs)
	pub const SessionsPerEra: sp_staking::SessionIndex = 6;
	// 28 era for unbonding (28 days)
	pub const BondingDuration: sp_staking::EraIndex = 28;
	pub const SlashDeferDuration: sp_staking::EraIndex = 27;
	pub const RewardCurve: &'static PiecewiseLinear<'static> = &REWARD_CURVE;
	pub const MaxNominatorRewardedPerValidator: u32 = 256;
	pub const OffendingValidatorsThreshold: Perbill = Perbill::from_percent(17);
}

pub struct StakingBenchmarkingConfig;
impl pallet_staking::BenchmarkingConfig for StakingBenchmarkingConfig {
	type MaxNominators = ConstU32<1000>;
	type MaxValidators = ConstU32<1000>;
}

pub struct OnChainSeqPhragmen;
impl onchain::Config for OnChainSeqPhragmen {
	type System = Runtime;
	type Solver = SequentialPhragmen<
		AccountId,
		pallet_election_provider_multi_phase::SolutionAccuracyOf<Runtime>,
	>;
	type DataProvider = <Runtime as pallet_election_provider_multi_phase::Config>::DataProvider;
	type WeightInfo = frame_election_provider_support::weights::SubstrateWeight<Runtime>;
}

impl onchain::BoundedConfig for OnChainSeqPhragmen {
	type VotersBound = MaxElectingVoters;
	type TargetsBound = ConstU32<2_000>;
}

impl pallet_staking::Config for Runtime {
	type Currency = Balances;
	type CurrencyBalance = Balance;
	type UnixTime = Timestamp;
	type CurrencyToVote = U128CurrencyToVote;
	type ElectionProvider = ElectionProviderMultiPhase;
	type GenesisElectionProvider = onchain::UnboundedExecution<OnChainSeqPhragmen>;
	type MaxNominations = MaxNominations;
	type RewardRemainder = Treasury;
	type Event = Event;
	type Slash = Treasury;
	type Reward = ();
	type SessionsPerEra = SessionsPerEra;
	type BondingDuration = BondingDuration;
	type SlashDeferDuration = SlashDeferDuration;
	/// A super-majority of the council can cancel the slash.
	type SlashCancelOrigin = EitherOfDiverse<
		EnsureRoot<AccountId>,
		pallet_collective::EnsureProportionAtLeast<AccountId, CouncilCollective, 3, 4>,
	>;
	type SessionInterface = Self;
	type EraPayout = pallet_staking::ConvertCurve<RewardCurve>;
	type NextNewSession = Session;
	type MaxNominatorRewardedPerValidator = MaxNominatorRewardedPerValidator;
	type OffendingValidatorsThreshold = OffendingValidatorsThreshold;
	type VoterList = pallet_staking::UseNominatorsAndValidatorsMap<Runtime>;
	type MaxUnlockingChunks = ConstU32<32>;
	type OnStakerSlash = ();
	type BenchmarkingConfig = StakingBenchmarkingConfig;
	type WeightInfo = pallet_staking::weights::SubstrateWeight<Runtime>;
}

parameter_types! {
	// phase durations. 1/4 of the last session for each.
	pub const SignedPhase: u32 = EPOCH_DURATION_IN_SLOTS / 4;
	pub const UnsignedPhase: u32 = EPOCH_DURATION_IN_SLOTS / 4 ;

	// signed config
	pub const SignedMaxSubmissions: u32 = 16;
	// 40 PDEXs fixed deposit..
	pub const SignedDepositBase: Balance = deposit(2, 0);
	// 0.01 PDEX per KB of solution data.
	pub const SignedDepositByte: Balance = deposit(0, 10) / 1024;
	// Each good submission will get 1 DOT as reward
	pub SignedRewardBase: Balance = UNITS;
	// pub SolutionImprovementThreshold: Perbill = Perbill::from_rational(5u32, 10_000);
	pub BetterUnsignedThreshold: Perbill = Perbill::from_rational(1u32, 10_000);


	pub const MultiPhaseUnsignedPriority: TransactionPriority = StakingUnsignedPriority::get() - 1u64;
	pub MinerMaxWeight: Weight = RuntimeBlockWeights::get()
		.get(DispatchClass::Normal)
		.max_extrinsic.expect("Normal extrinsics have a weight limit configured; qed")
		.saturating_sub(BlockExecutionWeight::get());
	// Solution can occupy 90% of normal block size
	pub MinerMaxLength: u32 = Perbill::from_rational(9u32, 10) *
		*RuntimeBlockLength::get()
		.max
		.get(DispatchClass::Normal);

	// miner configs
	pub const MinerMaxIterations: u32 = 10;
	pub OffchainRepeat: BlockNumber = 5;
}

frame_election_provider_support::generate_solution_type!(
	#[compact]
	pub struct NposSolution16::<
		VoterIndex = u32,
		TargetIndex = u16,
		Accuracy = sp_runtime::PerU16,
		MaxVoters = MaxElectingVoters,
	>(16)
);
// pub const MAX_NOMINATIONS: u32 =
//     <NposCompactSolution16 as sp_npos_elections::NposSolution>::LIMIT as u32;

parameter_types! {
	pub MaxNominations: u32 = <NposSolution16 as frame_election_provider_support::NposSolution>::LIMIT as u32;
	pub MaxElectingVoters: u32 = 10_000;
}

/// The numbers configured here could always be more than the the maximum limits of staking pallet
/// to ensure election snapshot will not run out of memory. For now, we set them to smaller values
/// since the staking is bounded and the weight pipeline takes hours for this single pallet.
pub struct ElectionProviderBenchmarkConfig;
impl pallet_election_provider_multi_phase::BenchmarkingConfig for ElectionProviderBenchmarkConfig {
	const VOTERS: [u32; 2] = [1000, 2000];
	const TARGETS: [u32; 2] = [500, 1000];
	const ACTIVE_VOTERS: [u32; 2] = [500, 800];
	const DESIRED_TARGETS: [u32; 2] = [200, 400];
	const SNAPSHOT_MAXIMUM_VOTERS: u32 = 1000;
	const MINER_MAXIMUM_VOTERS: u32 = 1000;
	const MAXIMUM_TARGETS: u32 = 300;
}

/// Maximum number of iterations for balancing that will be executed in the embedded OCW
/// miner of election provider multi phase.
pub const MINER_MAX_ITERATIONS: u32 = 10;

/// A source of random balance for NposSolver, which is meant to be run by the OCW election miner.
pub struct OffchainRandomBalancing;
impl Get<Option<(usize, ExtendedBalance)>> for OffchainRandomBalancing {
	fn get() -> Option<(usize, ExtendedBalance)> {
		use sp_runtime::traits::TrailingZeroInput;
		let iters = match MINER_MAX_ITERATIONS {
			0 => 0,
			max => {
				let seed = sp_io::offchain::random_seed();
				let random = <u32>::decode(&mut TrailingZeroInput::new(&seed))
					.expect("input is padded with zeroes; qed") %
					max.saturating_add(1);
				random as usize
			},
		};

		Some((iters, 0))
	}
}

impl pallet_election_provider_multi_phase::MinerConfig for Runtime {
	type AccountId = AccountId;
	type Solution = NposSolution16;
	type MaxVotesPerVoter =
	<<Self as pallet_election_provider_multi_phase::Config>::DataProvider as ElectionDataProvider>::MaxVotesPerVoter;
	type MaxLength = MinerMaxLength;
	type MaxWeight = MinerMaxWeight;

	// The unsigned submissions have to respect the weight of the submit_unsigned call, thus their
	// weight estimate function is wired to this call's weight.
	fn solution_weight(v: u32, t: u32, a: u32, d: u32) -> Weight {
		<
		<Self as pallet_election_provider_multi_phase::Config>::WeightInfo
		as
		pallet_election_provider_multi_phase::WeightInfo
		>::submit_unsigned(v, t, a, d)
	}
}
impl pallet_election_provider_multi_phase::Config for Runtime {
	type Event = Event;
	type Currency = Balances;
	type EstimateCallFee = TransactionPayment;
	type UnsignedPhase = UnsignedPhase;
	type SignedPhase = SignedPhase;
	type BetterSignedThreshold = ();
	type BetterUnsignedThreshold = BetterUnsignedThreshold;
	// nothing to do upon rewards
	// type SolutionImprovementThreshold = SolutionImprovementThreshold;
	// type MinerMaxWeight = MinerMaxWeight;
	// type MinerMaxLength = MinerMaxLength;
	type OffchainRepeat = OffchainRepeat;
	type MinerTxPriority = MultiPhaseUnsignedPriority;
	type MinerConfig = Self;
	type SignedMaxSubmissions = SignedMaxSubmissions;
	type SignedMaxWeight = MinerMaxWeight;
	type SignedMaxRefunds = ConstU32<3>;
	type SignedRewardBase = SignedRewardBase;
	type SignedDepositBase = SignedDepositBase;
	type SignedDepositByte = SignedDepositByte;
	type SignedDepositWeight = ();
	type MaxElectingVoters = MaxElectingVoters;
	type MaxElectableTargets = ConstU16<{ u16::MAX }>;
	type SlashHandler = ();
	// burn slashes
	type RewardHandler = ();
	type DataProvider = Staking;
	type Fallback = onchain::BoundedExecution<OnChainSeqPhragmen>;
	// type Solution = NposSolution16
	type GovernanceFallback = onchain::BoundedExecution<OnChainSeqPhragmen>;
	type Solver = SequentialPhragmen<
		AccountId,
		pallet_election_provider_multi_phase::SolutionAccuracyOf<Self>,
	>;
	type ForceOrigin = EitherOfDiverse<
		EnsureRoot<AccountId>,
		pallet_collective::EnsureProportionAtLeast<AccountId, CouncilCollective, 2, 3>,
	>;
	type BenchmarkingConfig = ElectionProviderBenchmarkConfig;
	type WeightInfo = pallet_election_provider_multi_phase::weights::SubstrateWeight<Runtime>;
}

parameter_types! {
	pub const CouncilMotionDuration: BlockNumber = 7 * DAYS;
	pub const CouncilMaxProposals: u32 = 100;
	pub const CouncilMaxMembers: u32 = 100;
}

type CouncilCollective = pallet_collective::Instance1;
impl pallet_collective::Config<CouncilCollective> for Runtime {
	type Origin = Origin;
	type Proposal = Call;
	type Event = Event;
	type MotionDuration = CouncilMotionDuration;
	type MaxProposals = CouncilMaxProposals;
	type MaxMembers = CouncilMaxMembers;
	type DefaultVote = pallet_collective::PrimeDefaultVote;
	type WeightInfo = pallet_collective::weights::SubstrateWeight<Runtime>;
}

parameter_types! {
	pub const CandidacyBond: Balance = 100 * PDEX;
	// 1 storage item created, key size is 32 bytes, value size is 16+16.
	pub const VotingBondBase: Balance = deposit(1, 64);
	// additional data per vote is 32 bytes (account id).
	pub const VotingBondFactor: Balance = deposit(0, 32);
	pub const TermDuration: BlockNumber = 7 * DAYS;
	pub const DesiredMembers: u32 = 5;
	pub const DesiredRunnersUp: u32 = 5;
	pub const ElectionsPhragmenPalletId: LockIdentifier = *b"phrelect";
	pub const MaxCandidates: u32 = 1000;
	pub const MaxVoters: u32 = 10*1000;
}

// Make sure that there are no more than `MaxMembers` members elected via elections-phragmen.
const_assert!(DesiredMembers::get() <= CouncilMaxMembers::get());

impl pallet_elections_phragmen::Config for Runtime {
	type Event = Event;
	type PalletId = ElectionsPhragmenPalletId;
	type Currency = Balances;
	type ChangeMembers = Council;
	// NOTE: this implies that council's genesis members cannot be set directly and must come from
	// this module.
	type InitializeMembers = Council;
	type CurrencyToVote = U128CurrencyToVote;
	type CandidacyBond = CandidacyBond;
	type VotingBondBase = VotingBondBase;
	type VotingBondFactor = VotingBondFactor;
	type LoserCandidate = Treasury;
	type KickedMember = Treasury;
	type DesiredMembers = DesiredMembers;
	type DesiredRunnersUp = DesiredRunnersUp;
	type TermDuration = TermDuration;
	type MaxCandidates = MaxCandidates;
	type MaxVoters = MaxVoters;
	type WeightInfo = pallet_elections_phragmen::weights::SubstrateWeight<Runtime>;
}

parameter_types! {
	pub const TechnicalMotionDuration: BlockNumber = 7 * DAYS;
	pub const TechnicalMaxProposals: u32 = 100;
	pub const TechnicalMaxMembers: u32 = 100;
}

type TechnicalCollective = pallet_collective::Instance2;
impl pallet_collective::Config<TechnicalCollective> for Runtime {
	type Origin = Origin;
	type Proposal = Call;
	type Event = Event;
	type MotionDuration = TechnicalMotionDuration;
	type MaxProposals = TechnicalMaxProposals;
	type MaxMembers = TechnicalMaxMembers;
	type DefaultVote = pallet_collective::PrimeDefaultVote;
	type WeightInfo = pallet_collective::weights::SubstrateWeight<Runtime>;
}

parameter_types! {
	pub const OrderbookMotionDuration: BlockNumber = DAYS;
	pub const OrderbookMaxProposals: u32 = 100;
	pub const OrderbookMaxMembers: u32 = 3;
}

type OrderbookCollective = pallet_collective::Instance3;
impl pallet_collective::Config<OrderbookCollective> for Runtime {
	type Origin = Origin;
	type Proposal = Call;
	type Event = Event;
	type MotionDuration = OrderbookMotionDuration;
	type MaxProposals = OrderbookMaxProposals;
	type MaxMembers = OrderbookMaxMembers;
	type DefaultVote = pallet_collective::PrimeDefaultVote;
	type WeightInfo = pallet_collective::weights::SubstrateWeight<Runtime>;
}

type EnsureRootOrHalfCouncil = EitherOfDiverse<
	EnsureRoot<AccountId>,
	pallet_collective::EnsureProportionMoreThan<AccountId, CouncilCollective, 1, 2>,
>;

type EnsureRootOrHalfOrderbookCouncil = EitherOfDiverse<
	EnsureRoot<AccountId>,
	pallet_collective::EnsureProportionMoreThan<AccountId, OrderbookCollective, 1, 2>,
>;

impl pallet_membership::Config<pallet_membership::Instance1> for Runtime {
	type Event = Event;
	type AddOrigin = EnsureRootOrHalfCouncil;
	type RemoveOrigin = EnsureRootOrHalfCouncil;
	type SwapOrigin = EnsureRootOrHalfCouncil;
	type ResetOrigin = EnsureRootOrHalfCouncil;
	type PrimeOrigin = EnsureRootOrHalfCouncil;
	type MembershipInitialized = TechnicalCommittee;
	type MembershipChanged = TechnicalCommittee;
	type MaxMembers = TechnicalMaxMembers;
	type WeightInfo = pallet_membership::weights::SubstrateWeight<Runtime>;
}

parameter_types! {
	pub const ProposalBond: Permill = Permill::from_percent(5);
	pub const ProposalBondMinimum: Balance = 100 * PDEX;
	pub const SpendPeriod: BlockNumber = 24 * DAYS;
	pub const Burn: Permill = Permill::from_percent(0);
	pub const TipCountdown: BlockNumber = DAYS;
	pub const TipFindersFee: Percent = Percent::from_percent(20);
	pub const TipReportDepositBase: Balance = PDEX;
	pub const DataDepositPerByte: Balance = CENTS;
	pub const BountyDepositBase: Balance = PDEX;
	pub const BountyDepositPayoutDelay: BlockNumber = 8 * DAYS;
	pub const TreasuryPalletId: PalletId = PalletId(*b"py/trsry");
	pub const BountyUpdatePeriod: BlockNumber = 90 * DAYS;
	pub const MaximumReasonLength: u32 = 16384;
	pub const BountyCuratorDeposit: Permill = Permill::from_percent(50);
	pub const BountyValueMinimum: Balance = 10 * PDEX;
	pub const MaxApprovals: u32 = 100;
	pub const MaxActiveChildBountyCount: u32 = 5;
	pub const ChildBountyValueMinimum: Balance = PDEX;
	pub const CuratorDepositMax: Balance = 100 * PDEX;
	pub const CuratorDepositMin: Balance = 10 * PDEX;
	pub const ChildBountyCuratorDepositBase: Permill = Permill::from_percent(10);
}

impl pallet_bounties::Config for Runtime {
	type Event = Event;
	type BountyDepositBase = BountyDepositBase;
	type BountyDepositPayoutDelay = BountyDepositPayoutDelay;
	type BountyUpdatePeriod = BountyUpdatePeriod;
	type BountyValueMinimum = BountyValueMinimum;
	type DataDepositPerByte = DataDepositPerByte;
	type MaximumReasonLength = MaximumReasonLength;
	type WeightInfo = pallet_bounties::weights::SubstrateWeight<Runtime>;
	type ChildBountyManager = ChildBounties;
	type CuratorDepositMultiplier = BountyCuratorDeposit;
	type CuratorDepositMax = CuratorDepositMax;
	type CuratorDepositMin = CuratorDepositMin;
}

impl pallet_child_bounties::Config for Runtime {
	type MaxActiveChildBountyCount = MaxActiveChildBountyCount;
	type ChildBountyValueMinimum = ChildBountyValueMinimum;
	type Event = Event;
	type WeightInfo = pallet_child_bounties::weights::SubstrateWeight<Runtime>;
}

impl pallet_treasury::Config for Runtime {
	type PalletId = TreasuryPalletId;
	type Currency = Balances;
	type ApproveOrigin = EitherOfDiverse<
		EnsureRoot<AccountId>,
		pallet_collective::EnsureProportionAtLeast<AccountId, CouncilCollective, 3, 5>,
	>;
	type RejectOrigin = EnsureRootOrHalfCouncil;
	type Event = Event;
	type OnSlash = ();
	type ProposalBond = ProposalBond;
	type ProposalBondMinimum = ProposalBondMinimum;
	type SpendPeriod = SpendPeriod;
	type Burn = Burn;
	type BurnDestination = ();
	type SpendFunds = Bounties;
	type WeightInfo = pallet_treasury::weights::SubstrateWeight<Runtime>;
	type MaxApprovals = MaxApprovals;
	type ProposalBondMaximum = ();
	type SpendOrigin = frame_support::traits::NeverEnsureOrigin<u128>;
}

parameter_types! {
	// When proposals are moved to public voting
	pub const LaunchPeriod: BlockNumber = 15 * DAYS;
	// How long voting should last
	pub const VotingPeriod: BlockNumber = 15 * DAYS;
	// Fast track voting for techincal council
	pub const FastTrackVotingPeriod: BlockNumber = 3 * HOURS;
	// Minimum deposit for creating a proposal
	pub MinimumDeposit: Balance = 100 * PDEX;
	// Time between approved proposals are executed on-chain
	// EnactmentPeriod > unbonding period of staking
	pub const EnactmentPeriod: BlockNumber = 30 * DAYS;
	// Minimum period of vote locking
	// Note: VoteLockingPeriod >= EnactmentPeriod
	pub const VoteLockingPeriod: BlockNumber = 30 * DAYS;
	// Cool-off period before a vetoed proposal can be submitted back again
	pub const CooloffPeriod: BlockNumber = 28 * DAYS;
	pub const InstantAllowed: bool = true;
	pub const MaxVotes: u32 = 100;
	pub const MaxProposals: u32 = 100;

}

impl pallet_democracy::Config for Runtime {
	type Proposal = Call;
	type Event = Event;
	type Currency = Balances;
	type EnactmentPeriod = EnactmentPeriod;
	type LaunchPeriod = LaunchPeriod;
	type VotingPeriod = VotingPeriod;
	type VoteLockingPeriod = VoteLockingPeriod;
	type MinimumDeposit = MinimumDeposit;
	/// A straight majority of the council can decide what their next motion is.
	type ExternalOrigin = EitherOfDiverse<
		EnsureRoot<AccountId>,
		pallet_collective::EnsureProportionAtLeast<AccountId, CouncilCollective, 1, 2>,
	>;
	/// A majority can have the next scheduled referendum be a straight majority-carries vote.
	type ExternalMajorityOrigin = EitherOfDiverse<
		EnsureRoot<AccountId>,
		pallet_collective::EnsureProportionAtLeast<AccountId, CouncilCollective, 1, 2>,
	>;
	/// A unanimous council can have the next scheduled referendum be a straight default-carries
	/// (NTB) vote.
	type ExternalDefaultOrigin = EitherOfDiverse<
		EnsureRoot<AccountId>,
		pallet_collective::EnsureProportionAtLeast<AccountId, CouncilCollective, 1, 1>,
	>;
	/// Two thirds of the technical committee can have an ExternalMajority/ExternalDefault vote
	/// be tabled immediately and with a shorter voting/enactment period.
	type FastTrackOrigin = EitherOfDiverse<
		EnsureRoot<AccountId>,
		pallet_collective::EnsureProportionAtLeast<AccountId, TechnicalCollective, 2, 3>,
	>;
	type InstantOrigin = EitherOfDiverse<
		EnsureRoot<AccountId>,
		pallet_collective::EnsureProportionAtLeast<AccountId, TechnicalCollective, 1, 1>,
	>;
	type InstantAllowed = InstantAllowed;
	type FastTrackVotingPeriod = FastTrackVotingPeriod;
	// To cancel a proposal which has been passed, 2/3 of the council must agree to it.
	type CancellationOrigin = EitherOfDiverse<
		EnsureRoot<AccountId>,
		pallet_collective::EnsureProportionAtLeast<AccountId, CouncilCollective, 2, 3>,
	>;
	type BlacklistOrigin = EnsureRoot<AccountId>;
	// To cancel a proposal before it has been passed, the technical committee must be unanimous or
	// Root must agree.
	type CancelProposalOrigin = EitherOfDiverse<
		EnsureRoot<AccountId>,
		pallet_collective::EnsureProportionAtLeast<AccountId, TechnicalCollective, 1, 1>,
	>;
	// Any single technical committee member or root origin may veto a coming council proposal,
	// however they can only do it once and it lasts only for the cooloff period.
	// NOTE: Technical Council cannot be greater than MAX_VETOERS
	type VetoOrigin = pallet_collective::EnsureMember<AccountId, TechnicalCollective>;
	type CooloffPeriod = CooloffPeriod;
	type PreimageByteDeposit = PreimageByteDeposit;
	type OperationalPreimageOrigin = pallet_collective::EnsureMember<AccountId, CouncilCollective>;
	type Slash = Treasury;
	type Scheduler = Scheduler;
	type PalletsOrigin = OriginCaller;
	type MaxVotes = MaxVotes;
	type WeightInfo = pallet_democracy::weights::SubstrateWeight<Runtime>;
	type MaxProposals = MaxProposals;
}

impl pallet_sudo::Config for Runtime {
	type Event = Event;
	type Call = Call;
}

parameter_types! {
	pub const ImOnlineUnsignedPriority: TransactionPriority = TransactionPriority::max_value();
	/// We prioritize im-online heartbeats over election solution submission.
	pub const StakingUnsignedPriority: TransactionPriority = TransactionPriority::max_value() / 2;
	pub const MaxKeys: u32 = 10_000;
	pub const MaxPeerInHeartbeats: u32 = 10_000;
	pub const MaxPeerDataEncodingSize: u32 = 1_000;
}

impl<LocalCall> frame_system::offchain::CreateSignedTransaction<LocalCall> for Runtime
where
	Call: From<LocalCall>,
{
	fn create_transaction<C: frame_system::offchain::AppCrypto<Self::Public, Self::Signature>>(
		call: Call,
		public: <Signature as traits::Verify>::Signer,
		account: AccountId,
		nonce: Index,
	) -> Option<(Call, <UncheckedExtrinsic as traits::Extrinsic>::SignaturePayload)> {
		let tip = 0;
		// take the biggest period possible.
		let period =
			BlockHashCount::get().checked_next_power_of_two().map(|c| c / 2).unwrap_or(2) as u64;
		let current_block = System::block_number()
			.saturated_into::<u64>()
			// The `System::block_number` is initialized with `n+1`,
			// so the actual block number is `n`.
			.saturating_sub(1);
		let extra = (
			frame_system::CheckSpecVersion::<Runtime>::new(),
			frame_system::CheckTxVersion::<Runtime>::new(),
			frame_system::CheckGenesis::<Runtime>::new(),
			frame_system::CheckMortality::<Runtime>::from(generic::Era::mortal(
				period,
				current_block,
			)),
			frame_system::CheckNonce::<Runtime>::from(nonce),
			frame_system::CheckWeight::<Runtime>::new(),
			pallet_transaction_payment::ChargeTransactionPayment::<Runtime>::from(tip),
		);
		let raw_payload = SignedPayload::new(call, extra)
			.map_err(|e| {
				log::warn!("Unable to create signed payload: {:?}", e);
			})
			.ok()?;
		let signature = raw_payload.using_encoded(|payload| C::sign(payload, public))?;
		let address = Indices::unlookup(account);
		let (call, extra, _) = raw_payload.deconstruct();
		Some((call, (address, signature, extra)))
	}
}

impl frame_system::offchain::SigningTypes for Runtime {
	type Public = <Signature as traits::Verify>::Signer;
	type Signature = Signature;
}

impl<C> frame_system::offchain::SendTransactionTypes<C> for Runtime
where
	Call: From<C>,
{
	type Extrinsic = UncheckedExtrinsic;
	type OverarchingCall = Call;
}

impl pallet_im_online::Config for Runtime {
	type AuthorityId = ImOnlineId;
	type Event = Event;
	type NextSessionRotation = Babe;
	type ValidatorSet = Historical;
	type ReportUnresponsiveness = Offences;
	type UnsignedPriority = ImOnlineUnsignedPriority;
	type WeightInfo = pallet_im_online::weights::SubstrateWeight<Runtime>;
	type MaxKeys = MaxKeys;
	type MaxPeerInHeartbeats = MaxPeerInHeartbeats;
	type MaxPeerDataEncodingSize = MaxPeerDataEncodingSize;
}

impl pallet_offences::Config for Runtime {
	type Event = Event;
	type IdentificationTuple = pallet_session::historical::IdentificationTuple<Self>;
	type OnOffenceHandler = Staking;
}

impl pallet_authority_discovery::Config for Runtime {
	type MaxAuthorities = MaxAuthorities;
}

impl pallet_grandpa::Config for Runtime {
	type Event = Event;
	type Call = Call;

	type KeyOwnerProofSystem = Historical;

	type KeyOwnerProof =
		<Self::KeyOwnerProofSystem as KeyOwnerProofSystem<(KeyTypeId, GrandpaId)>>::Proof;

	type KeyOwnerIdentification = <Self::KeyOwnerProofSystem as KeyOwnerProofSystem<(
		KeyTypeId,
		GrandpaId,
	)>>::IdentificationTuple;

	type HandleEquivocation = pallet_grandpa::EquivocationHandler<
		Self::KeyOwnerIdentification,
		Offences,
		ReportLongevity,
	>;

	type WeightInfo = weights::pallet_grandpa::WeightInfo<Runtime>;
	type MaxAuthorities = MaxAuthorities;
}
parameter_types! {
	pub const AssetDeposit: Balance = 100 * DOLLARS;
	pub const ApprovalDeposit: Balance = DOLLARS;
	pub const StringLimit: u32 = 50;
	pub const MetadataDepositBase: Balance = 10 * DOLLARS;
	pub const MetadataDepositPerByte: Balance = DOLLARS;
}

impl pallet_assets::Config for Runtime {
	type Event = Event;
	type Balance = Balance;
	type AssetId = u128;
	type Currency = Balances;
	type ForceOrigin = EnsureRootOrHalfCouncil;
	type AssetDeposit = AssetDeposit;
	type AssetAccountDeposit = AssetDeposit;
	type MetadataDepositBase = MetadataDepositBase;
	type MetadataDepositPerByte = MetadataDepositPerByte;
	type ApprovalDeposit = ApprovalDeposit;
	type StringLimit = StringLimit;
	type Freezer = ();
	type Extra = ();
	type WeightInfo = ();
}

parameter_types! {
	pub const BasicDeposit: Balance = deposit(1,258);       // 258 bytes on-chain
	pub const FieldDeposit: Balance = deposit(0,66);        // 66 bytes on-chain
	pub const SubAccountDeposit: Balance = deposit(1,53);   // 53 bytes on-chain
	pub const MaxSubAccounts: u32 = 100;
	pub const MaxAdditionalFields: u32 = 100;
	pub const MaxRegistrars: u32 = 20;
}

impl pallet_identity::Config for Runtime {
	type Event = Event;
	type Currency = Balances;
	type BasicDeposit = BasicDeposit;
	type FieldDeposit = FieldDeposit;
	type SubAccountDeposit = SubAccountDeposit;
	type MaxSubAccounts = MaxSubAccounts;
	type MaxAdditionalFields = MaxAdditionalFields;
	type MaxRegistrars = MaxRegistrars;
	type Slashed = Treasury;
	type ForceOrigin = EnsureRootOrHalfCouncil;
	type RegistrarOrigin = EnsureRootOrHalfCouncil;
	type WeightInfo = pallet_identity::weights::SubstrateWeight<Runtime>;
}

parameter_types! {
	pub const ConfigDepositBase: Balance = 5 * PDEX;
	pub const FriendDepositFactor: Balance = 50 * CENTS;
	pub const MaxFriends: u16 = 9;
	pub const RecoveryDeposit: Balance = 5 * PDEX;
}

impl pallet_recovery::Config for Runtime {
	type Event = Event;
	type WeightInfo = pallet_recovery::weights::SubstrateWeight<Runtime>;
	type Call = Call;
	type Currency = Balances;
	type ConfigDepositBase = ConfigDepositBase;
	type FriendDepositFactor = FriendDepositFactor;
	type MaxFriends = MaxFriends;
	type RecoveryDeposit = RecoveryDeposit;
}

parameter_types! {
	pub MinVestedTransfer: Balance = PDEX;
	pub const MaxVestingSchedules: u32 = 300;
}

pub struct SusbtrateBlockNumberProvider;
impl BlockNumberProvider for SusbtrateBlockNumberProvider {
	type BlockNumber = BlockNumber;

	fn current_block_number() -> Self::BlockNumber {
		System::block_number()
	}
}

pub struct EnsureRootOrTreasury;
impl EnsureOrigin<Origin> for EnsureRootOrTreasury {
	type Success = AccountId;

	fn try_origin(o: Origin) -> Result<Self::Success, Origin> {
		Into::<Result<RawOrigin<AccountId>, Origin>>::into(o).and_then(|o| match o {
			RawOrigin::Root => Ok(TreasuryPalletId::get().into_account_truncating()),
			RawOrigin::Signed(caller) =>
				if caller == TreasuryPalletId::get().into_account_truncating() {
					Ok(caller)
				} else {
					Err(Origin::from(Some(caller)))
				},
			r => Err(Origin::from(r)),
		})
	}

	#[cfg(feature = "runtime-benchmarks")]
	fn successful_origin() -> Origin {
		Origin::from(RawOrigin::Signed(AccountId::new([0u8; 32])))
	}
}

impl orml_vesting::Config for Runtime {
	type Event = Event;
	type Currency = Balances;
	type MinVestedTransfer = MinVestedTransfer;
	type VestedTransferOrigin = EnsureRootOrTreasury;
	type WeightInfo = ();
	type MaxVestingSchedules = MaxVestingSchedules;
	type BlockNumberProvider = SusbtrateBlockNumberProvider;
}
parameter_types! {
	pub const LockPeriod: BlockNumber = 201600;
	pub const MaxRelayers: u32 = 3;
}

impl pdex_migration::pallet::Config for Runtime {
	type Event = Event;
	type MaxRelayers = MaxRelayers;
	type LockPeriod = LockPeriod;
	type WeightInfo = weights::pdex_migration::WeightInfo<Runtime>;
}

parameter_types! {
	pub const PolkadexTreasuryModuleId: PalletId = PalletId(*b"polka/tr");
	pub TreasuryModuleAccount: AccountId = PolkadexTreasuryModuleId::get().into_account_truncating();
}

impl pallet_randomness_collective_flip::Config for Runtime {}

parameter_types! {
	pub const ProxyLimit: u32 = 3;
	pub const OcexPalletId: PalletId = PalletId(*b"OCEX_LMP");
	pub const MsPerDay: u64 = 86_400_000;
}

impl pallet_ocex_lmp::Config for Runtime {
	type Event = Event;
	type PalletId = OcexPalletId;
	type NativeCurrency = Balances;
	type OtherAssets = Assets;
	// TODO: Change origin to SGX attested origin
	type EnclaveOrigin = EnsureSigned<AccountId>;
	type Public = <Signature as traits::Verify>::Signer;
	type GovernanceOrigin = EnsureRootOrHalfOrderbookCouncil;
	type Signature = Signature;
	type WeightInfo = ();
	type MsPerDay = MsPerDay;
}

parameter_types! {
	pub const ChainId: u8 = 1;
	pub const ProposalLifetime: BlockNumber = 1000;
	pub const ChainbridgePalletId: PalletId = PalletId(*b"CSBRIDGE");
}

impl chainbridge::Config for Runtime {
	type Event = Event;
	type BridgeCommitteeOrigin = frame_system::EnsureRoot<Self::AccountId>;
	type Proposal = Call;
	type BridgeChainId = ChainId;
	type ProposalLifetime = ProposalLifetime;
}

impl asset_handler::pallet::Config for Runtime {
	type Event = Event;
	type Currency = Balances;
	type AssetManager = Assets;
	type AssetCreateUpdateOrigin = EnsureRootOrHalfCouncil;
	type TreasuryPalletId = TreasuryPalletId;
	type WeightInfo = asset_handler::WeightInfo<Runtime>;
}

construct_runtime!(
	pub enum Runtime where
		Block = Block,
		NodeBlock = polkadex_primitives::Block,
		UncheckedExtrinsic = UncheckedExtrinsic
	{
		System: frame_system::{Pallet, Call, Config, Storage, Event<T>} = 0,
		Utility: pallet_utility::{Pallet, Call, Event} = 1,
		Babe: pallet_babe::{Pallet, Call, Storage, Config, ValidateUnsigned} = 2,
		Timestamp: pallet_timestamp::{Pallet, Call, Storage, Inherent} = 3,
		Authorship: pallet_authorship::{Pallet, Call, Storage, Inherent} = 4,
		Indices: pallet_indices::{Pallet, Call, Storage, Config<T>, Event<T>} = 5,
		Balances: pallet_balances::{Pallet, Call, Storage, Config<T>, Event<T>} = 6,
		TransactionPayment: pallet_transaction_payment::{Pallet, Storage, Event<T>} = 7,
		ElectionProviderMultiPhase: pallet_election_provider_multi_phase::{Pallet, Call, Storage, Event<T>, ValidateUnsigned} = 8,
		Staking: pallet_staking::{Pallet, Call, Config<T>, Storage, Event<T>} = 9,
		Session: pallet_session::{Pallet, Call, Storage, Event, Config<T>} = 10,
		Council: pallet_collective::<Instance1>::{Pallet, Call, Storage, Origin<T>, Event<T>, Config<T>} = 11,
		TechnicalCommittee: pallet_collective::<Instance2>::{Pallet, Call, Storage, Origin<T>, Event<T>, Config<T>} = 12,
		Elections: pallet_elections_phragmen::{Pallet, Call, Storage, Event<T>, Config<T>} = 13,
		TechnicalMembership: pallet_membership::<Instance1>::{Pallet, Call, Storage, Event<T>, Config<T>} = 14,
		Grandpa: pallet_grandpa::{Pallet, Call, Storage, Config, Event, ValidateUnsigned} = 15,
		Treasury: pallet_treasury::{Pallet, Call, Storage, Config, Event<T>} = 16,
		Sudo: pallet_sudo::{Pallet, Call, Config<T>, Storage, Event<T>} = 17,
		ImOnline: pallet_im_online::{Pallet, Call, Storage, Event<T>, ValidateUnsigned, Config<T>} = 18,
		AuthorityDiscovery: pallet_authority_discovery::{Pallet, Config} = 19,
		Offences: pallet_offences::{Pallet, Storage, Event} = 20,
		Historical: pallet_session_historical::{Pallet} = 21,
		Identity: pallet_identity::{Pallet, Call, Storage, Event<T>} = 22,
		Recovery: pallet_recovery::{Pallet, Call, Storage, Event<T>} = 23,
		Scheduler: pallet_scheduler::{Pallet, Call, Storage, Event<T>} = 24,
		Proxy: pallet_proxy::{Pallet, Call, Storage, Event<T>} = 25,
		Multisig: pallet_multisig::{Pallet, Call, Storage, Event<T>} = 26,
		Bounties: pallet_bounties::{Pallet, Call, Storage, Event<T>} = 27,
		OrmlVesting: orml_vesting::{Pallet, Storage, Call, Event<T>, Config<T>} = 28,
		PDEXMigration: pdex_migration::pallet::{Pallet, Storage, Call, Event<T>, Config<T>} = 29,
		Democracy: pallet_democracy::{Pallet, Call, Storage, Event<T>, Config<T>} = 30,
		Preimage: pallet_preimage::{Pallet, Call, Storage, Event<T>} = 31,
		RandomnessCollectiveFlip: pallet_randomness_collective_flip::{Pallet, Storage} = 32,
		ChildBounties: pallet_child_bounties = 33,
		Assets: pallet_assets::{Pallet, Call, Storage, Event<T>} = 34,
		OCEX: pallet_ocex_lmp::{Pallet, Call, Storage, Event<T>} = 35,
		OrderbookCommittee: pallet_collective::<Instance3>::{Pallet, Call, Storage, Origin<T>, Event<T>} = 36,
		ChainBridge: chainbridge::{Pallet, Storage, Call, Event<T>} = 37,
		AssetHandler: asset_handler::pallet::{Pallet, Call, Storage, Event<T>} = 38
	}
);
/// Digest item type.
pub type DigestItem = generic::DigestItem;
/// The address format for describing accounts.
pub type Address = sp_runtime::MultiAddress<AccountId, AccountIndex>;
/// Block header type as expected by this runtime.
pub type Header = generic::Header<BlockNumber, BlakeTwo256>;
/// Block type as expected by this runtime.
pub type Block = generic::Block<Header, UncheckedExtrinsic>;
/// A Block signed with a Justification
pub type SignedBlock = generic::SignedBlock<Block>;
/// BlockId type as expected by this runtime.
pub type BlockId = generic::BlockId<Block>;
/// The SignedExtension to the basic transaction logic.
///
/// When you change this, you **MUST** modify [`sign`] in `bin/node/testing/src/keyring.rs`!
///
/// [`sign`]: <../../testing/src/keyring.rs.html>
pub type SignedExtra = (
	frame_system::CheckSpecVersion<Runtime>,
	frame_system::CheckTxVersion<Runtime>,
	frame_system::CheckGenesis<Runtime>,
	frame_system::CheckMortality<Runtime>,
	frame_system::CheckNonce<Runtime>,
	frame_system::CheckWeight<Runtime>,
	pallet_transaction_payment::ChargeTransactionPayment<Runtime>,
);
/// Unchecked extrinsic type as expected by this runtime.
pub type UncheckedExtrinsic = generic::UncheckedExtrinsic<Address, Call, Signature, SignedExtra>;
/// The payload being signed in transactions.
pub type SignedPayload = generic::SignedPayload<Call, SignedExtra>;
/// Extrinsic type that has already been checked.
pub type CheckedExtrinsic = generic::CheckedExtrinsic<AccountId, Call, SignedExtra>;
/// Executive: handles dispatch to the various modules.
pub type Executive = frame_executive::Executive<
	Runtime,
	Block,
	frame_system::ChainContext<Runtime>,
	Runtime,
	AllPalletsWithSystem,
>;

impl_runtime_apis! {
	impl sp_api::Core<Block> for Runtime {
		fn version() -> RuntimeVersion {
			VERSION
		}

		fn execute_block(block: Block) {
			Executive::execute_block(block);
		}

		fn initialize_block(header: &<Block as BlockT>::Header) {
			Executive::initialize_block(header)
		}
	}

   impl sp_api::Metadata<Block> for Runtime {
		fn metadata() -> OpaqueMetadata {
			OpaqueMetadata::new(Runtime::metadata().into())
		}
	}

	impl sp_block_builder::BlockBuilder<Block> for Runtime {
		fn apply_extrinsic(extrinsic: <Block as BlockT>::Extrinsic) -> ApplyExtrinsicResult {
			Executive::apply_extrinsic(extrinsic)
		}

		fn finalize_block() -> <Block as BlockT>::Header {
			Executive::finalize_block()
		}

		fn inherent_extrinsics(data: InherentData) -> Vec<<Block as BlockT>::Extrinsic> {
			data.create_extrinsics()
		}

		fn check_inherents(block: Block, data: InherentData) -> CheckInherentsResult {
			data.check_extrinsics(&block)
		}
	}

<<<<<<< HEAD
	// impl polkadex_ido_runtime_api::PolkadexIdoRuntimeApi<Block,AccountId,Hash> for Runtime {
	// 	fn rounds_by_investor(account : AccountId) -> Vec<(Hash, FundingRoundWithPrimitives<AccountId>)> {
	// 		PolkadexIdo::rounds_by_investor(account)
	// 	}
	// 	fn rounds_by_creator(account : AccountId) -> Vec<(Hash, FundingRoundWithPrimitives<AccountId>)> {
	// 		PolkadexIdo::rounds_by_creator(account)
	// 	}
	//
	// 	fn active_rounds() -> Vec<(Hash, FundingRoundWithPrimitives<AccountId>)> {
	// 		PolkadexIdo::active_rounds()
	// 	}
	//
	// 	fn votes_stat(round_id: Hash) -> VoteStat {
	// 		PolkadexIdo::votes_stat(round_id)
	// 	}
	//
	// 	fn account_balances(assets : Vec<u128>, account_id : AccountId) ->  Vec<u128> {
	// 		PolkadexIdo::account_balances(assets, account_id)
	// 	}
	// }

	impl pallet_asset_handler_runtime_api::PolkadexAssetHandlerRuntimeApi<Block,AccountId,Hash> for Runtime {
		fn account_balances(assets : Vec<u128>, account_id : AccountId) ->  Vec<u128> {
			AssetHandler::account_balances(assets, account_id)
		}
	}


=======
>>>>>>> a8d9c832
	impl sp_transaction_pool::runtime_api::TaggedTransactionQueue<Block> for Runtime {
		fn validate_transaction(
			source: TransactionSource,
			tx: <Block as BlockT>::Extrinsic,
			block_hash: <Block as BlockT>::Hash,
		) -> TransactionValidity {
			Executive::validate_transaction(source, tx,block_hash)
		}
	}

	impl sp_offchain::OffchainWorkerApi<Block> for Runtime {
		fn offchain_worker(header: &<Block as BlockT>::Header) {
			Executive::offchain_worker(header)
		}
	}

	impl fg_primitives::GrandpaApi<Block> for Runtime {
		fn grandpa_authorities() -> GrandpaAuthorityList {
			Grandpa::grandpa_authorities()
		}

		fn current_set_id() -> fg_primitives::SetId {
			Grandpa::current_set_id()
		}

		fn submit_report_equivocation_unsigned_extrinsic(
			equivocation_proof: fg_primitives::EquivocationProof<
				<Block as BlockT>::Hash,
				NumberFor<Block>,
			>,
			key_owner_proof: fg_primitives::OpaqueKeyOwnershipProof,
		) -> Option<()> {
			let key_owner_proof = key_owner_proof.decode()?;

			Grandpa::submit_unsigned_equivocation_report(
				equivocation_proof,
				key_owner_proof,
			)
		}

		fn generate_key_ownership_proof(
			_set_id: fg_primitives::SetId,
			authority_id: GrandpaId,
		) -> Option<fg_primitives::OpaqueKeyOwnershipProof> {
			use codec::Encode;

			Historical::prove((fg_primitives::KEY_TYPE, authority_id))
				.map(|p| p.encode())
				.map(fg_primitives::OpaqueKeyOwnershipProof::new)
		}
	}

	impl sp_consensus_babe::BabeApi<Block> for Runtime {
		fn configuration() -> sp_consensus_babe::BabeGenesisConfiguration {
			// The choice of `c` parameter (where `1 - c` represents the
			// probability of a slot being empty), is done in accordance to the
			// slot duration and expected target block time, for safely
			// resisting network delays of maximum two seconds.
			// <https://research.web3.foundation/en/latest/polkadot/BABE/Babe/#6-practical-results>
			sp_consensus_babe::BabeGenesisConfiguration {
				slot_duration: Babe::slot_duration(),
				epoch_length: EpochDuration::get(),
				c: BABE_GENESIS_EPOCH_CONFIG.c,
				genesis_authorities: Babe::authorities().to_vec(),
				randomness: Babe::randomness(),
				allowed_slots: BABE_GENESIS_EPOCH_CONFIG.allowed_slots,
			}
		}

		fn current_epoch_start() -> sp_consensus_babe::Slot {
			Babe::current_epoch_start()
		}

		fn current_epoch() -> sp_consensus_babe::Epoch {
			Babe::current_epoch()
		}

		fn next_epoch() -> sp_consensus_babe::Epoch {
			Babe::next_epoch()
		}

		fn generate_key_ownership_proof(
			_slot: sp_consensus_babe::Slot,
			authority_id: sp_consensus_babe::AuthorityId,
		) -> Option<sp_consensus_babe::OpaqueKeyOwnershipProof> {
			use codec::Encode;

			Historical::prove((sp_consensus_babe::KEY_TYPE, authority_id))
				.map(|p| p.encode())
				.map(sp_consensus_babe::OpaqueKeyOwnershipProof::new)
		}

		fn submit_report_equivocation_unsigned_extrinsic(
			equivocation_proof: sp_consensus_babe::EquivocationProof<<Block as BlockT>::Header>,
			key_owner_proof: sp_consensus_babe::OpaqueKeyOwnershipProof,
		) -> Option<()> {
			let key_owner_proof = key_owner_proof.decode()?;

			Babe::submit_unsigned_equivocation_report(
				equivocation_proof,
				key_owner_proof,
			)
		}
	}

	impl sp_authority_discovery::AuthorityDiscoveryApi<Block> for Runtime {
		fn authorities() -> Vec<AuthorityDiscoveryId> {
			AuthorityDiscovery::authorities()
		}
	}

	impl frame_system_rpc_runtime_api::AccountNonceApi<Block, AccountId, Index> for Runtime {
		fn account_nonce(account: AccountId) -> Index {
			System::account_nonce(account)
		}
	}


	impl pallet_transaction_payment_rpc_runtime_api::TransactionPaymentApi<
		Block,
		Balance,
	> for Runtime {
		fn query_info(uxt: <Block as BlockT>::Extrinsic, len: u32) -> RuntimeDispatchInfo<Balance> {
			TransactionPayment::query_info(uxt, len)
		}
		fn query_fee_details(uxt: <Block as BlockT>::Extrinsic, len: u32) -> FeeDetails<Balance> {
			TransactionPayment::query_fee_details(uxt, len)
		}
	}

	impl sp_session::SessionKeys<Block> for Runtime {
		fn generate_session_keys(seed: Option<Vec<u8>>) -> Vec<u8> {
			SessionKeys::generate(seed)
		}

		fn decode_session_keys(
			encoded: Vec<u8>,
		) -> Option<Vec<(Vec<u8>, KeyTypeId)>> {
			SessionKeys::decode_into_raw_public_keys(&encoded)
		}
	}

	#[cfg(feature = "try-runtime")]
	impl frame_try_runtime::TryRuntime<Block> for Runtime {
		fn on_runtime_upgrade() -> (Weight, Weight) {
			// NOTE: intentional unwrap: we don't want to propagate the error backwards, and want to
			// have a backtrace here. If any of the pre/post migration checks fail, we shall stop
			// right here and right now.
			let weight = Executive::try_runtime_upgrade().unwrap();
			(weight, RuntimeBlockWeights::get().max_block)
		}

		fn execute_block_no_check(block: Block) -> Weight {
			Executive::execute_block_no_check(block)
		}
	}

	#[cfg(feature = "runtime-benchmarks")]
	impl frame_benchmarking::Benchmark<Block> for Runtime {
		fn benchmark_metadata(extra: bool) -> (
			Vec<frame_benchmarking::BenchmarkList>,
			Vec<frame_support::traits::StorageInfo>) {
			use frame_benchmarking::{list_benchmark, Benchmarking, BenchmarkList};
			use frame_support::traits::StorageInfoTrait;

			// Trying to add benchmarks directly to the Session Pallet caused cyclic dependency
			// issues. To get around that, we separated the Session benchmarks into its own crate,
			// which is why we need these two lines below.

			let mut list = Vec::<BenchmarkList>::new();

			list_benchmark!(list,extra, pallet_babe, Babe);
			list_benchmark!(list,extra, pallet_balances, Balances);
			list_benchmark!(list,extra, pallet_bounties, Bounties);
			list_benchmark!(list,extra, pallet_collective, Council);
			list_benchmark!(list,extra, pallet_elections_phragmen, Elections);
			list_benchmark!(list,extra, pallet_grandpa, Grandpa);
			list_benchmark!(list,extra, pallet_identity, Identity);
			list_benchmark!(list,extra, pallet_im_online, ImOnline);
			list_benchmark!(list,extra, pallet_indices, Indices);
			list_benchmark!(list,extra, pallet_membership, TechnicalMembership);
			list_benchmark!(list,extra, pallet_multisig, Multisig);
			list_benchmark!(list,extra, pallet_proxy, Proxy);
			list_benchmark!(list,extra, pallet_scheduler, Scheduler);
			list_benchmark!(list, extra, pallet_staking, Staking);
			list_benchmark!(list,extra, pallet_timestamp, Timestamp);
			list_benchmark!(list,extra, pallet_treasury, Treasury);
			list_benchmark!(list,extra, pallet_utility, Utility);
			list_benchmark!(list,extra, pallet_election_provider_multi_phase, ElectionProviderMultiPhase);
			//TODO: [#463] Currently broken, will be fixed in different issue
//			list_benchmark!(list,extra,  pdex_migration, PDEXMigration);
			// list_benchmark!(list,extra,  asset_handler, AssetHandler);
			let storage_info = AllPalletsWithSystem::storage_info();

			return (list, storage_info)
		}
		fn dispatch_benchmark(
			config: frame_benchmarking::BenchmarkConfig
		) -> Result<Vec<frame_benchmarking::BenchmarkBatch>, sp_runtime::RuntimeString> {
			use frame_benchmarking::{Benchmarking, BenchmarkBatch, add_benchmark, TrackedStorageKey};
			// Trying to add benchmarks directly to the Session Pallet caused cyclic dependency
			// issues. To get around that, we separated the Session benchmarks into its own crate,
			// which is why we need these two lines below.
			// use pallet_session_benchmarking::Pallet as SessionBench;
			// use pallet_offences_benchmarking::Pallet as OffencesBench;
			use frame_system_benchmarking::Pallet as SystemBench;

			// impl pallet_session_benchmarking::Config for Runtime {}
			// impl pallet_offences_benchmarking::Config for Runtime {}
			impl frame_system_benchmarking::Config for Runtime {}

			let whitelist: Vec<TrackedStorageKey> = vec![
				// Block Number
				hex_literal::hex!("26aa394eea5630e07c48ae0c9558cef702a5c1b19ab7a04f536c519aca4983ac").to_vec().into(),
				// Total Issuance
				hex_literal::hex!("c2261276cc9d1f8598ea4b6a74b15c2f57c875e4cff74148e4628f264b974c80").to_vec().into(),
				// Execution Phase
				hex_literal::hex!("26aa394eea5630e07c48ae0c9558cef7ff553b5a9862a516939d82b3d3d8661a").to_vec().into(),
				// Event Count
				hex_literal::hex!("26aa394eea5630e07c48ae0c9558cef70a98fdbe9ce6c55837576c60c7af3850").to_vec().into(),
				// System Events
				hex_literal::hex!("26aa394eea5630e07c48ae0c9558cef780d41e5e16056765bc8461851072c9d7").to_vec().into(),
				// Treasury Account
				hex_literal::hex!("26aa394eea5630e07c48ae0c9558cef7b99d880ec681799c0cf30e8886371da95ecffd7b6c0f78751baa9d281e0bfa3a6d6f646c70792f74727372790000000000000000000000000000000000000000").to_vec().into(),
			];

			let mut batches = Vec::<BenchmarkBatch>::new();
			let params = (&config, &whitelist);

			add_benchmark!(params, batches, pallet_babe, Babe);
			add_benchmark!(params, batches, pallet_balances, Balances);
			add_benchmark!(params, batches, pallet_bounties, Bounties);
			add_benchmark!(params, batches, pallet_collective, Council);
			add_benchmark!(params, batches, pallet_election_provider_multi_phase, ElectionProviderMultiPhase);
			add_benchmark!(params, batches, pallet_elections_phragmen, Elections);
			add_benchmark!(params, batches, pallet_grandpa, Grandpa);
			add_benchmark!(params, batches, pallet_identity, Identity);
			add_benchmark!(params, batches, pallet_im_online, ImOnline);
			add_benchmark!(params, batches, pallet_indices, Indices);
			add_benchmark!(params, batches, pallet_membership, TechnicalMembership);
			add_benchmark!(params, batches, pallet_multisig, Multisig);
	 //     add_benchmark!(params, batches, pallet_offences, OffencesBench::<Runtime>);
			add_benchmark!(params, batches, pallet_proxy, Proxy);
			add_benchmark!(params, batches, pallet_scheduler, Scheduler);
	 //       add_benchmark!(params, batches, pallet_session, SessionBench::<Runtime>);
			add_benchmark!(params, batches, pallet_staking, Staking);
			add_benchmark!(params, batches, pallet_democracy, Democracy);
			add_benchmark!(params, batches, frame_system, SystemBench::<Runtime>);
			add_benchmark!(params, batches, pallet_timestamp, Timestamp);
			add_benchmark!(params, batches, pallet_treasury, Treasury);
			add_benchmark!(params, batches, pallet_utility, Utility);
			//TODO: [#463] Currently broken, will be fixed in different issue
//			add_benchmark!(params, batches, pdex_migration, PDEXMigration);
			// add_benchmark!(params, batches, asset_handler, AssetHandler);
			if batches.is_empty() { return Err("Benchmark not found for this pallet.".into()) }
			Ok(batches)
		}
	}
}

#[cfg(test)]
mod tests {
	use frame_system::offchain::CreateSignedTransaction;

	use super::*;

	#[test]
	fn validate_transaction_submitter_bounds() {
		fn is_submit_signed_transaction<T>()
		where
			T: CreateSignedTransaction<Call>,
		{
		}

		is_submit_signed_transaction::<Runtime>();
	}
}<|MERGE_RESOLUTION|>--- conflicted
+++ resolved
@@ -297,10 +297,10 @@
 			),
 			ProxyType::Governance => matches!(
 				c,
-				Call::Council(..) |
-					Call::TechnicalCommittee(..) |
-					Call::Elections(..) | Call::Treasury(..) |
-					Call::OrderbookCommittee(..)
+				Call::Council(..)
+					| Call::TechnicalCommittee(..)
+					| Call::Elections(..)
+					| Call::Treasury(..) | Call::OrderbookCommittee(..)
 			),
 			ProxyType::Staking => matches!(c, Call::Staking(..)),
 		}
@@ -671,8 +671,8 @@
 			max => {
 				let seed = sp_io::offchain::random_seed();
 				let random = <u32>::decode(&mut TrailingZeroInput::new(&seed))
-					.expect("input is padded with zeroes; qed") %
-					max.saturating_add(1);
+					.expect("input is padded with zeroes; qed")
+					% max.saturating_add(1);
 				random as usize
 			},
 		};
@@ -1217,12 +1217,13 @@
 	fn try_origin(o: Origin) -> Result<Self::Success, Origin> {
 		Into::<Result<RawOrigin<AccountId>, Origin>>::into(o).and_then(|o| match o {
 			RawOrigin::Root => Ok(TreasuryPalletId::get().into_account_truncating()),
-			RawOrigin::Signed(caller) =>
+			RawOrigin::Signed(caller) => {
 				if caller == TreasuryPalletId::get().into_account_truncating() {
 					Ok(caller)
 				} else {
 					Err(Origin::from(Some(caller)))
-				},
+				}
+			},
 			r => Err(Origin::from(r)),
 		})
 	}
@@ -1431,37 +1432,12 @@
 		}
 	}
 
-<<<<<<< HEAD
-	// impl polkadex_ido_runtime_api::PolkadexIdoRuntimeApi<Block,AccountId,Hash> for Runtime {
-	// 	fn rounds_by_investor(account : AccountId) -> Vec<(Hash, FundingRoundWithPrimitives<AccountId>)> {
-	// 		PolkadexIdo::rounds_by_investor(account)
-	// 	}
-	// 	fn rounds_by_creator(account : AccountId) -> Vec<(Hash, FundingRoundWithPrimitives<AccountId>)> {
-	// 		PolkadexIdo::rounds_by_creator(account)
-	// 	}
-	//
-	// 	fn active_rounds() -> Vec<(Hash, FundingRoundWithPrimitives<AccountId>)> {
-	// 		PolkadexIdo::active_rounds()
-	// 	}
-	//
-	// 	fn votes_stat(round_id: Hash) -> VoteStat {
-	// 		PolkadexIdo::votes_stat(round_id)
-	// 	}
-	//
-	// 	fn account_balances(assets : Vec<u128>, account_id : AccountId) ->  Vec<u128> {
-	// 		PolkadexIdo::account_balances(assets, account_id)
-	// 	}
-	// }
-
 	impl pallet_asset_handler_runtime_api::PolkadexAssetHandlerRuntimeApi<Block,AccountId,Hash> for Runtime {
 		fn account_balances(assets : Vec<u128>, account_id : AccountId) ->  Vec<u128> {
 			AssetHandler::account_balances(assets, account_id)
 		}
 	}
 
-
-=======
->>>>>>> a8d9c832
 	impl sp_transaction_pool::runtime_api::TaggedTransactionQueue<Block> for Runtime {
 		fn validate_transaction(
 			source: TransactionSource,
