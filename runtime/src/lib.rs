#![cfg_attr(not(feature = "std"), no_std)]
// `construct_runtime!` does a lot of recursion and requires us to increase the limit to 256.
#![recursion_limit="256"]

// Make the WASM binary available.
#[cfg(feature = "std")]
include!(concat!(env!("OUT_DIR"), "/wasm_binary.rs"));

use sp_std::prelude::*;
use sp_core::{crypto::KeyTypeId, OpaqueMetadata};
use sp_runtime::{
	ApplyExtrinsicResult, generic, create_runtime_str, impl_opaque_keys, MultiSignature,
	transaction_validity::{TransactionValidity, TransactionSource},
};
use sp_runtime::traits::{
	BlakeTwo256, Block as BlockT, AccountIdLookup, Verify, IdentifyAccount, NumberFor,
};
use sp_api::impl_runtime_apis;
use sp_consensus_aura::sr25519::AuthorityId as AuraId;
use pallet_grandpa::{AuthorityId as GrandpaId, AuthorityList as GrandpaAuthorityList};
use pallet_grandpa::fg_primitives;
use sp_version::RuntimeVersion;
#[cfg(feature = "std")]
use sp_version::NativeVersion;

// A few exports that help ease life for downstream crates.
#[cfg(any(feature = "std", test))]
pub use sp_runtime::BuildStorage;
pub use pallet_timestamp::Call as TimestampCall;
pub use pallet_balances::Call as BalancesCall;
pub use sp_runtime::{Permill, Perbill};
pub use frame_support::{
	construct_runtime, parameter_types, StorageValue,
	traits::{KeyOwnerProofSystem, Randomness},
	weights::{
		Weight, IdentityFee,
		constants::{BlockExecutionWeight, ExtrinsicBaseWeight, RocksDbWeight, WEIGHT_PER_SECOND},
	},
};
use pallet_transaction_payment::CurrencyAdapter;

use orderbook_engine;

/// An index to a block.
pub type BlockNumber = u32;

/// Alias to 512-bit hash when used in the context of a transaction signature on the chain.
pub type Signature = MultiSignature;

/// Some way of identifying an account on the chain. We intentionally make it equivalent
/// to the public key of our transaction signing scheme.
pub type AccountId = <<Signature as Verify>::Signer as IdentifyAccount>::AccountId;

/// The type for looking up accounts. We don't expect more than 4 billion of them, but you
/// never know...
pub type AccountIndex = u32;

/// Balance of an account.
pub type Balance = u128;

/// Index of a transaction in the chain.
pub type Index = u32;

/// A hash of some data used by the chain.
pub type Hash = sp_core::H256;

/// Digest item type.
pub type DigestItem = generic::DigestItem<Hash>;

/// Opaque types. These are used by the CLI to instantiate machinery that don't need to know
/// the specifics of the runtime. They can then be made to be agnostic over specific formats
/// of data like extrinsics, allowing for them to continue syncing the network through upgrades
/// to even the core data structures.
pub mod opaque {
	use super::*;

	pub use sp_runtime::OpaqueExtrinsic as UncheckedExtrinsic;

	/// Opaque block header type.
	pub type Header = generic::Header<BlockNumber, BlakeTwo256>;
	/// Opaque block type.
	pub type Block = generic::Block<Header, UncheckedExtrinsic>;
	/// Opaque block identifier type.
	pub type BlockId = generic::BlockId<Block>;

	impl_opaque_keys! {
		pub struct SessionKeys {
			pub aura: Aura,
			pub grandpa: Grandpa,
		}
	}
}

pub const VERSION: RuntimeVersion = RuntimeVersion {
	spec_name: create_runtime_str!("node-polkadex"),
	impl_name: create_runtime_str!("node-polkadex"),
	authoring_version: 1,
	spec_version: 1,
	impl_version: 1,
	apis: RUNTIME_API_VERSIONS,
	transaction_version: 1,
};

/// This determines the average expected block time that we are targetting.
/// Blocks will be produced at a minimum duration defined by `SLOT_DURATION`.
/// `SLOT_DURATION` is picked up by `pallet_timestamp` which is in turn picked
/// up by `pallet_aura` to implement `fn slot_duration()`.
///
/// Change this to adjust the block time.
pub const MILLISECS_PER_BLOCK: u64 = 6000;

pub const SLOT_DURATION: u64 = MILLISECS_PER_BLOCK;

// Time is measured by number of blocks.
pub const MINUTES: BlockNumber = 60_000 / (MILLISECS_PER_BLOCK as BlockNumber);
pub const HOURS: BlockNumber = MINUTES * 60;
pub const DAYS: BlockNumber = HOURS * 24;

/// The version information used to identify this runtime when compiled natively.
#[cfg(feature = "std")]
pub fn native_version() -> NativeVersion {
	NativeVersion {
		runtime_version: VERSION,
		can_author_with: Default::default(),
	}
}

const NORMAL_DISPATCH_RATIO: Perbill = Perbill::from_percent(75);

parameter_types! {
	pub const Version: RuntimeVersion = VERSION;
	pub const BlockHashCount: BlockNumber = 2400;
	/// We allow for 2 seconds of compute with a 6 second average block time.
	pub BlockWeights: frame_system::limits::BlockWeights = frame_system::limits::BlockWeights
		::with_sensible_defaults(2 * WEIGHT_PER_SECOND, NORMAL_DISPATCH_RATIO);
	pub BlockLength: frame_system::limits::BlockLength = frame_system::limits::BlockLength
		::max_with_normal_ratio(5 * 1024 * 1024, NORMAL_DISPATCH_RATIO);
	pub const SS58Prefix: u8 = 42;
}

// Configure FRAME pallets to include in runtime.

impl frame_system::Config for Runtime {
	/// The basic call filter to use in dispatchable.
	type BaseCallFilter = ();
	/// Block & extrinsics weights: base values and limits.
	type BlockWeights = BlockWeights;
	/// The maximum length of a block (in bytes).
	type BlockLength = BlockLength;
	/// The identifier used to distinguish between accounts.
	type AccountId = AccountId;
	/// The aggregated dispatch type that is available for extrinsics.
	type Call = Call;
	/// The lookup mechanism to get account ID from whatever is passed in dispatchers.
	type Lookup = AccountIdLookup<AccountId, ()>;
	/// The index type for storing how many extrinsics an account has signed.
	type Index = Index;
	/// The index type for blocks.
	type BlockNumber = BlockNumber;
	/// The type for hashing blocks and tries.
	type Hash = Hash;
	/// The hashing algorithm used.
	type Hashing = BlakeTwo256;
	/// The header type.
	type Header = generic::Header<BlockNumber, BlakeTwo256>;
	/// The ubiquitous event type.
	type Event = Event;
	/// The ubiquitous origin type.
	type Origin = Origin;
	/// Maximum number of block number to block hash mappings to keep (oldest pruned first).
	type BlockHashCount = BlockHashCount;
	/// The weight of database operations that the runtime can invoke.
	type DbWeight = RocksDbWeight;
	/// Version of the runtime.
	type Version = Version;
	/// Converts a module to the index of the module in `construct_runtime!`.
	///
	/// This type is being generated by `construct_runtime!`.
	type PalletInfo = PalletInfo;
	/// What to do if a new account is created.
	type OnNewAccount = ();
	/// What to do if an account is fully reaped from the system.
	type OnKilledAccount = ();
	/// The data to be stored in an account.
	type AccountData = pallet_balances::AccountData<Balance>;
	/// Weight information for the extrinsics of this pallet.
	type SystemWeightInfo = ();
	/// This is used as an identifier of the chain. 42 is the generic substrate prefix.
	type SS58Prefix = SS58Prefix;
}

impl pallet_aura::Config for Runtime {
	type AuthorityId = AuraId;
}

impl pallet_grandpa::Config for Runtime {
	type Event = Event;
	type Call = Call;

	type KeyOwnerProofSystem = ();

	type KeyOwnerProof =
		<Self::KeyOwnerProofSystem as KeyOwnerProofSystem<(KeyTypeId, GrandpaId)>>::Proof;

	type KeyOwnerIdentification = <Self::KeyOwnerProofSystem as KeyOwnerProofSystem<(
		KeyTypeId,
		GrandpaId,
	)>>::IdentificationTuple;

	type HandleEquivocation = ();

	type WeightInfo = ();
}

parameter_types! {
	pub const MinimumPeriod: u64 = SLOT_DURATION / 2;
}

impl pallet_timestamp::Config for Runtime {
	/// A timestamp: milliseconds since the unix epoch.
	type Moment = u64;
	type OnTimestampSet = Aura;
	type MinimumPeriod = MinimumPeriod;
	type WeightInfo = ();
}

parameter_types! {
	pub const ExistentialDeposit: u128 = 500;
	pub const MaxLocks: u32 = 50;
}

impl pallet_balances::Config for Runtime {
	type MaxLocks = MaxLocks;
	/// The type for recording an account's balance.
	type Balance = Balance;
	/// The ubiquitous event type.
	type Event = Event;
	type DustRemoval = ();
	type ExistentialDeposit = ExistentialDeposit;
	type AccountStore = System;
	type WeightInfo = pallet_balances::weights::SubstrateWeight<Runtime>;
}

parameter_types! {
	pub const TransactionByteFee: Balance = 1;
}

impl pallet_transaction_payment::Config for Runtime {
	type OnChargeTransaction = CurrencyAdapter<Balances, ()>;
	type TransactionByteFee = TransactionByteFee;
	type WeightToFee = IdentityFee<Balance>;
	type FeeMultiplierUpdate = ();
}

impl pallet_sudo::Config for Runtime {
	type Event = Event;
	type Call = Call;
}

impl orderbook_engine::Config for Runtime{
	type Event = Event;
	type Balance = Balance;
	type Public = <MultiSignature as Verify>::Signer;
	type Signature = MultiSignature;
}

impl assets::Config for Runtime{
	type Event = Event;
	type WeightInfo = assets::weights::SubstrateWeight<Runtime>;
}

// Create the runtime by composing the FRAME pallets that were previously configured.
construct_runtime!(
	pub enum Runtime where
		Block = Block,
		NodeBlock = opaque::Block,
		UncheckedExtrinsic = UncheckedExtrinsic
	{
		System: frame_system::{Module, Call, Config, Storage, Event<T>},
		RandomnessCollectiveFlip: pallet_randomness_collective_flip::{Module, Call, Storage},
		Timestamp: pallet_timestamp::{Module, Call, Storage, Inherent},
		Aura: pallet_aura::{Module, Config<T>},
		Grandpa: pallet_grandpa::{Module, Call, Storage, Config, Event},
		Balances: pallet_balances::{Module, Call, Storage, Config<T>, Event<T>},
		TransactionPayment: pallet_transaction_payment::{Module, Storage},
		Sudo: pallet_sudo::{Module, Call, Config<T>, Storage, Event<T>},
		Engine: orderbook_engine::{Module, Call, Storage, Event<T>},
		Assets: assets::{Module, Call, Config<T>, Storage, Event<T>},
	}
);

/// The address format for describing accounts.
pub type Address = sp_runtime::MultiAddress<AccountId, ()>;
/// Block header type as expected by this runtime.
pub type Header = generic::Header<BlockNumber, BlakeTwo256>;
/// Block type as expected by this runtime.
pub type Block = generic::Block<Header, UncheckedExtrinsic>;
/// A Block signed with a Justification
pub type SignedBlock = generic::SignedBlock<Block>;
/// BlockId type as expected by this runtime.
pub type BlockId = generic::BlockId<Block>;
/// The SignedExtension to the basic transaction logic.
pub type SignedExtra = (
	frame_system::CheckSpecVersion<Runtime>,
	frame_system::CheckTxVersion<Runtime>,
	frame_system::CheckGenesis<Runtime>,
	frame_system::CheckEra<Runtime>,
	frame_system::CheckNonce<Runtime>,
	frame_system::CheckWeight<Runtime>,
	pallet_transaction_payment::ChargeTransactionPayment<Runtime>
);
/// Unchecked extrinsic type as expected by this runtime.
pub type UncheckedExtrinsic = generic::UncheckedExtrinsic<Address, Call, Signature, SignedExtra>;
/// Extrinsic type that has already been checked.
pub type CheckedExtrinsic = generic::CheckedExtrinsic<AccountId, Call, SignedExtra>;
/// Executive: handles dispatch to the various modules.
pub type Executive = frame_executive::Executive<
	Runtime,
	Block,
	frame_system::ChainContext<Runtime>,
	Runtime,
	AllModules,
>;

impl_runtime_apis! {
	impl sp_api::Core<Block> for Runtime {
		fn version() -> RuntimeVersion {
			VERSION
		}

		fn execute_block(block: Block) {
			Executive::execute_block(block)
		}

		fn initialize_block(header: &<Block as BlockT>::Header) {
			Executive::initialize_block(header)
		}
	}

	impl sp_api::Metadata<Block> for Runtime {
		fn metadata() -> OpaqueMetadata {
			Runtime::metadata().into()
		}
	}

	impl sp_block_builder::BlockBuilder<Block> for Runtime {
		fn apply_extrinsic(extrinsic: <Block as BlockT>::Extrinsic) -> ApplyExtrinsicResult {
			Executive::apply_extrinsic(extrinsic)
		}

		fn finalize_block() -> <Block as BlockT>::Header {
			Executive::finalize_block()
		}

		fn inherent_extrinsics(data: sp_inherents::InherentData) -> Vec<<Block as BlockT>::Extrinsic> {
			data.create_extrinsics()
		}

		fn check_inherents(
			block: Block,
			data: sp_inherents::InherentData,
		) -> sp_inherents::CheckInherentsResult {
			data.check_extrinsics(&block)
		}

		fn random_seed() -> <Block as BlockT>::Hash {
			RandomnessCollectiveFlip::random_seed()
		}
	}

	impl sp_transaction_pool::runtime_api::TaggedTransactionQueue<Block> for Runtime {
		fn validate_transaction(
			source: TransactionSource,
			tx: <Block as BlockT>::Extrinsic,
		) -> TransactionValidity {
			Executive::validate_transaction(source, tx)
		}
	}

	impl sp_offchain::OffchainWorkerApi<Block> for Runtime {
		fn offchain_worker(header: &<Block as BlockT>::Header) {
			Executive::offchain_worker(header)
		}
	}

	impl sp_consensus_aura::AuraApi<Block, AuraId> for Runtime {
		fn slot_duration() -> u64 {
			Aura::slot_duration()
		}

		fn authorities() -> Vec<AuraId> {
			Aura::authorities()
		}
	}

	impl sp_session::SessionKeys<Block> for Runtime {
		fn generate_session_keys(seed: Option<Vec<u8>>) -> Vec<u8> {
			opaque::SessionKeys::generate(seed)
		}

		fn decode_session_keys(
			encoded: Vec<u8>,
		) -> Option<Vec<(Vec<u8>, KeyTypeId)>> {
			opaque::SessionKeys::decode_into_raw_public_keys(&encoded)
		}
	}

	impl fg_primitives::GrandpaApi<Block> for Runtime {
		fn grandpa_authorities() -> GrandpaAuthorityList {
			Grandpa::grandpa_authorities()
		}

		fn submit_report_equivocation_unsigned_extrinsic(
			_equivocation_proof: fg_primitives::EquivocationProof<
				<Block as BlockT>::Hash,
				NumberFor<Block>,
			>,
			_key_owner_proof: fg_primitives::OpaqueKeyOwnershipProof,
		) -> Option<()> {
			None
		}

		fn generate_key_ownership_proof(
			_set_id: fg_primitives::SetId,
			_authority_id: GrandpaId,
		) -> Option<fg_primitives::OpaqueKeyOwnershipProof> {
			// NOTE: this is the only implementation possible since we've
			// defined our key owner proof type as a bottom type (i.e. a type
			// with no values).
			None
		}
	}

	impl frame_system_rpc_runtime_api::AccountNonceApi<Block, AccountId, Index> for Runtime {
		fn account_nonce(account: AccountId) -> Index {
			System::account_nonce(account)
		}
	}

	impl pallet_transaction_payment_rpc_runtime_api::TransactionPaymentApi<Block, Balance> for Runtime {
		fn query_info(
			uxt: <Block as BlockT>::Extrinsic,
			len: u32,
		) -> pallet_transaction_payment_rpc_runtime_api::RuntimeDispatchInfo<Balance> {
			TransactionPayment::query_info(uxt, len)
		}
		fn query_fee_details(
			uxt: <Block as BlockT>::Extrinsic,
			len: u32,
		) -> pallet_transaction_payment::FeeDetails<Balance> {
			TransactionPayment::query_fee_details(uxt, len)
		}
	}

	#[cfg(feature = "runtime-benchmarks")]
	impl frame_benchmarking::Benchmark<Block> for Runtime {
		fn dispatch_benchmark(
			config: frame_benchmarking::BenchmarkConfig
		) -> Result<Vec<frame_benchmarking::BenchmarkBatch>, sp_runtime::RuntimeString> {
			use frame_benchmarking::{Benchmarking, BenchmarkBatch, add_benchmark, TrackedStorageKey};

			use frame_system_benchmarking::Module as SystemBench;
			impl frame_system_benchmarking::Config for Runtime {}

			let whitelist: Vec<TrackedStorageKey> = vec![
				// Block Number
				hex_literal::hex!("26aa394eea5630e07c48ae0c9558cef702a5c1b19ab7a04f536c519aca4983ac").to_vec().into(),
				// Total Issuance
				hex_literal::hex!("c2261276cc9d1f8598ea4b6a74b15c2f57c875e4cff74148e4628f264b974c80").to_vec().into(),
				// Execution Phase
				hex_literal::hex!("26aa394eea5630e07c48ae0c9558cef7ff553b5a9862a516939d82b3d3d8661a").to_vec().into(),
				// Event Count
				hex_literal::hex!("26aa394eea5630e07c48ae0c9558cef70a98fdbe9ce6c55837576c60c7af3850").to_vec().into(),
				// System Events
				hex_literal::hex!("26aa394eea5630e07c48ae0c9558cef780d41e5e16056765bc8461851072c9d7").to_vec().into(),
			];

			let mut batches = Vec::<BenchmarkBatch>::new();
			let params = (&config, &whitelist);

			add_benchmark!(params, batches, frame_system, SystemBench::<Runtime>);
			add_benchmark!(params, batches, pallet_balances, Balances);
			add_benchmark!(params, batches, pallet_timestamp, Timestamp);
<<<<<<< HEAD
			add_benchmark!(params, batches, assets, Assets);
=======
			add_benchmark!(params, batches, orderbook_engine, Engine);
>>>>>>> 01a0edce

			if batches.is_empty() { return Err("Benchmark not found for this pallet.".into()) }
			Ok(batches)
		}
	}
}<|MERGE_RESOLUTION|>--- conflicted
+++ resolved
@@ -266,7 +266,9 @@
 
 impl assets::Config for Runtime{
 	type Event = Event;
+	type Balance = Balance;
 	type WeightInfo = assets::weights::SubstrateWeight<Runtime>;
+
 }
 
 // Create the runtime by composing the FRAME pallets that were previously configured.
@@ -284,8 +286,8 @@
 		Balances: pallet_balances::{Module, Call, Storage, Config<T>, Event<T>},
 		TransactionPayment: pallet_transaction_payment::{Module, Storage},
 		Sudo: pallet_sudo::{Module, Call, Config<T>, Storage, Event<T>},
+		Assets: assets::{Module, Call, Config<T>, Storage, Event<T>},
 		Engine: orderbook_engine::{Module, Call, Storage, Event<T>},
-		Assets: assets::{Module, Call, Config<T>, Storage, Event<T>},
 	}
 );
 
@@ -481,11 +483,8 @@
 			add_benchmark!(params, batches, frame_system, SystemBench::<Runtime>);
 			add_benchmark!(params, batches, pallet_balances, Balances);
 			add_benchmark!(params, batches, pallet_timestamp, Timestamp);
-<<<<<<< HEAD
 			add_benchmark!(params, batches, assets, Assets);
-=======
 			add_benchmark!(params, batches, orderbook_engine, Engine);
->>>>>>> 01a0edce
 
 			if batches.is_empty() { return Err("Benchmark not found for this pallet.".into()) }
 			Ok(batches)
