// This file is part of Substrate.

// Copyright (C) 2018-2021 Parity Technologies (UK) Ltd.
// SPDX-License-Identifier: GPL-3.0-or-later WITH Classpath-exception-2.0

// This program is free software: you can redistribute it and/or modify
// it under the terms of the GNU General Public License as published by
// the Free Software Foundation, either version 3 of the License, or
// (at your option) any later version.

// This program is distributed in the hope that it will be useful,
// but WITHOUT ANY WARRANTY; without even the implied warranty of
// MERCHANTABILITY or FITNESS FOR A PARTICULAR PURPOSE. See the
// GNU General Public License for more details.

// You should have received a copy of the GNU General Public License
// along with this program. If not, see <https://www.gnu.org/licenses/>.

//! The Substrate runtime. This can be compiled with `#[no_std]`, ready for Wasm.
#![feature(custom_inner_attributes)]
#![rustfmt::skip]
#![cfg_attr(not(feature = "std"), no_std)]
// `construct_runtime!` does a lot of recursion and requires us to increase the limit to 256.
#![recursion_limit = "256"]

use codec::{Decode, Encode, MaxEncodedLen};
use frame_support::{
    construct_runtime, parameter_types,
    RuntimeDebug,
    traits::{
        Currency, EnsureOrigin, Imbalance, KeyOwnerProofSystem, LockIdentifier,
        U128CurrencyToVote,
    },
    weights::{
        constants::{BlockExecutionWeight, ExtrinsicBaseWeight, RocksDbWeight, WEIGHT_PER_SECOND},
        DispatchClass, Weight,
    },
};

use frame_support::{PalletId, traits::InstanceFilter};
use frame_support::traits::{OnUnbalanced, Everything};
use frame_system::{
    EnsureOneOf,
    EnsureRoot, limits::{BlockLength, BlockWeights}, RawOrigin,
};
#[cfg(any(feature = "std", test))]
pub use frame_system::Call as SystemCall;
#[cfg(any(feature = "std", test))]
pub use pallet_balances::Call as BalancesCall;
use pallet_grandpa::{AuthorityId as GrandpaId, AuthorityList as GrandpaAuthorityList};
use pallet_grandpa::fg_primitives;
use pallet_im_online::sr25519::AuthorityId as ImOnlineId;
use pallet_session::historical as pallet_session_historical;
#[cfg(any(feature = "std", test))]
pub use pallet_staking::StakerStatus;
pub use pallet_transaction_payment::{CurrencyAdapter, Multiplier, TargetedFeeAdjustment};
use pallet_transaction_payment::{FeeDetails, RuntimeDispatchInfo};
pub use polkadex_primitives::{AccountId, Signature};
pub use polkadex_primitives::{AccountIndex, Balance, BlockNumber, Hash, Index, Moment};
use sp_api::impl_runtime_apis;
use sp_authority_discovery::AuthorityId as AuthorityDiscoveryId;
use frame_support::weights::WeightToFeeCoefficient;
use smallvec::smallvec;
use sp_core::{
    crypto::KeyTypeId,
    OpaqueMetadata,
    u32_trait::{_1, _2, _3, _4, _5},
};
use sp_inherents::{CheckInherentsResult, InherentData};
use sp_runtime::{
    ApplyExtrinsicResult, create_runtime_str, FixedPointNumber, generic, impl_opaque_keys, Perbill,
    Percent, Permill, Perquintill,
};
#[cfg(any(feature = "std", test))]
pub use sp_runtime::BuildStorage;
use sp_runtime::curve::PiecewiseLinear;
use sp_runtime::traits::{self, BlakeTwo256, Block as BlockT, NumberFor, OpaqueKeys, SaturatedConversion, StaticLookup, BlockNumberProvider};
use sp_runtime::traits::AccountIdConversion;
use sp_runtime::transaction_validity::{
    TransactionPriority, TransactionSource, TransactionValidity,
};
use sp_std::prelude::*;
#[cfg(any(feature = "std", test))]
use sp_version::NativeVersion;
use sp_version::RuntimeVersion;
use static_assertions::const_assert;

use constants::{currency::*, time::*};
use frame_support::weights::{WeightToFeePolynomial, WeightToFeeCoefficients};

/// Implementations of some helper traits passed into runtime modules as associated types.
pub mod impls;

/// Constant values used within the runtime.
pub mod constants;
mod weights;

// Make the WASM binary available.
#[cfg(feature = "std")]
include!(concat!(env!("OUT_DIR"), "/wasm_binary.rs"));

/// Wasm binary unwrapped. If built with `SKIP_WASM_BUILD`, the function panics.
#[cfg(feature = "std")]
pub fn wasm_binary_unwrap() -> &'static [u8] {
    WASM_BINARY.expect(
        "Development wasm binary is not available. This means the client is \
						built with `SKIP_WASM_BUILD` flag and it is only usable for \
						production chains. Please rebuild with the flag disabled.",
    )
}

/// Runtime version.
pub const VERSION: RuntimeVersion = RuntimeVersion {
    spec_name: create_runtime_str!("node"),
    impl_name: create_runtime_str!("polkadex-official"),
    authoring_version: 10,
    // Per convention: if the runtime behavior changes, increment spec_version
    // and set impl_version to 0. If only runtime
    // implementation changes and behavior does not, then leave spec_version as
    // is and increment impl_version.
    spec_version: 268,
    impl_version: 0,
    apis: RUNTIME_API_VERSIONS,
    transaction_version: 2,
};

/// The BABE epoch configuration at genesis.
pub const BABE_GENESIS_EPOCH_CONFIG: sp_consensus_babe::BabeEpochConfiguration =
    sp_consensus_babe::BabeEpochConfiguration {
        c: PRIMARY_PROBABILITY,
        allowed_slots: sp_consensus_babe::AllowedSlots::PrimaryAndSecondaryPlainSlots,
    };

/// Native version.
#[cfg(any(feature = "std", test))]
pub fn native_version() -> NativeVersion {
    NativeVersion {
        runtime_version: VERSION,
        can_author_with: Default::default(),
    }
}

type NegativeImbalance = <Balances as Currency<AccountId>>::NegativeImbalance;

pub struct DealWithFees;
impl OnUnbalanced<NegativeImbalance> for DealWithFees {
    fn on_unbalanceds<B>(mut fees_then_tips: impl Iterator<Item=NegativeImbalance>) {
        if let Some(mut fees) = fees_then_tips.next() {
            if let Some(tips) = fees_then_tips.next() {
                tips.merge_into(&mut fees);
            }
            // Sent everything to treasury
            Treasury::on_unbalanced(fees);
        }
    }
}

/// We assume that ~10% of the block weight is consumed by `on_initialize` handlers.
/// This is used to limit the maximal weight of a single extrinsic.
const AVERAGE_ON_INITIALIZE_RATIO: Perbill = Perbill::from_percent(10);
/// We allow `Normal` extrinsics to fill up the block up to 75%, the rest can be used
/// by  Operational  extrinsics.
const NORMAL_DISPATCH_RATIO: Perbill = Perbill::from_percent(75);
/// We allow for 4 seconds of compute with a 12 second average block time.
const MAXIMUM_BLOCK_WEIGHT: Weight = 4 * WEIGHT_PER_SECOND;

parameter_types! {
    pub const BlockHashCount: BlockNumber = 2400;
    pub const Version: RuntimeVersion = VERSION;
    pub RuntimeBlockLength: BlockLength =
        BlockLength::max_with_normal_ratio(5 * 1024 * 1024, NORMAL_DISPATCH_RATIO);
    pub RuntimeBlockWeights: BlockWeights = BlockWeights::builder()
        .base_block(BlockExecutionWeight::get())
        .for_class(DispatchClass::all(), |weights| {
            weights.base_extrinsic = ExtrinsicBaseWeight::get();
        })
        .for_class(DispatchClass::Normal, |weights| {
            weights.max_total = Some(NORMAL_DISPATCH_RATIO * MAXIMUM_BLOCK_WEIGHT);
        })
        .for_class(DispatchClass::Operational, |weights| {
            weights.max_total = Some(MAXIMUM_BLOCK_WEIGHT);
            // Operational transactions have some extra reserved space, so that they
            // are included even if block reached `MAXIMUM_BLOCK_WEIGHT`.
            weights.reserved = Some(
                MAXIMUM_BLOCK_WEIGHT - NORMAL_DISPATCH_RATIO * MAXIMUM_BLOCK_WEIGHT
            );
        })
        .avg_block_initialization(AVERAGE_ON_INITIALIZE_RATIO)
        .build_or_panic();
    pub const SS58Prefix: u8 = 42;
}

const_assert!(NORMAL_DISPATCH_RATIO.deconstruct() >= AVERAGE_ON_INITIALIZE_RATIO.deconstruct());

impl frame_system::Config for Runtime {
    type BaseCallFilter = Everything;
    type BlockWeights = RuntimeBlockWeights;
    type BlockLength = RuntimeBlockLength;
    type DbWeight = RocksDbWeight;
    type Origin = Origin;
    type Call = Call;
    type Index = Index;
    type BlockNumber = BlockNumber;
    type Hash = Hash;
    type Hashing = BlakeTwo256;
    type AccountId = AccountId;
    type Lookup = Indices;
    type Header = generic::Header<BlockNumber, BlakeTwo256>;
    type Event = Event;
    type BlockHashCount = BlockHashCount;
    type Version = Version;
    type PalletInfo = PalletInfo;
    type AccountData = pallet_balances::AccountData<Balance>;
    type OnNewAccount = ();
    type OnKilledAccount = ();
    type SystemWeightInfo = frame_system::weights::SubstrateWeight<Runtime>;
    type SS58Prefix = SS58Prefix;
    type OnSetCode = ();
}

impl pallet_utility::Config for Runtime {
    type Event = Event;
    type Call = Call;
    type WeightInfo = weights::pallet_utility::WeightInfo<Runtime>;
}

parameter_types! {
    // One storage item; key size is 32; value is size 4+4+16+32 bytes = 56 bytes.
    pub const DepositBase: Balance = deposit(1, 88);
    // Additional storage item size of 32 bytes.
    pub const DepositFactor: Balance = deposit(0, 32);
    pub const MaxSignatories: u16 = 100;
}

impl pallet_multisig::Config for Runtime {
    type Event = Event;
    type Call = Call;
    type Currency = Balances;
    type DepositBase = DepositBase;
    type DepositFactor = DepositFactor;
    type MaxSignatories = MaxSignatories;
    type WeightInfo = weights::pallet_multisig::WeightInfo<Runtime>;
}

parameter_types! {
    // One storage item; key size 32, value size 8; .
    pub const ProxyDepositBase: Balance = deposit(1, 8);
    // Additional storage item size of 33 bytes.
    pub const ProxyDepositFactor: Balance = deposit(0, 33);
    pub const MaxProxies: u16 = 32;
    pub const AnnouncementDepositBase: Balance = deposit(1, 8);
    pub const AnnouncementDepositFactor: Balance = deposit(0, 66);
    pub const MaxPending: u16 = 32;
}

/// The type used to represent the kinds of proxying allowed.
#[derive(Copy, Clone, Eq, PartialEq, Ord, PartialOrd, Encode, Decode, RuntimeDebug,MaxEncodedLen)]
pub enum ProxyType {
    Any = 0,
    NonTransfer = 1,
    Governance = 2,
    Staking = 3,
}

impl Default for ProxyType {
    fn default() -> Self {
        Self::Any
    }
}

impl InstanceFilter<Call> for ProxyType {
    fn filter(&self, c: &Call) -> bool {
        match self {
            ProxyType::Any => false,
            ProxyType::NonTransfer => !matches!(
                c,
                Call::Balances(..)
                    | Call::Indices(pallet_indices::Call::transfer(..))
            ),
            ProxyType::Governance => matches!(
                c,
                Call::Council(..)
                    | Call::TechnicalCommittee(..)
                    | Call::Elections(..)
                    | Call::Treasury(..)
            ),
            ProxyType::Staking => matches!(c, Call::Staking(..)),
        }
    }
    fn is_superset(&self, o: &Self) -> bool {
        match (self, o) {
            (x, y) if x == y => true,
            (ProxyType::Any, _) => true,
            (_, ProxyType::Any) => false,
            (ProxyType::NonTransfer, _) => true,
            _ => false,
        }
    }
}

impl pallet_proxy::Config for Runtime {
    type Event = Event;
    type Call = Call;
    type Currency = Balances;
    type ProxyType = ProxyType;
    type ProxyDepositBase = ProxyDepositBase;
    type ProxyDepositFactor = ProxyDepositFactor;
    type MaxProxies = MaxProxies;
    type WeightInfo = weights::pallet_proxy::WeightInfo<Runtime>;
    type MaxPending = MaxPending;
    type CallHasher = BlakeTwo256;
    type AnnouncementDepositBase = AnnouncementDepositBase;
    type AnnouncementDepositFactor = AnnouncementDepositFactor;
}

parameter_types! {
    pub MaximumSchedulerWeight: Weight = Perbill::from_percent(80) *
        RuntimeBlockWeights::get().max_block;
    pub const MaxScheduledPerBlock: u32 = 50;
}

impl pallet_scheduler::Config for Runtime {
    type Event = Event;
    type Origin = Origin;
    type PalletsOrigin = OriginCaller;
    type Call = Call;
    type MaximumWeight = MaximumSchedulerWeight;
    type ScheduleOrigin = EnsureRoot<AccountId>;
    type MaxScheduledPerBlock = MaxScheduledPerBlock;
    type WeightInfo = weights::pallet_scheduler::WeightInfo<Runtime>;
}

parameter_types! {
    // NOTE: Currently it is not possible to change the epoch duration after the chain has started.
    //       Attempting to do so will brick block production.
    pub const EpochDuration: u64 = EPOCH_DURATION_IN_SLOTS as u64;
    pub const ExpectedBlockTime: Moment = MILLISECS_PER_BLOCK;
    pub const ReportLongevity: u64 =
        BondingDuration::get() as u64 * SessionsPerEra::get() as u64 * EpochDuration::get();
}

impl pallet_babe::Config for Runtime {
    type EpochDuration = EpochDuration;
    type ExpectedBlockTime = ExpectedBlockTime;
    type EpochChangeTrigger = pallet_babe::ExternalTrigger;

    type KeyOwnerProofSystem = Historical;

    type KeyOwnerProof = <Self::KeyOwnerProofSystem as KeyOwnerProofSystem<(
        KeyTypeId,
        pallet_babe::AuthorityId,
    )>>::Proof;

    type KeyOwnerIdentification = <Self::KeyOwnerProofSystem as KeyOwnerProofSystem<(
        KeyTypeId,
        pallet_babe::AuthorityId,
    )>>::IdentificationTuple;

    type HandleEquivocation =
    pallet_babe::EquivocationHandler<Self::KeyOwnerIdentification, Offences, ReportLongevity>;
    type WeightInfo = weights::pallet_babe::WeightInfo<Runtime>;
    type DisabledValidators = Session;
}

parameter_types! {
    pub const IndexDeposit: Balance = PDEX;
}

impl pallet_indices::Config for Runtime {
    type AccountIndex = AccountIndex;
    type Currency = Balances;
    type Deposit = IndexDeposit;
    type Event = Event;
    type WeightInfo = weights::pallet_indices::WeightInfo<Runtime>;
}

parameter_types! {
	pub const ExistentialDeposit: Balance = PDEX;
	pub const MaxLocks: u32 = 50;
	pub const MaxReserves: u32 = 50;
}

impl pallet_balances::Config for Runtime {
    type Balance = Balance;
    type DustRemoval = ();
    type Event = Event;
    type ExistentialDeposit = ExistentialDeposit;
    type AccountStore = frame_system::Pallet<Runtime>;
    type MaxLocks = MaxLocks;
    type MaxReserves = MaxReserves;
    type ReserveIdentifier = [u8; 8];
    type WeightInfo = weights::pallet_balances::WeightInfo<Runtime>;

}

parameter_types! {
    pub const TransactionByteFee: Balance = 10 * MILLICENTS;
    pub const TargetBlockFullness: Perquintill = Perquintill::from_percent(25);
    pub AdjustmentVariable: Multiplier = Multiplier::saturating_from_rational(3, 100_000);
    pub MinimumMultiplier: Multiplier = Multiplier::saturating_from_rational(1, 1_000_000_000u128);
}

pub struct WeightToFee;
impl WeightToFeePolynomial for WeightToFee {
    type Balance = Balance;
    fn polynomial() -> WeightToFeeCoefficients<Self::Balance> {
        // Extrinsic base weight (smallest non-zero weight) is mapped to 1/10 CENT:
        let p = CENTS;
        let q = 10 * Balance::from(ExtrinsicBaseWeight::get());
        smallvec![WeightToFeeCoefficient {
				degree: 1,
				negative: false,
				coeff_frac: Perbill::from_rational(p % q, q),
				coeff_integer: p / q,
			}]
    }
}

impl pallet_transaction_payment::Config for Runtime {
    type OnChargeTransaction = CurrencyAdapter<Balances, DealWithFees>;
    type TransactionByteFee = TransactionByteFee;
    type WeightToFee = WeightToFee;
    type FeeMultiplierUpdate = TargetedFeeAdjustment<Self, TargetBlockFullness, AdjustmentVariable, MinimumMultiplier>;
}

parameter_types! {
    pub const MinimumPeriod: Moment = SLOT_DURATION / 2;
}

impl pallet_timestamp::Config for Runtime {
    type Moment = Moment;
    type OnTimestampSet = Babe;
    type MinimumPeriod = MinimumPeriod;
    type WeightInfo = weights::pallet_timestamp::WeightInfo<Runtime>;
}

parameter_types! {
    pub const UncleGenerations: BlockNumber = 0;
}

impl pallet_authorship::Config for Runtime {
    type FindAuthor = pallet_session::FindAccountFromAuthorIndex<Self, Babe>;
    type UncleGenerations = UncleGenerations;
    type FilterUncle = ();
    type EventHandler = (Staking, ImOnline);
}

impl_opaque_keys! {
    pub struct SessionKeys {
        pub grandpa: Grandpa,
        pub babe: Babe,
        pub im_online: ImOnline,
        pub authority_discovery: AuthorityDiscovery,
    }
}

parameter_types! {
    pub const DisabledValidatorsThreshold: Perbill = Perbill::from_percent(17);
}

impl pallet_session::Config for Runtime {
    type Event = Event;
    type ValidatorId = <Self as frame_system::Config>::AccountId;
    type ValidatorIdOf = pallet_staking::StashOf<Self>;
    type ShouldEndSession = Babe;
    type NextSessionRotation = Babe;
    type SessionManager = pallet_session::historical::NoteHistoricalRoot<Self, Staking>;
    type SessionHandler = <SessionKeys as OpaqueKeys>::KeyTypeIdProviders;
    type Keys = SessionKeys;
    type DisabledValidatorsThreshold = DisabledValidatorsThreshold;
    type WeightInfo = weights::pallet_session::WeightInfo;
}

impl pallet_session::historical::Config for Runtime {
    type FullIdentification = pallet_staking::Exposure<AccountId, Balance>;
    type FullIdentificationOf = pallet_staking::ExposureOf<Runtime>;
}

pallet_staking_reward_curve::build! {
    const REWARD_CURVE: PiecewiseLinear<'static> = curve!(
        min_inflation: 0_025_000,
        max_inflation: 0_100_000,
		// Before, we launch the products we want 50% of supply to be staked
        ideal_stake: 0_500_000,
        falloff: 0_050_000,
        max_piece_count: 40,
        test_precision: 0_005_000,
    );
}

parameter_types! {
    // Six session in a an era (24 hrs)
    pub const SessionsPerEra: sp_staking::SessionIndex = 6;
    // 28 era for unbonding (28 days)
    pub const BondingDuration: pallet_staking::EraIndex = 28;
    pub const SlashDeferDuration: pallet_staking::EraIndex = 27;
    pub const RewardCurve: &'static PiecewiseLinear<'static> = &REWARD_CURVE;
    pub const MaxNominatorRewardedPerValidator: u32 = 256;
}

impl pallet_staking::Config for Runtime {
    type Currency = Balances;
    type UnixTime = Timestamp;
    type CurrencyToVote = U128CurrencyToVote;
    type ElectionProvider = ElectionProviderMultiPhase;
    type GenesisElectionProvider = frame_election_provider_support::onchain::OnChainSequentialPhragmen<
        pallet_election_provider_multi_phase::OnChainConfig<Self>>;
    const MAX_NOMINATIONS: u32 = MAX_NOMINATIONS;
    type RewardRemainder = Treasury;
    type Event = Event;
    type Slash = Treasury;
    type Reward = ();
    type SessionsPerEra = SessionsPerEra;
    type BondingDuration = BondingDuration;
    type SlashDeferDuration = SlashDeferDuration;
    /// A super-majority of the council can cancel the slash.
    type SlashCancelOrigin = EnsureOneOf<
        AccountId,
        EnsureRoot<AccountId>,
        pallet_collective::EnsureProportionAtLeast<_3, _4, AccountId, CouncilCollective>,
    >;
    type SessionInterface = Self;
    type EraPayout = pallet_staking::ConvertCurve<RewardCurve>;
    type NextNewSession = Session;
    type MaxNominatorRewardedPerValidator = MaxNominatorRewardedPerValidator;
    type WeightInfo = weights::pallet_staking::WeightInfo<Runtime>;
}

parameter_types! {
	// phase durations. 1/4 of the last session for each.
	pub const SignedPhase: u32 = EPOCH_DURATION_IN_SLOTS / 4;
	pub const UnsignedPhase: u32 = EPOCH_DURATION_IN_SLOTS / 4 ;

	// signed config
	pub const SignedMaxSubmissions: u32 = 16;
	// 40 PDEXs fixed deposit..
	pub const SignedDepositBase: Balance = deposit(2, 0);
	// 0.01 PDEX per KB of solution data.
	pub const SignedDepositByte: Balance = deposit(0, 10) / 1024;
	// Each good submission will get 1 DOT as reward
	pub SignedRewardBase: Balance = UNITS;
	// fallback: emergency phase.
	pub const Fallback: pallet_election_provider_multi_phase::FallbackStrategy =
		pallet_election_provider_multi_phase::FallbackStrategy::Nothing;
	pub SolutionImprovementThreshold: Perbill = Perbill::from_rational(5u32, 10_000);

	// miner configs
	pub const MinerMaxIterations: u32 = 10;
	pub OffchainRepeat: BlockNumber = 5;
}

sp_npos_elections::generate_solution_type!(
	#[compact]
	pub struct NposCompactSolution16::<
		VoterIndex = u32,
		TargetIndex = u16,
		Accuracy = sp_runtime::PerU16,
	>(16)
);
pub const MAX_NOMINATIONS: u32 =
    <NposCompactSolution16 as sp_npos_elections::NposSolution>::LIMIT as u32;


parameter_types! {
	/// A limit for off-chain phragmen unsigned solution submission.
    ///
    /// We want to keep it as high as possible, but can't risk having it reject,
    /// so we always subtract the base block execution weight.
	pub OffchainSolutionWeightLimit: Weight = RuntimeBlockWeights::get()
		.get(DispatchClass::Normal)
		.max_extrinsic
		.expect("Normal extrinsics have weight limit configured by default; qed")
		.saturating_sub(BlockExecutionWeight::get());

	/// A limit for off-chain phragmen unsigned solution length.
    ///
    /// We allow up to 90% of the block's size to be consumed by the solution.
	pub OffchainSolutionLengthLimit: u32 = Perbill::from_rational(90_u32, 100) *
		*RuntimeBlockLength::get()
		.max
		.get(DispatchClass::Normal);
}

impl pallet_election_provider_multi_phase::Config for Runtime {
    type Event = Event;
    type Currency = Balances;
    type EstimateCallFee = TransactionPayment;
    type SignedPhase = SignedPhase;
    type UnsignedPhase = UnsignedPhase;
    type SignedMaxSubmissions = SignedMaxSubmissions;
    type SignedRewardBase = SignedRewardBase;
    type SignedDepositBase = SignedDepositBase;
    type SignedDepositByte = SignedDepositByte;
    type SignedDepositWeight = ();
    type SignedMaxWeight = Self::MinerMaxWeight;
    type SlashHandler = (); // burn slashes
    type RewardHandler = (); // nothing to do upon rewards
    type SolutionImprovementThreshold = SolutionImprovementThreshold;
    type MinerMaxIterations = MinerMaxIterations;
    type MinerMaxWeight = OffchainSolutionWeightLimit;
    type MinerMaxLength = OffchainSolutionLengthLimit;
    type OffchainRepeat = OffchainRepeat;
    type MinerTxPriority = NposSolutionPriority;
    type DataProvider = Staking;
    type OnChainAccuracy = Perbill;
    type Fallback = Fallback;
    type BenchmarkingConfig = ();
    type ForceOrigin = EnsureOneOf<
        AccountId,
        EnsureRoot<AccountId>,
        pallet_collective::EnsureProportionAtLeast<_2, _3, AccountId, CouncilCollective>,
    >;
    type WeightInfo =  weights::pallet_election_provider_multi_phase::WeightInfo<Runtime>;
    type Solution = NposCompactSolution16;
}

parameter_types! {
    pub const CouncilMotionDuration: BlockNumber = 7 * DAYS;
    pub const CouncilMaxProposals: u32 = 100;
    pub const CouncilMaxMembers: u32 = 100;
}

type CouncilCollective = pallet_collective::Instance1;
impl pallet_collective::Config<CouncilCollective> for Runtime {
    type Origin = Origin;
    type Proposal = Call;
    type Event = Event;
    type MotionDuration = CouncilMotionDuration;
    type MaxProposals = CouncilMaxProposals;
    type MaxMembers = CouncilMaxMembers;
    type DefaultVote = pallet_collective::PrimeDefaultVote;
    type WeightInfo = weights::pallet_collective::WeightInfo<Runtime>;
}

parameter_types! {
    pub const CandidacyBond: Balance = 100 * PDEX;
    // 1 storage item created, key size is 32 bytes, value size is 16+16.
    pub const VotingBondBase: Balance = deposit(1, 64);
    // additional data per vote is 32 bytes (account id).
    pub const VotingBondFactor: Balance = deposit(0, 32);
    pub const TermDuration: BlockNumber = 7 * DAYS;
    pub const DesiredMembers: u32 = 13;
    pub const DesiredRunnersUp: u32 = 20;
    pub const ElectionsPhragmenPalletId: LockIdentifier = *b"phrelect";
}

// Make sure that there are no more than `MaxMembers` members elected via elections-phragmen.
const_assert!(DesiredMembers::get() <= CouncilMaxMembers::get());

impl pallet_elections_phragmen::Config for Runtime {
    type Event = Event;
    type PalletId = ElectionsPhragmenPalletId;
    type Currency = Balances;
    type ChangeMembers = Council;
    // NOTE: this implies that council's genesis members cannot be set directly and must come from
    // this module.
    type InitializeMembers = Council;
    type CurrencyToVote = U128CurrencyToVote;
    type CandidacyBond = CandidacyBond;
    type VotingBondBase = VotingBondBase;
    type VotingBondFactor = VotingBondFactor;
    type LoserCandidate = ();
    type KickedMember = ();
    type DesiredMembers = DesiredMembers;
    type DesiredRunnersUp = DesiredRunnersUp;
    type TermDuration = TermDuration;
    type WeightInfo = weights::pallet_elections_phragmen::WeightInfo<Runtime>;
}

parameter_types! {
    pub const TechnicalMotionDuration: BlockNumber = 7 * DAYS;
    pub const TechnicalMaxProposals: u32 = 100;
    pub const TechnicalMaxMembers: u32 = 100;
}

type TechnicalCollective = pallet_collective::Instance2;
impl pallet_collective::Config<TechnicalCollective> for Runtime {
    type Origin = Origin;
    type Proposal = Call;
    type Event = Event;
    type MotionDuration = TechnicalMotionDuration;
    type MaxProposals = TechnicalMaxProposals;
    type MaxMembers = TechnicalMaxMembers;
    type DefaultVote = pallet_collective::PrimeDefaultVote;
    type WeightInfo = weights::pallet_collective::WeightInfo<Runtime>;
}

type EnsureRootOrHalfCouncil = EnsureOneOf<
    AccountId,
    EnsureRoot<AccountId>,
    pallet_collective::EnsureProportionMoreThan<_1, _2, AccountId, CouncilCollective>,
>;

impl pallet_membership::Config<pallet_membership::Instance1> for Runtime {
    type Event = Event;
    type AddOrigin = EnsureRootOrHalfCouncil;
    type RemoveOrigin = EnsureRootOrHalfCouncil;
    type SwapOrigin = EnsureRootOrHalfCouncil;
    type ResetOrigin = EnsureRootOrHalfCouncil;
    type PrimeOrigin = EnsureRootOrHalfCouncil;
    type MembershipInitialized = TechnicalCommittee;
    type MembershipChanged = TechnicalCommittee;
    type MaxMembers = TechnicalMaxMembers;
    type WeightInfo = weights::pallet_membership::WeightInfo<Runtime>;
}

parameter_types! {
    pub const ProposalBond: Permill = Permill::from_percent(5);
    pub const ProposalBondMinimum: Balance = 100 * PDEX;
    pub const SpendPeriod: BlockNumber = 24 * DAYS;
    pub const Burn: Permill = Permill::from_percent(1);
    pub const TipCountdown: BlockNumber = 1 * DAYS;
    pub const TipFindersFee: Percent = Percent::from_percent(20);
    pub const TipReportDepositBase: Balance = 1 * PDEX;
    pub const DataDepositPerByte: Balance = 1 * CENTS;
    pub const BountyDepositBase: Balance = 1 * PDEX;
    pub const BountyDepositPayoutDelay: BlockNumber = 8 * DAYS;
    pub const TreasuryPalletId: PalletId = PalletId(*b"py/trsry");
    pub const BountyUpdatePeriod: BlockNumber = 90 * DAYS;
    pub const MaximumReasonLength: u32 = 16384;
    pub const BountyCuratorDeposit: Permill = Permill::from_percent(50);
    pub const BountyValueMinimum: Balance = 10 * PDEX;
    pub const MaxApprovals: u32 = 100;
}

impl pallet_treasury::Config for Runtime {
    type PalletId = TreasuryPalletId;
    type Currency = Balances;
    type ApproveOrigin = EnsureOneOf<
        AccountId,
        EnsureRoot<AccountId>,
        pallet_collective::EnsureProportionAtLeast<_3, _5, AccountId, CouncilCollective>,
    >;
    type RejectOrigin = EnsureRootOrHalfCouncil;
    type Event = Event;
    type OnSlash = ();
    type ProposalBond = ProposalBond;
    type ProposalBondMinimum = ProposalBondMinimum;
    type SpendPeriod = SpendPeriod;
    type Burn = Burn;
    type BurnDestination = ();
    type SpendFunds = Bounties;
    type WeightInfo = weights::pallet_treasury::WeightInfo<Runtime>;
    type MaxApprovals = MaxApprovals;
}

impl pallet_bounties::Config for Runtime {
    type Event = Event;
    type BountyDepositBase = BountyDepositBase;
    type BountyDepositPayoutDelay = BountyDepositPayoutDelay;
    type BountyUpdatePeriod = BountyUpdatePeriod;
    type BountyCuratorDeposit = BountyCuratorDeposit;
    type BountyValueMinimum = BountyValueMinimum;
    type DataDepositPerByte = DataDepositPerByte;
    type MaximumReasonLength = MaximumReasonLength;
    type WeightInfo = weights::pallet_bounties::WeightInfo<Runtime>;
}


impl pallet_sudo::Config for Runtime {
    type Event = Event;
    type Call = Call;
}

parameter_types! {
    pub const ImOnlineUnsignedPriority: TransactionPriority = TransactionPriority::max_value();
     /// We prioritize im-online heartbeats over election solution submission.
    pub NposSolutionPriority: TransactionPriority =
		Perbill::from_percent(90) * TransactionPriority::max_value();
}

impl<LocalCall> frame_system::offchain::CreateSignedTransaction<LocalCall> for Runtime
    where
        Call: From<LocalCall>,
{
    fn create_transaction<C: frame_system::offchain::AppCrypto<Self::Public, Self::Signature>>(
        call: Call,
        public: <Signature as traits::Verify>::Signer,
        account: AccountId,
        nonce: Index,
    ) -> Option<(
        Call,
        <UncheckedExtrinsic as traits::Extrinsic>::SignaturePayload,
    )> {
        let tip = 0;
        // take the biggest period possible.
        let period = BlockHashCount::get()
            .checked_next_power_of_two()
            .map(|c| c / 2)
            .unwrap_or(2) as u64;
        let current_block = System::block_number()
            .saturated_into::<u64>()
            // The `System::block_number` is initialized with `n+1`,
            // so the actual block number is `n`.
            .saturating_sub(1);
        let extra = (
            frame_system::CheckSpecVersion::<Runtime>::new(),
            frame_system::CheckTxVersion::<Runtime>::new(),
            frame_system::CheckGenesis::<Runtime>::new(),
            frame_system::CheckMortality::<Runtime>::from(generic::Era::mortal(
                period,
                current_block
            )),
            frame_system::CheckNonce::<Runtime>::from(nonce),
            frame_system::CheckWeight::<Runtime>::new(),
            pallet_transaction_payment::ChargeTransactionPayment::<Runtime>::from(tip),
        );
        let raw_payload = SignedPayload::new(call, extra)
            .map_err(|e| {
                log::warn!("Unable to create signed payload: {:?}", e);
            })
            .ok()?;
        let signature = raw_payload.using_encoded(|payload| C::sign(payload, public))?;
        let address = Indices::unlookup(account);
        let (call, extra, _) = raw_payload.deconstruct();
        Some((call, (address, signature, extra)))
    }
}

impl frame_system::offchain::SigningTypes for Runtime {
    type Public = <Signature as traits::Verify>::Signer;
    type Signature = Signature;
}

impl<C> frame_system::offchain::SendTransactionTypes<C> for Runtime
    where
        Call: From<C>,
{
    type Extrinsic = UncheckedExtrinsic;
    type OverarchingCall = Call;
}

impl pallet_im_online::Config for Runtime {
    type AuthorityId = ImOnlineId;
    type Event = Event;
    type NextSessionRotation = Babe;
    type ValidatorSet = Historical;
    type ReportUnresponsiveness = Offences;
    type UnsignedPriority = ImOnlineUnsignedPriority;
    type WeightInfo = weights::pallet_im_online::WeightInfo<Runtime>;
}

impl pallet_offences::Config for Runtime {
    type Event = Event;
    type IdentificationTuple = pallet_session::historical::IdentificationTuple<Self>;
    type OnOffenceHandler = Staking;
}
parameter_types! {
    	pub const MaxAuthorities: u32 = 100_000;
}

impl pallet_authority_discovery::Config for Runtime {
    type MaxAuthorities = MaxAuthorities;
}

impl pallet_grandpa::Config for Runtime {
    type Event = Event;
    type Call = Call;

    type KeyOwnerProofSystem = Historical;

    type KeyOwnerProof =
    <Self::KeyOwnerProofSystem as KeyOwnerProofSystem<(KeyTypeId, GrandpaId)>>::Proof;

    type KeyOwnerIdentification = <Self::KeyOwnerProofSystem as KeyOwnerProofSystem<(
        KeyTypeId,
        GrandpaId,
    )>>::IdentificationTuple;

    type HandleEquivocation = pallet_grandpa::EquivocationHandler<
        Self::KeyOwnerIdentification,
        Offences,
        ReportLongevity,
    >;

    type WeightInfo = weights::pallet_grandpa::WeightInfo<Runtime>;

}

parameter_types! {
    pub const BasicDeposit: Balance = deposit(1,258);       // 258 bytes on-chain
    pub const FieldDeposit: Balance = deposit(0,66);        // 66 bytes on-chain
    pub const SubAccountDeposit: Balance = deposit(1,53);   // 53 bytes on-chain
    pub const MaxSubAccounts: u32 = 100;
    pub const MaxAdditionalFields: u32 = 100;
    pub const MaxRegistrars: u32 = 20;
}

impl pallet_identity::Config for Runtime {
    type Event = Event;
    type Currency = Balances;
    type BasicDeposit = BasicDeposit;
    type FieldDeposit = FieldDeposit;
    type SubAccountDeposit = SubAccountDeposit;
    type MaxSubAccounts = MaxSubAccounts;
    type MaxAdditionalFields = MaxAdditionalFields;
    type MaxRegistrars = MaxRegistrars;
    type Slashed = Treasury;
    type ForceOrigin = EnsureRootOrHalfCouncil;
    type RegistrarOrigin = EnsureRootOrHalfCouncil;
    type WeightInfo = weights::pallet_identity::WeightInfo<Runtime>;
}

parameter_types! {
    pub const ConfigDepositBase: Balance = 5 * PDEX;
    pub const FriendDepositFactor: Balance = 50 * CENTS;
    pub const MaxFriends: u16 = 9;
    pub const RecoveryDeposit: Balance = 5 * PDEX;
}

impl pallet_recovery::Config for Runtime {
    type Event = Event;
    type Call = Call;
    type Currency = Balances;
    type ConfigDepositBase = ConfigDepositBase;
    type FriendDepositFactor = FriendDepositFactor;
    type MaxFriends = MaxFriends;
    type RecoveryDeposit = RecoveryDeposit;
}

parameter_types! {
	pub MinVestedTransfer: Balance = PDEX;
	pub const MaxVestingSchedules: u32 = 300;
}

pub struct SusbtrateBlockNumberProvider;
impl BlockNumberProvider for SusbtrateBlockNumberProvider{
    type BlockNumber = BlockNumber;

    fn current_block_number() -> Self::BlockNumber {
        System::block_number()
    }
}

pub struct EnsureRootOrTreasury;
impl EnsureOrigin<Origin> for EnsureRootOrTreasury {
    type Success = AccountId;

    fn try_origin(o: Origin) -> Result<Self::Success, Origin> {
        Into::<Result<RawOrigin<AccountId>, Origin>>::into(o).and_then(|o| match o {
            RawOrigin::Root => Ok(TreasuryPalletId::get().into_account()),
            RawOrigin::Signed(caller) => {
                if caller == TreasuryPalletId::get().into_account() {
                    Ok(caller)
                } else {
                    Err(Origin::from(Some(caller)))
                }
            }
            r => Err(Origin::from(r)),
        })
    }

    #[cfg(feature = "runtime-benchmarks")]
    fn successful_origin() -> Origin {
        Origin::from(RawOrigin::Signed(Default::default()))
    }
}

impl orml_vesting::Config for Runtime {
    type Event = Event;
    type Currency = Balances;
    type MinVestedTransfer = MinVestedTransfer;
    type VestedTransferOrigin = EnsureRootOrTreasury;
    type WeightInfo = ();
    type MaxVestingSchedules = MaxVestingSchedules;
    type BlockNumberProvider = SusbtrateBlockNumberProvider;
}
parameter_types! {
    pub const LockPeriod: BlockNumber = 201600;
}

impl pdex_migration::pallet::Config for Runtime {
    type Event = Event;
    type LockPeriod = LockPeriod;
    type WeightInfo = ();
}

construct_runtime!(
    pub enum Runtime where
        Block = Block,
        NodeBlock = polkadex_primitives::Block,
        UncheckedExtrinsic = UncheckedExtrinsic
    {
        System: frame_system::{Pallet, Call, Config, Storage, Event<T>} = 0,
        Utility: pallet_utility::{Pallet, Call, Event} = 1,
        Babe: pallet_babe::{Pallet, Call, Storage, Config, ValidateUnsigned} = 2,
        Timestamp: pallet_timestamp::{Pallet, Call, Storage, Inherent} = 3,
        Authorship: pallet_authorship::{Pallet, Call, Storage, Inherent} = 4,
        Indices: pallet_indices::{Pallet, Call, Storage, Config<T>, Event<T>} = 5,
        Balances: pallet_balances::{Pallet, Call, Storage, Config<T>, Event<T>} = 6,
        TransactionPayment: pallet_transaction_payment::{Pallet, Storage} = 7,
        ElectionProviderMultiPhase: pallet_election_provider_multi_phase::{Pallet, Call, Storage, Event<T>, ValidateUnsigned} = 8,
        Staking: pallet_staking::{Pallet, Call, Config<T>, Storage, Event<T>} = 9,
        Session: pallet_session::{Pallet, Call, Storage, Event, Config<T>} = 10,
        Council: pallet_collective::<Instance1>::{Pallet, Call, Storage, Origin<T>, Event<T>, Config<T>} = 11,
        TechnicalCommittee: pallet_collective::<Instance2>::{Pallet, Call, Storage, Origin<T>, Event<T>, Config<T>} = 12,
        Elections: pallet_elections_phragmen::{Pallet, Call, Storage, Event<T>, Config<T>} = 13,
        TechnicalMembership: pallet_membership::<Instance1>::{Pallet, Call, Storage, Event<T>, Config<T>} = 14,
        Grandpa: pallet_grandpa::{Pallet, Call, Storage, Config, Event, ValidateUnsigned} = 15,
        Treasury: pallet_treasury::{Pallet, Call, Storage, Config, Event<T>} = 16,
        Sudo: pallet_sudo::{Pallet, Call, Config<T>, Storage, Event<T>} = 17,
        ImOnline: pallet_im_online::{Pallet, Call, Storage, Event<T>, ValidateUnsigned, Config<T>} = 18,
        AuthorityDiscovery: pallet_authority_discovery::{Pallet, Config} = 19,
        Offences: pallet_offences::{Pallet, Storage, Event} = 20,
        Historical: pallet_session_historical::{Pallet} = 21,
        Identity: pallet_identity::{Pallet, Call, Storage, Event<T>} = 22,
        Recovery: pallet_recovery::{Pallet, Call, Storage, Event<T>} = 23,
        Scheduler: pallet_scheduler::{Pallet, Call, Storage, Event<T>} = 24,
        Proxy: pallet_proxy::{Pallet, Call, Storage, Event<T>} = 25,
        Multisig: pallet_multisig::{Pallet, Call, Storage, Event<T>} = 26,
        Bounties: pallet_bounties::{Pallet, Call, Storage, Event<T>} = 27,
        // Pallets
<<<<<<< HEAD
        OrmlVesting: orml_vesting::{Pallet, Storage, Call, Event<T>, Config<T>} = 28,
        PDEXMigration: erc20_pdex_migration_pallet::{Pallet, Storage, Call, Event<T>,Config<T>} = 29,
=======
        OrmlVesting: orml_vesting::{Pallet, Storage, Call, Event<T>, Config<T>} = 29,
        PDEXMigration: pdex_migration::pallet::{Pallet, Storage, Call, Event<T>, Config<T>} = 30,
>>>>>>> d58c5276
    }
);
/// Digest item type.
pub type DigestItem = generic::DigestItem<Hash>;
/// The address format for describing accounts.
pub type Address = sp_runtime::MultiAddress<AccountId, AccountIndex>;
/// Block header type as expected by this runtime.
pub type Header = generic::Header<BlockNumber, BlakeTwo256>;
/// Block type as expected by this runtime.
pub type Block = generic::Block<Header, UncheckedExtrinsic>;
/// A Block signed with a Justification
pub type SignedBlock = generic::SignedBlock<Block>;
/// BlockId type as expected by this runtime.
pub type BlockId = generic::BlockId<Block>;
/// The SignedExtension to the basic transaction logic.
///
/// When you change this, you **MUST** modify [`sign`] in `bin/node/testing/src/keyring.rs`!
///
/// [`sign`]: <../../testing/src/keyring.rs.html>
pub type SignedExtra = (
    frame_system::CheckSpecVersion<Runtime>,
    frame_system::CheckTxVersion<Runtime>,
    frame_system::CheckGenesis<Runtime>,
    frame_system::CheckMortality<Runtime>,
    frame_system::CheckNonce<Runtime>,
    frame_system::CheckWeight<Runtime>,
    pallet_transaction_payment::ChargeTransactionPayment<Runtime>,
);
/// Unchecked extrinsic type as expected by this runtime.
pub type UncheckedExtrinsic = generic::UncheckedExtrinsic<Address, Call, Signature, SignedExtra>;
/// The payload being signed in transactions.
pub type SignedPayload = generic::SignedPayload<Call, SignedExtra>;
/// Extrinsic type that has already been checked.
pub type CheckedExtrinsic = generic::CheckedExtrinsic<AccountId, Call, SignedExtra>;
/// Executive: handles dispatch to the various modules.
pub type Executive = frame_executive::Executive<
    Runtime,
    Block,
    frame_system::ChainContext<Runtime>,
    Runtime,
    AllPallets,
    (),
>;

impl_runtime_apis! {
    impl sp_api::Core<Block> for Runtime {
        fn version() -> RuntimeVersion {
            VERSION
        }

        fn execute_block(block: Block) {
            Executive::execute_block(block);
        }

        fn initialize_block(header: &<Block as BlockT>::Header) {
            Executive::initialize_block(header)
        }
    }

    impl sp_api::Metadata<Block> for Runtime {
        fn metadata() -> OpaqueMetadata {
            Runtime::metadata().into()
        }
    }

    impl sp_block_builder::BlockBuilder<Block> for Runtime {
        fn apply_extrinsic(extrinsic: <Block as BlockT>::Extrinsic) -> ApplyExtrinsicResult {
            Executive::apply_extrinsic(extrinsic)
        }

        fn finalize_block() -> <Block as BlockT>::Header {
            Executive::finalize_block()
        }

        fn inherent_extrinsics(data: InherentData) -> Vec<<Block as BlockT>::Extrinsic> {
            data.create_extrinsics()
        }

        fn check_inherents(block: Block, data: InherentData) -> CheckInherentsResult {
            data.check_extrinsics(&block)
        }
    }

    impl sp_transaction_pool::runtime_api::TaggedTransactionQueue<Block> for Runtime {
        fn validate_transaction(
            source: TransactionSource,
            tx: <Block as BlockT>::Extrinsic,
            block_hash: <Block as BlockT>::Hash,
        ) -> TransactionValidity {
            Executive::validate_transaction(source, tx,block_hash)
        }
    }

    impl sp_offchain::OffchainWorkerApi<Block> for Runtime {
        fn offchain_worker(header: &<Block as BlockT>::Header) {
            Executive::offchain_worker(header)
        }
    }

    impl fg_primitives::GrandpaApi<Block> for Runtime {
        fn grandpa_authorities() -> GrandpaAuthorityList {
            Grandpa::grandpa_authorities()
        }

        fn current_set_id() -> fg_primitives::SetId {
			Grandpa::current_set_id()
		}

        fn submit_report_equivocation_unsigned_extrinsic(
            equivocation_proof: fg_primitives::EquivocationProof<
                <Block as BlockT>::Hash,
                NumberFor<Block>,
            >,
            key_owner_proof: fg_primitives::OpaqueKeyOwnershipProof,
        ) -> Option<()> {
            let key_owner_proof = key_owner_proof.decode()?;

            Grandpa::submit_unsigned_equivocation_report(
                equivocation_proof,
                key_owner_proof,
            )
        }

        fn generate_key_ownership_proof(
            _set_id: fg_primitives::SetId,
            authority_id: GrandpaId,
        ) -> Option<fg_primitives::OpaqueKeyOwnershipProof> {
            use codec::Encode;

            Historical::prove((fg_primitives::KEY_TYPE, authority_id))
                .map(|p| p.encode())
                .map(fg_primitives::OpaqueKeyOwnershipProof::new)
        }
    }

    impl sp_consensus_babe::BabeApi<Block> for Runtime {
        fn configuration() -> sp_consensus_babe::BabeGenesisConfiguration {
            // The choice of `c` parameter (where `1 - c` represents the
            // probability of a slot being empty), is done in accordance to the
            // slot duration and expected target block time, for safely
            // resisting network delays of maximum two seconds.
            // <https://research.web3.foundation/en/latest/polkadot/BABE/Babe/#6-practical-results>
            sp_consensus_babe::BabeGenesisConfiguration {
                slot_duration: Babe::slot_duration(),
                epoch_length: EpochDuration::get(),
                c: BABE_GENESIS_EPOCH_CONFIG.c,
                genesis_authorities: Babe::authorities(),
                randomness: Babe::randomness(),
                allowed_slots: BABE_GENESIS_EPOCH_CONFIG.allowed_slots,
            }
        }

        fn current_epoch_start() -> sp_consensus_babe::Slot {
            Babe::current_epoch_start()
        }

        fn current_epoch() -> sp_consensus_babe::Epoch {
            Babe::current_epoch()
        }

        fn next_epoch() -> sp_consensus_babe::Epoch {
            Babe::next_epoch()
        }

        fn generate_key_ownership_proof(
            _slot: sp_consensus_babe::Slot,
            authority_id: sp_consensus_babe::AuthorityId,
        ) -> Option<sp_consensus_babe::OpaqueKeyOwnershipProof> {
            use codec::Encode;

            Historical::prove((sp_consensus_babe::KEY_TYPE, authority_id))
                .map(|p| p.encode())
                .map(sp_consensus_babe::OpaqueKeyOwnershipProof::new)
        }

        fn submit_report_equivocation_unsigned_extrinsic(
            equivocation_proof: sp_consensus_babe::EquivocationProof<<Block as BlockT>::Header>,
            key_owner_proof: sp_consensus_babe::OpaqueKeyOwnershipProof,
        ) -> Option<()> {
            let key_owner_proof = key_owner_proof.decode()?;

            Babe::submit_unsigned_equivocation_report(
                equivocation_proof,
                key_owner_proof,
            )
        }
    }

    impl sp_authority_discovery::AuthorityDiscoveryApi<Block> for Runtime {
        fn authorities() -> Vec<AuthorityDiscoveryId> {
            AuthorityDiscovery::authorities()
        }
    }

    impl frame_system_rpc_runtime_api::AccountNonceApi<Block, AccountId, Index> for Runtime {
        fn account_nonce(account: AccountId) -> Index {
            System::account_nonce(account)
        }
    }


    impl pallet_transaction_payment_rpc_runtime_api::TransactionPaymentApi<
        Block,
        Balance,
    > for Runtime {
        fn query_info(uxt: <Block as BlockT>::Extrinsic, len: u32) -> RuntimeDispatchInfo<Balance> {
            TransactionPayment::query_info(uxt, len)
        }
        fn query_fee_details(uxt: <Block as BlockT>::Extrinsic, len: u32) -> FeeDetails<Balance> {
            TransactionPayment::query_fee_details(uxt, len)
        }
    }

    impl sp_session::SessionKeys<Block> for Runtime {
        fn generate_session_keys(seed: Option<Vec<u8>>) -> Vec<u8> {
            SessionKeys::generate(seed)
        }

        fn decode_session_keys(
            encoded: Vec<u8>,
        ) -> Option<Vec<(Vec<u8>, KeyTypeId)>> {
            SessionKeys::decode_into_raw_public_keys(&encoded)
        }
    }

    #[cfg(feature = "try-runtime")]
    impl frame_try_runtime::TryRuntime<Block> for Runtime {
        fn on_runtime_upgrade() -> Result<(Weight, Weight), sp_runtime::RuntimeString> {
            let weight = Executive::try_runtime_upgrade()?;
            Ok((weight, RuntimeBlockWeights::get().max_block))
        }
    }

    #[cfg(feature = "runtime-benchmarks")]
    impl frame_benchmarking::Benchmark<Block> for Runtime {
        fn benchmark_metadata(extra: bool) -> (
			Vec<frame_benchmarking::BenchmarkList>,
			Vec<frame_support::traits::StorageInfo>) {
            use frame_benchmarking::{list_benchmark, Benchmarking, BenchmarkList};
            use frame_support::traits::StorageInfoTrait;

            // Trying to add benchmarks directly to the Session Pallet caused cyclic dependency
            // issues. To get around that, we separated the Session benchmarks into its own crate,
            // which is why we need these two lines below.
           
            let mut list = Vec::<BenchmarkList>::new();
    
            list_benchmark!(list,extra, pallet_babe, Babe);
            list_benchmark!(list,extra, pallet_balances, Balances);
            list_benchmark!(list,extra, pallet_bounties, Bounties);
            list_benchmark!(list,extra, pallet_collective, Council);
            list_benchmark!(list,extra, pallet_elections_phragmen, Elections);
            list_benchmark!(list,extra, pallet_grandpa, Grandpa);
            list_benchmark!(list,extra, pallet_identity, Identity);
            list_benchmark!(list,extra, pallet_im_online, ImOnline);
            list_benchmark!(list,extra, pallet_indices, Indices);
            list_benchmark!(list,extra, pallet_membership, TechnicalMembership);
            list_benchmark!(list,extra, pallet_multisig, Multisig);
            list_benchmark!(list,extra, pallet_proxy, Proxy);
            list_benchmark!(list,extra, pallet_scheduler, Scheduler);
            list_benchmark!(list, extra, pallet_staking, Staking);
            list_benchmark!(list,extra, pallet_timestamp, Timestamp);
            list_benchmark!(list,extra, pallet_treasury, Treasury);
            list_benchmark!(list,extra, pallet_utility, Utility);
 
            list_benchmark!(list,extra, pallet_election_provider_multi_phase, ElectionProviderMultiPhase);
            // list_benchmark!(list,extra, erc20_pdex_migration_pallet, PDEXMigration);

            let storage_info = AllPalletsWithSystem::storage_info();

			return (list, storage_info)
        }
        fn dispatch_benchmark(
            config: frame_benchmarking::BenchmarkConfig
        ) -> Result<Vec<frame_benchmarking::BenchmarkBatch>, sp_runtime::RuntimeString> {
            use frame_benchmarking::{Benchmarking, BenchmarkBatch, add_benchmark, TrackedStorageKey};
            // Trying to add benchmarks directly to the Session Pallet caused cyclic dependency
            // issues. To get around that, we separated the Session benchmarks into its own crate,
            // which is why we need these two lines below.
         //   use pallet_session_benchmarking::Pallet as SessionBench;
        //    use pallet_offences_benchmarking::Pallet as OffencesBench;
           use frame_system_benchmarking::Pallet as SystemBench;

       //     impl pallet_session_benchmarking::Config for Runtime {}
       //     impl pallet_offences_benchmarking::Config for Runtime {}
            impl frame_system_benchmarking::Config for Runtime {}

            let whitelist: Vec<TrackedStorageKey> = vec![
                // Block Number
                hex_literal::hex!("26aa394eea5630e07c48ae0c9558cef702a5c1b19ab7a04f536c519aca4983ac").to_vec().into(),
                // Total Issuance
                hex_literal::hex!("c2261276cc9d1f8598ea4b6a74b15c2f57c875e4cff74148e4628f264b974c80").to_vec().into(),
                // Execution Phase
                hex_literal::hex!("26aa394eea5630e07c48ae0c9558cef7ff553b5a9862a516939d82b3d3d8661a").to_vec().into(),
                // Event Count
                hex_literal::hex!("26aa394eea5630e07c48ae0c9558cef70a98fdbe9ce6c55837576c60c7af3850").to_vec().into(),
                // System Events
                hex_literal::hex!("26aa394eea5630e07c48ae0c9558cef780d41e5e16056765bc8461851072c9d7").to_vec().into(),
                // Treasury Account
                hex_literal::hex!("26aa394eea5630e07c48ae0c9558cef7b99d880ec681799c0cf30e8886371da95ecffd7b6c0f78751baa9d281e0bfa3a6d6f646c70792f74727372790000000000000000000000000000000000000000").to_vec().into(),
            ];

            let mut batches = Vec::<BenchmarkBatch>::new();
            let params = (&config, &whitelist);

            add_benchmark!(params, batches, pallet_babe, Babe);
            add_benchmark!(params, batches, pallet_balances, Balances);
            add_benchmark!(params, batches, pallet_bounties, Bounties);
            add_benchmark!(params, batches, pallet_collective, Council);
            add_benchmark!(params, batches, pallet_election_provider_multi_phase, ElectionProviderMultiPhase);
            add_benchmark!(params, batches, pallet_elections_phragmen, Elections);
            add_benchmark!(params, batches, pallet_grandpa, Grandpa);
            add_benchmark!(params, batches, pallet_identity, Identity);
            add_benchmark!(params, batches, pallet_im_online, ImOnline);
            add_benchmark!(params, batches, pallet_indices, Indices);
            add_benchmark!(params, batches, pallet_membership, TechnicalMembership);
            add_benchmark!(params, batches, pallet_multisig, Multisig);
       //     add_benchmark!(params, batches, pallet_offences, OffencesBench::<Runtime>);
            add_benchmark!(params, batches, pallet_proxy, Proxy);
            add_benchmark!(params, batches, pallet_scheduler, Scheduler);
     //       add_benchmark!(params, batches, pallet_session, SessionBench::<Runtime>);
            add_benchmark!(params, batches, pallet_staking, Staking);
            add_benchmark!(params, batches, frame_system, SystemBench::<Runtime>);
            add_benchmark!(params, batches, pallet_timestamp, Timestamp);
            add_benchmark!(params, batches, pallet_treasury, Treasury);
            add_benchmark!(params, batches, pallet_utility, Utility);
<<<<<<< HEAD
            // add_benchmark!(params, batches, erc20_pdex_migration_pallet, PDEXMigration);
=======
            add_benchmark!(params, batches, pdex_migration, PDEXMigration);
>>>>>>> d58c5276

            if batches.is_empty() { return Err("Benchmark not found for this pallet.".into()) }
            Ok(batches)
        }
    }
}

#[cfg(test)]
mod tests {
    use frame_system::offchain::CreateSignedTransaction;

    use super::*;

    #[test]
    fn validate_transaction_submitter_bounds() {
        fn is_submit_signed_transaction<T>()
            where
                T: CreateSignedTransaction<Call>,
        {}

        is_submit_signed_transaction::<Runtime>();
    }
}<|MERGE_RESOLUTION|>--- conflicted
+++ resolved
@@ -1010,13 +1010,8 @@
         Multisig: pallet_multisig::{Pallet, Call, Storage, Event<T>} = 26,
         Bounties: pallet_bounties::{Pallet, Call, Storage, Event<T>} = 27,
         // Pallets
-<<<<<<< HEAD
         OrmlVesting: orml_vesting::{Pallet, Storage, Call, Event<T>, Config<T>} = 28,
-        PDEXMigration: erc20_pdex_migration_pallet::{Pallet, Storage, Call, Event<T>,Config<T>} = 29,
-=======
-        OrmlVesting: orml_vesting::{Pallet, Storage, Call, Event<T>, Config<T>} = 29,
-        PDEXMigration: pdex_migration::pallet::{Pallet, Storage, Call, Event<T>, Config<T>} = 30,
->>>>>>> d58c5276
+        PDEXMigration: pdex_migration::pallet::{Pallet, Storage, Call, Event<T>, Config<T>} = 29,
     }
 );
 /// Digest item type.
@@ -1343,11 +1338,7 @@
             add_benchmark!(params, batches, pallet_timestamp, Timestamp);
             add_benchmark!(params, batches, pallet_treasury, Treasury);
             add_benchmark!(params, batches, pallet_utility, Utility);
-<<<<<<< HEAD
-            // add_benchmark!(params, batches, erc20_pdex_migration_pallet, PDEXMigration);
-=======
             add_benchmark!(params, batches, pdex_migration, PDEXMigration);
->>>>>>> d58c5276
 
             if batches.is_empty() { return Err("Benchmark not found for this pallet.".into()) }
             Ok(batches)
