// This file is part of Substrate.

// Copyright (C) 2018-2021 Parity Technologies (UK) Ltd.
// SPDX-License-Identifier: GPL-3.0-or-later WITH Classpath-exception-2.0

// This program is free software: you can redistribute it and/or modify
// it under the terms of the GNU General Public License as published by
// the Free Software Foundation, either version 3 of the License, or
// (at your option) any later version.

// This program is distributed in the hope that it will be useful,
// but WITHOUT ANY WARRANTY; without even the implied warranty of
// MERCHANTABILITY or FITNESS FOR A PARTICULAR PURPOSE. See the
// GNU General Public License for more details.

// You should have received a copy of the GNU General Public License
// along with this program. If not, see <https://www.gnu.org/licenses/>.

//! The Substrate runtime. This can be compiled with `#[no_std]`, ready for Wasm.
#![cfg_attr(not(feature = "std"), no_std)]
// `construct_runtime!` does a lot of recursion and requires us to increase the limit to 256.
#![recursion_limit = "256"]

use frame_election_provider_support::{onchain, ElectionDataProvider, SequentialPhragmen};
use frame_support::{
	construct_runtime,
	pallet_prelude::ConstU32,
	parameter_types,
	traits::{
		ConstU16, Currency, EitherOfDiverse, EnsureOrigin, EqualPrivilegeOnly, Everything, Get,
		Imbalance, InstanceFilter, KeyOwnerProofSystem, LockIdentifier, OnUnbalanced,
		U128CurrencyToVote,
	},
	weights::{
		constants::{BlockExecutionWeight, ExtrinsicBaseWeight, RocksDbWeight, WEIGHT_PER_SECOND},
		ConstantMultiplier, DispatchClass, Weight, WeightToFeeCoefficient,
	},
	PalletId, RuntimeDebug,
};
use parity_scale_codec::{Decode, Encode, MaxEncodedLen};
use sp_std::vec;

#[cfg(any(feature = "std", test))]
pub use frame_system::Call as SystemCall;
use frame_system::{
	limits::{BlockLength, BlockWeights},
	EnsureRoot, EnsureSigned, RawOrigin,
};
#[cfg(any(feature = "std", test))]
pub use pallet_balances::Call as BalancesCall;
use pallet_grandpa::{
	fg_primitives, AuthorityId as GrandpaId, AuthorityList as GrandpaAuthorityList,
};
use pallet_im_online::sr25519::AuthorityId as ImOnlineId;
use pallet_session::historical as pallet_session_historical;
#[cfg(any(feature = "std", test))]
pub use pallet_staking::StakerStatus;
pub use pallet_transaction_payment::{CurrencyAdapter, Multiplier, TargetedFeeAdjustment};
use pallet_transaction_payment::{FeeDetails, RuntimeDispatchInfo};
pub use polkadex_primitives::{
	AccountId, AccountIndex, Balance, BlockNumber, Hash, Index, Moment, Signature,
};
use smallvec::smallvec;
use sp_api::impl_runtime_apis;
use sp_authority_discovery::AuthorityId as AuthorityDiscoveryId;
use sp_core::{crypto::KeyTypeId, OpaqueMetadata};
use sp_inherents::{CheckInherentsResult, InherentData};
#[cfg(any(feature = "std", test))]
pub use sp_runtime::BuildStorage;
use sp_runtime::{
	create_runtime_str,
	curve::PiecewiseLinear,
	generic, impl_opaque_keys,
	traits::{
		self, AccountIdConversion, BlakeTwo256, Block as BlockT, BlockNumberProvider, NumberFor,
		OpaqueKeys, SaturatedConversion, StaticLookup,
	},
	transaction_validity::{TransactionPriority, TransactionSource, TransactionValidity},
	ApplyExtrinsicResult, FixedPointNumber, FixedU128, Perbill, Percent, Permill, Perquintill,
};
use sp_std::prelude::*;
#[cfg(any(feature = "std", test))]
use sp_version::NativeVersion;
use sp_version::RuntimeVersion;
use static_assertions::const_assert;

use constants::{currency::*, time::*};
use frame_support::weights::{WeightToFeeCoefficients, WeightToFeePolynomial};

/// Implementations of some helper traits passed into runtime modules as associated types.
pub mod impls;

/// Constant values used within the runtime.
pub mod constants;
mod weights;

// Make the WASM binary available.
#[cfg(feature = "std")]
include!(concat!(env!("OUT_DIR"), "/wasm_binary.rs"));

/// Wasm binary unwrapped. If built with `SKIP_WASM_BUILD`, the function panics.
#[cfg(feature = "std")]
pub fn wasm_binary_unwrap() -> &'static [u8] {
	WASM_BINARY.expect(
		"Development wasm binary is not available. This means the client is \
						built with `SKIP_WASM_BUILD` flag and it is only usable for \
						production chains. Please rebuild with the flag disabled.",
	)
}

/// Runtime version.
pub const VERSION: RuntimeVersion = RuntimeVersion {
	spec_name: create_runtime_str!("node"),
	impl_name: create_runtime_str!("polkadex-official"),
	authoring_version: 10,
	// Per convention: if the runtime behavior changes, increment spec_version
	// and set impl_version to 0. If only runtime
	// implementation changes and behavior does not, then leave spec_version as
	// is and increment impl_version.
	spec_version: 280,
	impl_version: 0,
	apis: RUNTIME_API_VERSIONS,
	transaction_version: 2,
	state_version: 0, // TODO: Check if this is correct?
};

/// The BABE epoch configuration at genesis.
pub const BABE_GENESIS_EPOCH_CONFIG: sp_consensus_babe::BabeEpochConfiguration =
	sp_consensus_babe::BabeEpochConfiguration {
		c: PRIMARY_PROBABILITY,
		allowed_slots: sp_consensus_babe::AllowedSlots::PrimaryAndSecondaryPlainSlots,
	};

/// Native version.
#[cfg(any(feature = "std", test))]
pub fn native_version() -> NativeVersion {
	NativeVersion { runtime_version: VERSION, can_author_with: Default::default() }
}

type NegativeImbalance = <Balances as Currency<AccountId>>::NegativeImbalance;

pub struct DealWithFees;
impl OnUnbalanced<NegativeImbalance> for DealWithFees {
	fn on_unbalanceds<B>(mut fees_then_tips: impl Iterator<Item = NegativeImbalance>) {
		if let Some(mut fees) = fees_then_tips.next() {
			if let Some(tips) = fees_then_tips.next() {
				tips.merge_into(&mut fees);
			}
			// Sent everything to treasury
			Treasury::on_unbalanced(fees);
		}
	}
}

/// We assume that ~10% of the block weight is consumed by `on_initialize` handlers.
/// This is used to limit the maximal weight of a single extrinsic.
const AVERAGE_ON_INITIALIZE_RATIO: Perbill = Perbill::from_percent(10);
/// We allow `Normal` extrinsics to fill up the block up to 75%, the rest can be used
/// by  Operational  extrinsics.
const NORMAL_DISPATCH_RATIO: Perbill = Perbill::from_percent(75);
/// We allow for 4 seconds of compute with a 12 second average block time.
const MAXIMUM_BLOCK_WEIGHT: Weight = 4 * WEIGHT_PER_SECOND;

parameter_types! {
	pub const BlockHashCount: BlockNumber = 2400;
	pub const Version: RuntimeVersion = VERSION;
	pub RuntimeBlockLength: BlockLength =
		BlockLength::max_with_normal_ratio(5 * 1024 * 1024, NORMAL_DISPATCH_RATIO);
	pub RuntimeBlockWeights: BlockWeights = BlockWeights::builder()
		.base_block(BlockExecutionWeight::get())
		.for_class(DispatchClass::all(), |weights| {
			weights.base_extrinsic = ExtrinsicBaseWeight::get();
		})
		.for_class(DispatchClass::Normal, |weights| {
			weights.max_total = Some(NORMAL_DISPATCH_RATIO * MAXIMUM_BLOCK_WEIGHT);
		})
		.for_class(DispatchClass::Operational, |weights| {
			weights.max_total = Some(MAXIMUM_BLOCK_WEIGHT);
			// Operational transactions have some extra reserved space, so that they
			// are included even if block reached `MAXIMUM_BLOCK_WEIGHT`.
			weights.reserved = Some(
				MAXIMUM_BLOCK_WEIGHT - NORMAL_DISPATCH_RATIO * MAXIMUM_BLOCK_WEIGHT
			);
		})
		.avg_block_initialization(AVERAGE_ON_INITIALIZE_RATIO)
		.build_or_panic();
	pub const SS58Prefix: u8 = 88;
}

const_assert!(NORMAL_DISPATCH_RATIO.deconstruct() >= AVERAGE_ON_INITIALIZE_RATIO.deconstruct());

impl frame_system::Config for Runtime {
	type BaseCallFilter = Everything;
	type BlockWeights = RuntimeBlockWeights;
	type BlockLength = RuntimeBlockLength;
	type DbWeight = RocksDbWeight;
	type Origin = Origin;
	type Call = Call;
	type Index = Index;
	type BlockNumber = BlockNumber;
	type Hash = Hash;
	type Hashing = BlakeTwo256;
	type AccountId = AccountId;
	type Lookup = Indices;
	type Header = generic::Header<BlockNumber, BlakeTwo256>;
	type Event = Event;
	type BlockHashCount = BlockHashCount;
	type Version = Version;
	type PalletInfo = PalletInfo;
	type AccountData = pallet_balances::AccountData<Balance>;
	type OnNewAccount = ();
	type OnKilledAccount = ();
	type SystemWeightInfo = frame_system::weights::SubstrateWeight<Runtime>;
	type SS58Prefix = SS58Prefix;
	type OnSetCode = ();
	type MaxConsumers = frame_support::traits::ConstU32<16>;
}

impl pallet_utility::Config for Runtime {
	type Event = Event;
	type Call = Call;
	type PalletsOrigin = OriginCaller;
	type WeightInfo = pallet_utility::weights::SubstrateWeight<Runtime>;
}

parameter_types! {
	// One storage item; key size is 32; value is size 4+4+16+32 bytes = 56 bytes.
	pub const DepositBase: Balance = deposit(1, 88);
	// Additional storage item size of 32 bytes.
	pub const DepositFactor: Balance = deposit(0, 32);
	pub const MaxSignatories: u16 = 100;
}

impl pallet_multisig::Config for Runtime {
	type Event = Event;
	type Call = Call;
	type Currency = Balances;
	type DepositBase = DepositBase;
	type DepositFactor = DepositFactor;
	type MaxSignatories = MaxSignatories;
	type WeightInfo = pallet_multisig::weights::SubstrateWeight<Runtime>;
}

parameter_types! {
	// One storage item; key size 32, value size 8; .
	pub const ProxyDepositBase: Balance = deposit(1, 8);
	// Additional storage item size of 33 bytes.
	pub const ProxyDepositFactor: Balance = deposit(0, 33);
	pub const MaxProxies: u16 = 32;
	pub const AnnouncementDepositBase: Balance = deposit(1, 8);
	pub const AnnouncementDepositFactor: Balance = deposit(0, 66);
	pub const MaxPending: u16 = 32;
}
use scale_info::TypeInfo;
use sp_npos_elections::ExtendedBalance;

/// The type used to represent the kinds of proxying allowed.
#[derive(
	Copy,
	Clone,
	Eq,
	PartialEq,
	Ord,
	PartialOrd,
	Encode,
	Decode,
	RuntimeDebug,
	MaxEncodedLen,
	TypeInfo,
)]
#[allow(clippy::unnecessary_cast)]
pub enum ProxyType {
	Any = 0,
	NonTransfer = 1,
	Governance = 2,
	Staking = 3,
}

impl Default for ProxyType {
	fn default() -> Self {
		Self::Any
	}
}

impl InstanceFilter<Call> for ProxyType {
	fn filter(&self, c: &Call) -> bool {
		match self {
			ProxyType::Any => false,
			ProxyType::NonTransfer => !matches!(
				c,
				Call::Balances(..) | Call::Indices(pallet_indices::Call::transfer { .. })
			),
			ProxyType::Governance => matches!(
				c,
				Call::Council(..) |
					Call::TechnicalCommittee(..) |
					Call::Elections(..) | Call::Treasury(..) |
					Call::OrderbookCommittee(..)
			),
			ProxyType::Staking => matches!(c, Call::Staking(..)),
		}
	}
	fn is_superset(&self, o: &Self) -> bool {
		match (self, o) {
			(x, y) if x == y => true,
			(ProxyType::Any, _) => true,
			(_, ProxyType::Any) => false,
			(ProxyType::NonTransfer, _) => true,
			_ => false,
		}
	}
}

impl pallet_proxy::Config for Runtime {
	type Event = Event;
	type Call = Call;
	type Currency = Balances;
	type ProxyType = ProxyType;
	type ProxyDepositBase = ProxyDepositBase;
	type ProxyDepositFactor = ProxyDepositFactor;
	type MaxProxies = MaxProxies;
	type WeightInfo = pallet_proxy::weights::SubstrateWeight<Runtime>;
	type MaxPending = MaxPending;
	type CallHasher = BlakeTwo256;
	type AnnouncementDepositBase = AnnouncementDepositBase;
	type AnnouncementDepositFactor = AnnouncementDepositFactor;
}

parameter_types! {
	pub MaximumSchedulerWeight: Weight = Perbill::from_percent(80) *
		RuntimeBlockWeights::get().max_block;
	pub const MaxScheduledPerBlock: u32 = 50;
	// Retry a scheduled item every 10 blocks (1 minute) until the preimage exists.
	pub const NoPreimagePostponement: Option<u32> = Some(10);
}

impl pallet_scheduler::Config for Runtime {
	type Event = Event;
	type Origin = Origin;
	type PalletsOrigin = OriginCaller;
	type Call = Call;
	type MaximumWeight = MaximumSchedulerWeight;
	type ScheduleOrigin = EnsureRoot<AccountId>;
	type OriginPrivilegeCmp = EqualPrivilegeOnly;
	type MaxScheduledPerBlock = MaxScheduledPerBlock;
	type WeightInfo = pallet_scheduler::weights::SubstrateWeight<Runtime>;
	type PreimageProvider = Preimage;
	type NoPreimagePostponement = NoPreimagePostponement;
}

parameter_types! {
	pub const PreimageMaxSize: u32 = 4096 * 1024;
	pub const PreimageBaseDeposit: Balance = DOLLARS;
	// One cent: PDEX 10,000 / MB
	pub const PreimageByteDeposit: Balance = CENTS;
}

impl pallet_preimage::Config for Runtime {
	type WeightInfo = pallet_preimage::weights::SubstrateWeight<Runtime>;
	type Event = Event;
	type Currency = Balances;
	type ManagerOrigin = EnsureRoot<AccountId>;
	type MaxSize = PreimageMaxSize;
	type BaseDeposit = PreimageBaseDeposit;
	type ByteDeposit = PreimageByteDeposit;
}

parameter_types! {
	// NOTE: Currently it is not possible to change the epoch duration after the chain has started.
	//       Attempting to do so will brick block production.
	pub const EpochDuration: u64 = EPOCH_DURATION_IN_SLOTS as u64;
	pub const ExpectedBlockTime: Moment = MILLISECS_PER_BLOCK;
	pub const ReportLongevity: u64 =
		BondingDuration::get() as u64 * SessionsPerEra::get() as u64 * EpochDuration::get();
	pub const MaxAuthorities: u32 = 200;
}

impl pallet_babe::Config for Runtime {
	type EpochDuration = EpochDuration;
	type ExpectedBlockTime = ExpectedBlockTime;
	type EpochChangeTrigger = pallet_babe::ExternalTrigger;

	type KeyOwnerProofSystem = Historical;

	type KeyOwnerProof = <Self::KeyOwnerProofSystem as KeyOwnerProofSystem<(
		KeyTypeId,
		pallet_babe::AuthorityId,
	)>>::Proof;

	type KeyOwnerIdentification = <Self::KeyOwnerProofSystem as KeyOwnerProofSystem<(
		KeyTypeId,
		pallet_babe::AuthorityId,
	)>>::IdentificationTuple;

	type HandleEquivocation =
		pallet_babe::EquivocationHandler<Self::KeyOwnerIdentification, Offences, ReportLongevity>;
	type WeightInfo = weights::pallet_babe::WeightInfo<Runtime>;
	type DisabledValidators = Session;
	type MaxAuthorities = MaxAuthorities;
}

parameter_types! {
	pub const IndexDeposit: Balance = PDEX;
}

impl pallet_indices::Config for Runtime {
	type AccountIndex = AccountIndex;
	type Currency = Balances;
	type Deposit = IndexDeposit;
	type Event = Event;
	type WeightInfo = pallet_indices::weights::SubstrateWeight<Runtime>;
}

parameter_types! {
	pub const ExistentialDeposit: Balance = PDEX;
	pub const MaxLocks: u32 = 50;
	pub const MaxReserves: u32 = 50;
}

impl pallet_balances::Config for Runtime {
	type Balance = Balance;
	type DustRemoval = ();
	type Event = Event;
	type ExistentialDeposit = ExistentialDeposit;
	type AccountStore = frame_system::Pallet<Runtime>;
	type MaxLocks = MaxLocks;
	type MaxReserves = MaxReserves;
	type ReserveIdentifier = [u8; 8];
	type WeightInfo = pallet_balances::weights::SubstrateWeight<Runtime>;
}

parameter_types! {
	pub const TransactionByteFee: Balance = 10 * MILLICENTS;
	pub const TargetBlockFullness: Perquintill = Perquintill::from_percent(25);
	pub AdjustmentVariable: Multiplier = Multiplier::saturating_from_rational(3, 100_000);
	pub MinimumMultiplier: Multiplier = Multiplier::saturating_from_rational(1, 1_000_000_000u128);
	pub const OperationalFeeMultiplier: u8 = 5;
}

pub struct WeightToFee;
impl WeightToFeePolynomial for WeightToFee {
	type Balance = Balance;
	fn polynomial() -> WeightToFeeCoefficients<Self::Balance> {
		// Extrinsic base weight (smallest non-zero weight) is mapped to 1/10 CENT:
		let p = CENTS;
		let q = 10 * Balance::from(ExtrinsicBaseWeight::get());
		smallvec![WeightToFeeCoefficient {
			degree: 1,
			negative: false,
			coeff_frac: Perbill::from_rational(p % q, q),
			coeff_integer: p / q,
		}]
	}
}

impl pallet_transaction_payment::Config for Runtime {
	type Event = Event;
	type OnChargeTransaction = CurrencyAdapter<Balances, DealWithFees>;
	type OperationalFeeMultiplier = OperationalFeeMultiplier;
	type WeightToFee = WeightToFee;
	type LengthToFee = ConstantMultiplier<Balance, TransactionByteFee>;
	type FeeMultiplierUpdate =
		TargetedFeeAdjustment<Self, TargetBlockFullness, AdjustmentVariable, MinimumMultiplier>;
}

parameter_types! {
	pub const MinimumPeriod: Moment = SLOT_DURATION / 2;
}

impl pallet_timestamp::Config for Runtime {
	type Moment = Moment;
	type OnTimestampSet = Babe;
	type MinimumPeriod = MinimumPeriod;
	type WeightInfo = pallet_timestamp::weights::SubstrateWeight<Runtime>;
}

parameter_types! {
	pub const UncleGenerations: BlockNumber = 0;
}

impl pallet_authorship::Config for Runtime {
	type FindAuthor = pallet_session::FindAccountFromAuthorIndex<Self, Babe>;
	type UncleGenerations = UncleGenerations;
	type FilterUncle = ();
	type EventHandler = (Staking, ImOnline);
}

impl_opaque_keys! {
	pub struct SessionKeys {
		pub grandpa: Grandpa,
		pub babe: Babe,
		pub im_online: ImOnline,
		pub authority_discovery: AuthorityDiscovery,
	}
}

impl pallet_session::Config for Runtime {
	type Event = Event;
	type ValidatorId = <Self as frame_system::Config>::AccountId;
	type ValidatorIdOf = pallet_staking::StashOf<Self>;
	type ShouldEndSession = Babe;
	type NextSessionRotation = Babe;
	type SessionManager = pallet_session::historical::NoteHistoricalRoot<Self, Staking>;
	type SessionHandler = <SessionKeys as OpaqueKeys>::KeyTypeIdProviders;
	type Keys = SessionKeys;
	type WeightInfo = pallet_session::weights::SubstrateWeight<Runtime>;
}

impl pallet_session::historical::Config for Runtime {
	type FullIdentification = pallet_staking::Exposure<AccountId, Balance>;
	type FullIdentificationOf = pallet_staking::ExposureOf<Runtime>;
}

pallet_staking_reward_curve::build! {
	const REWARD_CURVE: PiecewiseLinear<'static> = curve!(
		min_inflation: 0_025_000,
		max_inflation: 0_100_000,
		// Before, we launch the products we want 50% of supply to be staked
		ideal_stake: 0_500_000,
		falloff: 0_050_000,
		max_piece_count: 40,
		test_precision: 0_005_000,
	);
}

parameter_types! {
	// Six session in a an era (24 hrs)
	pub const SessionsPerEra: sp_staking::SessionIndex = 6;
	// 28 era for unbonding (28 days)
	pub const BondingDuration: sp_staking::EraIndex = 28;
	pub const SlashDeferDuration: sp_staking::EraIndex = 27;
	pub const RewardCurve: &'static PiecewiseLinear<'static> = &REWARD_CURVE;
	pub const MaxNominatorRewardedPerValidator: u32 = 256;
	pub const OffendingValidatorsThreshold: Perbill = Perbill::from_percent(17);
}

pub struct StakingBenchmarkingConfig;
impl pallet_staking::BenchmarkingConfig for StakingBenchmarkingConfig {
	type MaxValidators = ConstU32<1000>;
	type MaxNominators = ConstU32<1000>;
}

pub struct OnChainSeqPhragmen;
impl onchain::Config for OnChainSeqPhragmen {
	type System = Runtime;
	type Solver = SequentialPhragmen<
		AccountId,
		pallet_election_provider_multi_phase::SolutionAccuracyOf<Runtime>,
	>;
	type DataProvider = <Runtime as pallet_election_provider_multi_phase::Config>::DataProvider;
	type WeightInfo = frame_election_provider_support::weights::SubstrateWeight<Runtime>;
}

impl onchain::BoundedConfig for OnChainSeqPhragmen {
	type VotersBound = MaxElectingVoters;
	type TargetsBound = ConstU32<2_000>;
}

impl pallet_staking::Config for Runtime {
	type Currency = Balances;
	type CurrencyBalance = Balance;
	type UnixTime = Timestamp;
	type CurrencyToVote = U128CurrencyToVote;
	type ElectionProvider = ElectionProviderMultiPhase;
	type GenesisElectionProvider = onchain::UnboundedExecution<OnChainSeqPhragmen>;
	type MaxNominations = MaxNominations;
	type RewardRemainder = Treasury;
	type Event = Event;
	type Slash = Treasury;
	type Reward = ();
	type SessionsPerEra = SessionsPerEra;
	type BondingDuration = BondingDuration;
	type SlashDeferDuration = SlashDeferDuration;
	/// A super-majority of the council can cancel the slash.
	type SlashCancelOrigin = EitherOfDiverse<
		EnsureRoot<AccountId>,
		pallet_collective::EnsureProportionAtLeast<AccountId, CouncilCollective, 3, 4>,
	>;
	type SessionInterface = Self;
	type EraPayout = pallet_staking::ConvertCurve<RewardCurve>;
	type NextNewSession = Session;
	type MaxNominatorRewardedPerValidator = MaxNominatorRewardedPerValidator;
	type OffendingValidatorsThreshold = OffendingValidatorsThreshold;
	type VoterList = pallet_staking::UseNominatorsAndValidatorsMap<Runtime>;
	type MaxUnlockingChunks = ConstU32<32>;
	type OnStakerSlash = ();
	type BenchmarkingConfig = StakingBenchmarkingConfig;
	type WeightInfo = pallet_staking::weights::SubstrateWeight<Runtime>;
}

parameter_types! {
	// phase durations. 1/4 of the last session for each.
	pub const SignedPhase: u32 = EPOCH_DURATION_IN_SLOTS / 4;
	pub const UnsignedPhase: u32 = EPOCH_DURATION_IN_SLOTS / 4 ;

	// signed config
	pub const SignedMaxSubmissions: u32 = 16;
	// 40 PDEXs fixed deposit..
	pub const SignedDepositBase: Balance = deposit(2, 0);
	// 0.01 PDEX per KB of solution data.
	pub const SignedDepositByte: Balance = deposit(0, 10) / 1024;
	// Each good submission will get 1 DOT as reward
	pub SignedRewardBase: Balance = UNITS;
	pub BetterUnsignedThreshold: Perbill = Perbill::from_rational(1u32, 10_000);


	pub const MultiPhaseUnsignedPriority: TransactionPriority = StakingUnsignedPriority::get() - 1u64;
	pub MinerMaxWeight: Weight = RuntimeBlockWeights::get()
		.get(DispatchClass::Normal)
		.max_extrinsic.expect("Normal extrinsics have a weight limit configured; qed")
		.saturating_sub(BlockExecutionWeight::get());
	// Solution can occupy 90% of normal block size
	pub MinerMaxLength: u32 = Perbill::from_rational(9u32, 10) *
		*RuntimeBlockLength::get()
		.max
		.get(DispatchClass::Normal);

	// miner configs
	pub const MinerMaxIterations: u32 = 10;
	pub OffchainRepeat: BlockNumber = 5;
}

frame_election_provider_support::generate_solution_type!(
	#[compact]
	pub struct NposSolution16::<
		VoterIndex = u32,
		TargetIndex = u16,
		Accuracy = sp_runtime::PerU16,
		MaxVoters = MaxElectingVoters,
	>(16)
);
// pub const MAX_NOMINATIONS: u32 =
//     <NposCompactSolution16 as sp_npos_elections::NposSolution>::LIMIT as u32;

parameter_types! {
	pub MaxNominations: u32 = <NposSolution16 as frame_election_provider_support::NposSolution>::LIMIT as u32;
	pub MaxElectingVoters: u32 = 10_000;
}

/// The numbers configured here could always be more than the the maximum limits of staking pallet
/// to ensure election snapshot will not run out of memory. For now, we set them to smaller values
/// since the staking is bounded and the weight pipeline takes hours for this single pallet.
pub struct ElectionProviderBenchmarkConfig;
impl pallet_election_provider_multi_phase::BenchmarkingConfig for ElectionProviderBenchmarkConfig {
	const VOTERS: [u32; 2] = [1000, 2000];
	const TARGETS: [u32; 2] = [500, 1000];
	const ACTIVE_VOTERS: [u32; 2] = [500, 800];
	const DESIRED_TARGETS: [u32; 2] = [200, 400];
	const SNAPSHOT_MAXIMUM_VOTERS: u32 = 1000;
	const MINER_MAXIMUM_VOTERS: u32 = 1000;
	const MAXIMUM_TARGETS: u32 = 300;
}

/// Maximum number of iterations for balancing that will be executed in the embedded OCW
/// miner of election provider multi phase.
pub const MINER_MAX_ITERATIONS: u32 = 10;

/// A source of random balance for NposSolver, which is meant to be run by the OCW election miner.
pub struct OffchainRandomBalancing;
impl Get<Option<(usize, ExtendedBalance)>> for OffchainRandomBalancing {
	fn get() -> Option<(usize, ExtendedBalance)> {
		use sp_runtime::traits::TrailingZeroInput;
		let iters = match MINER_MAX_ITERATIONS {
			0 => 0,
			max => {
				let seed = sp_io::offchain::random_seed();
				let random = <u32>::decode(&mut TrailingZeroInput::new(&seed))
					.expect("input is padded with zeroes; qed") %
					max.saturating_add(1);
				random as usize
			},
		};

		Some((iters, 0))
	}
}

impl pallet_election_provider_multi_phase::MinerConfig for Runtime {
	type AccountId = AccountId;
	type Solution = NposSolution16;
	type MaxVotesPerVoter =
	<<Self as pallet_election_provider_multi_phase::Config>::DataProvider as ElectionDataProvider>::MaxVotesPerVoter;
	type MaxLength = MinerMaxLength;
	type MaxWeight = MinerMaxWeight;

	// The unsigned submissions have to respect the weight of the submit_unsigned call, thus their
	// weight estimate function is wired to this call's weight.
	fn solution_weight(v: u32, t: u32, a: u32, d: u32) -> Weight {
		<
		<Self as pallet_election_provider_multi_phase::Config>::WeightInfo
		as
		pallet_election_provider_multi_phase::WeightInfo
		>::submit_unsigned(v, t, a, d)
	}
}
impl pallet_election_provider_multi_phase::Config for Runtime {
	type Event = Event;
	type Currency = Balances;
	type EstimateCallFee = TransactionPayment;
	type UnsignedPhase = UnsignedPhase;
	type SignedPhase = SignedPhase;
	type BetterSignedThreshold = ();
	type BetterUnsignedThreshold = BetterUnsignedThreshold;
	type OffchainRepeat = OffchainRepeat;
	type MinerTxPriority = MultiPhaseUnsignedPriority;
	type MinerConfig = Self;
	type SignedMaxSubmissions = SignedMaxSubmissions;
	type SignedMaxWeight = MinerMaxWeight;
	type SignedMaxRefunds = ConstU32<3>;
	type SignedRewardBase = SignedRewardBase;
	type SignedDepositBase = SignedDepositBase;
	type SignedDepositByte = SignedDepositByte;
	type SignedDepositWeight = ();
	type MaxElectingVoters = MaxElectingVoters;
	type MaxElectableTargets = ConstU16<{ u16::MAX }>;
	type SlashHandler = ();
	// burn slashes
	type RewardHandler = ();
	type DataProvider = Staking;
	type Fallback = onchain::BoundedExecution<OnChainSeqPhragmen>;
	type GovernanceFallback = onchain::BoundedExecution<OnChainSeqPhragmen>;
	type Solver = SequentialPhragmen<
		AccountId,
		pallet_election_provider_multi_phase::SolutionAccuracyOf<Self>,
	>;
	type ForceOrigin = EitherOfDiverse<
		EnsureRoot<AccountId>,
		pallet_collective::EnsureProportionAtLeast<AccountId, CouncilCollective, 2, 3>,
	>;
	type BenchmarkingConfig = ElectionProviderBenchmarkConfig;
	type WeightInfo = pallet_election_provider_multi_phase::weights::SubstrateWeight<Runtime>;
}

parameter_types! {
	pub const CouncilMotionDuration: BlockNumber = 7 * DAYS;
	pub const CouncilMaxProposals: u32 = 100;
	pub const CouncilMaxMembers: u32 = 100;
}

type CouncilCollective = pallet_collective::Instance1;
impl pallet_collective::Config<CouncilCollective> for Runtime {
	type Origin = Origin;
	type Proposal = Call;
	type Event = Event;
	type MotionDuration = CouncilMotionDuration;
	type MaxProposals = CouncilMaxProposals;
	type MaxMembers = CouncilMaxMembers;
	type DefaultVote = pallet_collective::PrimeDefaultVote;
	type WeightInfo = pallet_collective::weights::SubstrateWeight<Runtime>;
}

parameter_types! {
	pub const CandidacyBond: Balance = 100 * PDEX;
	// 1 storage item created, key size is 32 bytes, value size is 16+16.
	pub const VotingBondBase: Balance = deposit(1, 64);
	// additional data per vote is 32 bytes (account id).
	pub const VotingBondFactor: Balance = deposit(0, 32);
	pub const TermDuration: BlockNumber = 7 * DAYS;
	pub const DesiredMembers: u32 = 5;
	pub const DesiredRunnersUp: u32 = 5;
	pub const ElectionsPhragmenPalletId: LockIdentifier = *b"phrelect";
	pub const MaxCandidates: u32 = 1000;
	pub const MaxVoters: u32 = 10*1000;
}

// Make sure that there are no more than `MaxMembers` members elected via elections-phragmen.
const_assert!(DesiredMembers::get() <= CouncilMaxMembers::get());

impl pallet_elections_phragmen::Config for Runtime {
	type Event = Event;
	type PalletId = ElectionsPhragmenPalletId;
	type Currency = Balances;
	type ChangeMembers = Council;
	// NOTE: this implies that council's genesis members cannot be set directly and must come from
	// this module.
	type InitializeMembers = Council;
	type CurrencyToVote = U128CurrencyToVote;
	type CandidacyBond = CandidacyBond;
	type VotingBondBase = VotingBondBase;
	type VotingBondFactor = VotingBondFactor;
	type LoserCandidate = Treasury;
	type KickedMember = Treasury;
	type DesiredMembers = DesiredMembers;
	type DesiredRunnersUp = DesiredRunnersUp;
	type TermDuration = TermDuration;
	type MaxCandidates = MaxCandidates;
	type MaxVoters = MaxVoters;
	type WeightInfo = pallet_elections_phragmen::weights::SubstrateWeight<Runtime>;
}

parameter_types! {
	pub const TechnicalMotionDuration: BlockNumber = 7 * DAYS;
	pub const TechnicalMaxProposals: u32 = 100;
	pub const TechnicalMaxMembers: u32 = 100;
}

type TechnicalCollective = pallet_collective::Instance2;
impl pallet_collective::Config<TechnicalCollective> for Runtime {
	type Origin = Origin;
	type Proposal = Call;
	type Event = Event;
	type MotionDuration = TechnicalMotionDuration;
	type MaxProposals = TechnicalMaxProposals;
	type MaxMembers = TechnicalMaxMembers;
	type DefaultVote = pallet_collective::PrimeDefaultVote;
	type WeightInfo = pallet_collective::weights::SubstrateWeight<Runtime>;
}

parameter_types! {
	pub const OrderbookMotionDuration: BlockNumber = DAYS;
	pub const OrderbookMaxProposals: u32 = 100;
	pub const OrderbookMaxMembers: u32 = 3;
}

type OrderbookCollective = pallet_collective::Instance3;
impl pallet_collective::Config<OrderbookCollective> for Runtime {
	type Origin = Origin;
	type Proposal = Call;
	type Event = Event;
	type MotionDuration = OrderbookMotionDuration;
	type MaxProposals = OrderbookMaxProposals;
	type MaxMembers = OrderbookMaxMembers;
	type DefaultVote = pallet_collective::PrimeDefaultVote;
	type WeightInfo = pallet_collective::weights::SubstrateWeight<Runtime>;
}

type EnsureRootOrHalfCouncil = EitherOfDiverse<
	EnsureRoot<AccountId>,
	pallet_collective::EnsureProportionMoreThan<AccountId, CouncilCollective, 1, 2>,
>;

type EnsureRootOrHalfOrderbookCouncil = EitherOfDiverse<
	EnsureRoot<AccountId>,
	pallet_collective::EnsureProportionMoreThan<AccountId, OrderbookCollective, 1, 2>,
>;

impl pallet_membership::Config<pallet_membership::Instance1> for Runtime {
	type Event = Event;
	type AddOrigin = EnsureRootOrHalfCouncil;
	type RemoveOrigin = EnsureRootOrHalfCouncil;
	type SwapOrigin = EnsureRootOrHalfCouncil;
	type ResetOrigin = EnsureRootOrHalfCouncil;
	type PrimeOrigin = EnsureRootOrHalfCouncil;
	type MembershipInitialized = TechnicalCommittee;
	type MembershipChanged = TechnicalCommittee;
	type MaxMembers = TechnicalMaxMembers;
	type WeightInfo = pallet_membership::weights::SubstrateWeight<Runtime>;
}

parameter_types! {
	pub const ProposalBond: Permill = Permill::from_percent(5);
	pub const ProposalBondMinimum: Balance = 100 * PDEX;
	pub const SpendPeriod: BlockNumber = 24 * DAYS;
	pub const Burn: Permill = Permill::from_percent(0);
	pub const TipCountdown: BlockNumber = DAYS;
	pub const TipFindersFee: Percent = Percent::from_percent(20);
	pub const TipReportDepositBase: Balance = PDEX;
	pub const DataDepositPerByte: Balance = CENTS;
	pub const BountyDepositBase: Balance = PDEX;
	pub const BountyDepositPayoutDelay: BlockNumber = 8 * DAYS;
	pub const TreasuryPalletId: PalletId = PalletId(*b"py/trsry");
	pub const BountyUpdatePeriod: BlockNumber = 90 * DAYS;
	pub const MaximumReasonLength: u32 = 16384;
	pub const BountyCuratorDeposit: Permill = Permill::from_percent(50);
	pub const BountyValueMinimum: Balance = 10 * PDEX;
	pub const MaxApprovals: u32 = 100;
	pub const MaxActiveChildBountyCount: u32 = 5;
	pub const ChildBountyValueMinimum: Balance = PDEX;
	pub const CuratorDepositMax: Balance = 100 * PDEX;
	pub const CuratorDepositMin: Balance = 10 * PDEX;
	pub const ChildBountyCuratorDepositBase: Permill = Permill::from_percent(10);
}

impl pallet_bounties::Config for Runtime {
	type Event = Event;
	type BountyDepositBase = BountyDepositBase;
	type BountyDepositPayoutDelay = BountyDepositPayoutDelay;
	type BountyUpdatePeriod = BountyUpdatePeriod;
	type BountyValueMinimum = BountyValueMinimum;
	type DataDepositPerByte = DataDepositPerByte;
	type MaximumReasonLength = MaximumReasonLength;
	type WeightInfo = pallet_bounties::weights::SubstrateWeight<Runtime>;
	type ChildBountyManager = ChildBounties;
	type CuratorDepositMultiplier = BountyCuratorDeposit;
	type CuratorDepositMax = CuratorDepositMax;
	type CuratorDepositMin = CuratorDepositMin;
}

impl pallet_child_bounties::Config for Runtime {
	type MaxActiveChildBountyCount = MaxActiveChildBountyCount;
	type ChildBountyValueMinimum = ChildBountyValueMinimum;
	type Event = Event;
	type WeightInfo = pallet_child_bounties::weights::SubstrateWeight<Runtime>;
}

impl pallet_treasury::Config for Runtime {
	type PalletId = TreasuryPalletId;
	type Currency = Balances;
	type ApproveOrigin = EitherOfDiverse<
		EnsureRoot<AccountId>,
		pallet_collective::EnsureProportionAtLeast<AccountId, CouncilCollective, 3, 5>,
	>;
	type RejectOrigin = EnsureRootOrHalfCouncil;
	type Event = Event;
	type OnSlash = ();
	type ProposalBond = ProposalBond;
	type ProposalBondMinimum = ProposalBondMinimum;
	type SpendPeriod = SpendPeriod;
	type Burn = Burn;
	type BurnDestination = ();
	type SpendFunds = Bounties;
	type WeightInfo = pallet_treasury::weights::SubstrateWeight<Runtime>;
	type MaxApprovals = MaxApprovals;
	type ProposalBondMaximum = ();
	type SpendOrigin = frame_support::traits::NeverEnsureOrigin<u128>;
}

parameter_types! {
	// When proposals are moved to public voting
	pub const LaunchPeriod: BlockNumber = 15 * DAYS;
	// How long voting should last
	pub const VotingPeriod: BlockNumber = 15 * DAYS;
	// Fast track voting for techincal council
	pub const FastTrackVotingPeriod: BlockNumber = 3 * HOURS;
	// Minimum deposit for creating a proposal
	pub MinimumDeposit: Balance = 100 * PDEX;
	// Time between approved proposals are executed on-chain
	// EnactmentPeriod > unbonding period of staking
	pub const EnactmentPeriod: BlockNumber = 30 * DAYS;
	// Minimum period of vote locking
	// Note: VoteLockingPeriod >= EnactmentPeriod
	pub const VoteLockingPeriod: BlockNumber = 30 * DAYS;
	// Cool-off period before a vetoed proposal can be submitted back again
	pub const CooloffPeriod: BlockNumber = 28 * DAYS;
	pub const InstantAllowed: bool = true;
	pub const MaxVotes: u32 = 100;
	pub const MaxProposals: u32 = 100;

}

impl pallet_democracy::Config for Runtime {
	type Proposal = Call;
	type Event = Event;
	type Currency = Balances;
	type EnactmentPeriod = EnactmentPeriod;
	type LaunchPeriod = LaunchPeriod;
	type VotingPeriod = VotingPeriod;
	type VoteLockingPeriod = VoteLockingPeriod;
	type MinimumDeposit = MinimumDeposit;
	/// A straight majority of the council can decide what their next motion is.
	type ExternalOrigin = EitherOfDiverse<
		EnsureRoot<AccountId>,
		pallet_collective::EnsureProportionAtLeast<AccountId, CouncilCollective, 1, 2>,
	>;
	/// A majority can have the next scheduled referendum be a straight majority-carries vote.
	type ExternalMajorityOrigin = EitherOfDiverse<
		EnsureRoot<AccountId>,
		pallet_collective::EnsureProportionAtLeast<AccountId, CouncilCollective, 1, 2>,
	>;
	/// A unanimous council can have the next scheduled referendum be a straight default-carries
	/// (NTB) vote.
	type ExternalDefaultOrigin = EitherOfDiverse<
		EnsureRoot<AccountId>,
		pallet_collective::EnsureProportionAtLeast<AccountId, CouncilCollective, 1, 1>,
	>;
	/// Two thirds of the technical committee can have an ExternalMajority/ExternalDefault vote
	/// be tabled immediately and with a shorter voting/enactment period.
	type FastTrackOrigin = EitherOfDiverse<
		EnsureRoot<AccountId>,
		pallet_collective::EnsureProportionAtLeast<AccountId, TechnicalCollective, 2, 3>,
	>;
	type InstantOrigin = EitherOfDiverse<
		EnsureRoot<AccountId>,
		pallet_collective::EnsureProportionAtLeast<AccountId, TechnicalCollective, 1, 1>,
	>;
	type InstantAllowed = InstantAllowed;
	type FastTrackVotingPeriod = FastTrackVotingPeriod;
	// To cancel a proposal which has been passed, 2/3 of the council must agree to it.
	type CancellationOrigin = EitherOfDiverse<
		EnsureRoot<AccountId>,
		pallet_collective::EnsureProportionAtLeast<AccountId, CouncilCollective, 2, 3>,
	>;
	type BlacklistOrigin = EnsureRoot<AccountId>;
	// To cancel a proposal before it has been passed, the technical committee must be unanimous or
	// Root must agree.
	type CancelProposalOrigin = EitherOfDiverse<
		EnsureRoot<AccountId>,
		pallet_collective::EnsureProportionAtLeast<AccountId, TechnicalCollective, 1, 1>,
	>;
	// Any single technical committee member or root origin may veto a coming council proposal,
	// however they can only do it once and it lasts only for the cooloff period.
	// NOTE: Technical Council cannot be greater than MAX_VETOERS
	type VetoOrigin = pallet_collective::EnsureMember<AccountId, TechnicalCollective>;
	type CooloffPeriod = CooloffPeriod;
	type PreimageByteDeposit = PreimageByteDeposit;
	type OperationalPreimageOrigin = pallet_collective::EnsureMember<AccountId, CouncilCollective>;
	type Slash = Treasury;
	type Scheduler = Scheduler;
	type PalletsOrigin = OriginCaller;
	type MaxVotes = MaxVotes;
	type WeightInfo = pallet_democracy::weights::SubstrateWeight<Runtime>;
	type MaxProposals = MaxProposals;
}

impl pallet_sudo::Config for Runtime {
	type Event = Event;
	type Call = Call;
}

parameter_types! {
	pub const ImOnlineUnsignedPriority: TransactionPriority = TransactionPriority::max_value();
	/// We prioritize im-online heartbeats over election solution submission.
	pub const StakingUnsignedPriority: TransactionPriority = TransactionPriority::max_value() / 2;
	pub const MaxKeys: u32 = 10_000;
	pub const MaxPeerInHeartbeats: u32 = 10_000;
	pub const MaxPeerDataEncodingSize: u32 = 1_000;
}

impl<LocalCall> frame_system::offchain::CreateSignedTransaction<LocalCall> for Runtime
where
	Call: From<LocalCall>,
{
	fn create_transaction<C: frame_system::offchain::AppCrypto<Self::Public, Self::Signature>>(
		call: Call,
		public: <Signature as traits::Verify>::Signer,
		account: AccountId,
		nonce: Index,
	) -> Option<(Call, <UncheckedExtrinsic as traits::Extrinsic>::SignaturePayload)> {
		let tip = 0;
		// take the biggest period possible.
		let period =
			BlockHashCount::get().checked_next_power_of_two().map(|c| c / 2).unwrap_or(2) as u64;
		let current_block = System::block_number()
			.saturated_into::<u64>()
			// The `System::block_number` is initialized with `n+1`,
			// so the actual block number is `n`.
			.saturating_sub(1);
		let extra = (
			frame_system::CheckSpecVersion::<Runtime>::new(),
			frame_system::CheckTxVersion::<Runtime>::new(),
			frame_system::CheckGenesis::<Runtime>::new(),
			frame_system::CheckMortality::<Runtime>::from(generic::Era::mortal(
				period,
				current_block,
			)),
			frame_system::CheckNonce::<Runtime>::from(nonce),
			frame_system::CheckWeight::<Runtime>::new(),
			pallet_transaction_payment::ChargeTransactionPayment::<Runtime>::from(tip),
		);
		let raw_payload = SignedPayload::new(call, extra)
			.map_err(|e| {
				log::warn!("Unable to create signed payload: {:?}", e);
			})
			.ok()?;
		let signature = raw_payload.using_encoded(|payload| C::sign(payload, public))?;
		let address = Indices::unlookup(account);
		let (call, extra, _) = raw_payload.deconstruct();
		Some((call, (address, signature, extra)))
	}
}

impl frame_system::offchain::SigningTypes for Runtime {
	type Public = <Signature as traits::Verify>::Signer;
	type Signature = Signature;
}

impl<C> frame_system::offchain::SendTransactionTypes<C> for Runtime
where
	Call: From<C>,
{
	type Extrinsic = UncheckedExtrinsic;
	type OverarchingCall = Call;
}

impl pallet_im_online::Config for Runtime {
	type AuthorityId = ImOnlineId;
	type Event = Event;
	type NextSessionRotation = Babe;
	type ValidatorSet = Historical;
	type ReportUnresponsiveness = Offences;
	type UnsignedPriority = ImOnlineUnsignedPriority;
	type WeightInfo = pallet_im_online::weights::SubstrateWeight<Runtime>;
	type MaxKeys = MaxKeys;
	type MaxPeerInHeartbeats = MaxPeerInHeartbeats;
	type MaxPeerDataEncodingSize = MaxPeerDataEncodingSize;
}

impl pallet_offences::Config for Runtime {
	type Event = Event;
	type IdentificationTuple = pallet_session::historical::IdentificationTuple<Self>;
	type OnOffenceHandler = Staking;
}

impl pallet_authority_discovery::Config for Runtime {
	type MaxAuthorities = MaxAuthorities;
}

impl pallet_grandpa::Config for Runtime {
	type Event = Event;
	type Call = Call;

	type KeyOwnerProofSystem = Historical;

	type KeyOwnerProof =
		<Self::KeyOwnerProofSystem as KeyOwnerProofSystem<(KeyTypeId, GrandpaId)>>::Proof;

	type KeyOwnerIdentification = <Self::KeyOwnerProofSystem as KeyOwnerProofSystem<(
		KeyTypeId,
		GrandpaId,
	)>>::IdentificationTuple;

	type HandleEquivocation = pallet_grandpa::EquivocationHandler<
		Self::KeyOwnerIdentification,
		Offences,
		ReportLongevity,
	>;

	type WeightInfo = weights::pallet_grandpa::WeightInfo<Runtime>;
	type MaxAuthorities = MaxAuthorities;
}
parameter_types! {
	pub const AssetDeposit: Balance = 100 * DOLLARS;
	pub const ApprovalDeposit: Balance = DOLLARS;
	pub const StringLimit: u32 = 50;
	pub const MetadataDepositBase: Balance = 10 * DOLLARS;
	pub const MetadataDepositPerByte: Balance = DOLLARS;
}

impl pallet_assets::Config for Runtime {
	type Event = Event;
	type Balance = Balance;
	type AssetId = u128;
	type Currency = Balances;
	type ForceOrigin = EnsureRootOrHalfCouncil;
	type AssetDeposit = AssetDeposit;
	type AssetAccountDeposit = AssetDeposit;
	type MetadataDepositBase = MetadataDepositBase;
	type MetadataDepositPerByte = MetadataDepositPerByte;
	type ApprovalDeposit = ApprovalDeposit;
	type StringLimit = StringLimit;
	type Freezer = ();
	type Extra = ();
	type WeightInfo = ();
}

parameter_types! {
	pub const BasicDeposit: Balance = deposit(1,258);       // 258 bytes on-chain
	pub const FieldDeposit: Balance = deposit(0,66);        // 66 bytes on-chain
	pub const SubAccountDeposit: Balance = deposit(1,53);   // 53 bytes on-chain
	pub const MaxSubAccounts: u32 = 100;
	pub const MaxAdditionalFields: u32 = 100;
	pub const MaxRegistrars: u32 = 20;
}

impl pallet_identity::Config for Runtime {
	type Event = Event;
	type Currency = Balances;
	type BasicDeposit = BasicDeposit;
	type FieldDeposit = FieldDeposit;
	type SubAccountDeposit = SubAccountDeposit;
	type MaxSubAccounts = MaxSubAccounts;
	type MaxAdditionalFields = MaxAdditionalFields;
	type MaxRegistrars = MaxRegistrars;
	type Slashed = Treasury;
	type ForceOrigin = EnsureRootOrHalfCouncil;
	type RegistrarOrigin = EnsureRootOrHalfCouncil;
	type WeightInfo = pallet_identity::weights::SubstrateWeight<Runtime>;
}

parameter_types! {
	pub const ConfigDepositBase: Balance = 5 * PDEX;
	pub const FriendDepositFactor: Balance = 50 * CENTS;
	pub const MaxFriends: u16 = 9;
	pub const RecoveryDeposit: Balance = 5 * PDEX;
}

impl pallet_recovery::Config for Runtime {
	type Event = Event;
	type WeightInfo = pallet_recovery::weights::SubstrateWeight<Runtime>;
	type Call = Call;
	type Currency = Balances;
	type ConfigDepositBase = ConfigDepositBase;
	type FriendDepositFactor = FriendDepositFactor;
	type MaxFriends = MaxFriends;
	type RecoveryDeposit = RecoveryDeposit;
}

parameter_types! {
	pub MinVestedTransfer: Balance = PDEX;
	pub const MaxVestingSchedules: u32 = 300;
}

pub struct SusbtrateBlockNumberProvider;
impl BlockNumberProvider for SusbtrateBlockNumberProvider {
	type BlockNumber = BlockNumber;

	fn current_block_number() -> Self::BlockNumber {
		System::block_number()
	}
}

pub struct EnsureRootOrTreasury;
impl EnsureOrigin<Origin> for EnsureRootOrTreasury {
	type Success = AccountId;

	fn try_origin(o: Origin) -> Result<Self::Success, Origin> {
		Into::<Result<RawOrigin<AccountId>, Origin>>::into(o).and_then(|o| match o {
			RawOrigin::Root => Ok(TreasuryPalletId::get().into_account_truncating()),
			RawOrigin::Signed(caller) => {
				if caller == TreasuryPalletId::get().into_account_truncating() {
					Ok(caller)
				} else {
					Err(Origin::from(Some(caller)))
				}
			},
			r => Err(Origin::from(r)),
		})
	}

	#[cfg(feature = "runtime-benchmarks")]
	fn successful_origin() -> Origin {
		Origin::from(RawOrigin::Signed(AccountId::new([0u8; 32])))
	}
}

impl orml_vesting::Config for Runtime {
	type Event = Event;
	type Currency = Balances;
	type MinVestedTransfer = MinVestedTransfer;
	type VestedTransferOrigin = EnsureRootOrTreasury;
	type WeightInfo = ();
	type MaxVestingSchedules = MaxVestingSchedules;
	type BlockNumberProvider = SusbtrateBlockNumberProvider;
}
parameter_types! {
	pub const LockPeriod: BlockNumber = 201600;
	pub const MaxRelayers: u32 = 3;
}

impl pdex_migration::pallet::Config for Runtime {
	type Event = Event;
	type MaxRelayers = MaxRelayers;
	type LockPeriod = LockPeriod;
	type WeightInfo = weights::pdex_migration::WeightInfo<Runtime>;
}

parameter_types! {
	pub const PolkadexTreasuryModuleId: PalletId = PalletId(*b"polka/tr");
	pub TreasuryModuleAccount: AccountId = PolkadexTreasuryModuleId::get().into_account_truncating();
}

impl pallet_randomness_collective_flip::Config for Runtime {}

parameter_types! {
	pub const ProxyLimit: u32 = 3;
	pub const OcexPalletId: PalletId = PalletId(*b"OCEX_LMP");
	pub const MsPerDay: u64 = 86_400_000;
}

impl pallet_ocex_lmp::Config for Runtime {
	type Event = Event;
	type PalletId = OcexPalletId;
	type NativeCurrency = Balances;
	type OtherAssets = Assets;
	// TODO: Change origin to SGX attested origin
	type EnclaveOrigin = EnsureSigned<AccountId>;
	type Public = <Signature as traits::Verify>::Signer;
	type GovernanceOrigin = EnsureRootOrHalfOrderbookCouncil;
	type Signature = Signature;
	type WeightInfo = pallet_ocex_lmp::weights::WeightInfo<Runtime>;
	type MsPerDay = MsPerDay;
}

parameter_types! {
	pub const ChainId: u8 = 1;
	pub const ProposalLifetime: BlockNumber = 1000;
	pub const ChainbridgePalletId: PalletId = PalletId(*b"CSBRIDGE");
	pub const TheaPalletId: PalletId = PalletId(*b"THBRIDGE");
}

impl chainbridge::Config for Runtime {
	type Event = Event;
	type BridgeCommitteeOrigin = frame_system::EnsureRoot<Self::AccountId>;
	type Proposal = Call;
	type BridgeChainId = ChainId;
	type ProposalLifetime = ProposalLifetime;
}

impl asset_handler::pallet::Config for Runtime {
	type Event = Event;
	type Currency = Balances;
	type AssetManager = Assets;
	type AssetCreateUpdateOrigin = EnsureRootOrHalfCouncil;
	type TreasuryPalletId = TreasuryPalletId;
	type WeightInfo = asset_handler::WeightInfo<Runtime>;
}

<<<<<<< HEAD
impl thea::pallet::Config for Runtime {
	type Event = Event;
	type Currency = Balances;
	type AssetCreateUpdateOrigin = EnsureRootOrHalfCouncil;
	type TheaPalletId = TheaPalletId;
=======
//Install Staking Pallet
parameter_types! {
	pub const SessionLength: u32 = 10;
	pub const UnbondingDelay: u32 = 10;
	pub const MaxUnlockChunks: u32 = 10;
	pub const CandidateBond: Balance = 1_000_000_000_000;
	pub const StakingReserveIdentifier: [u8; 8] = [1u8;8];
	pub const StakingDataPruneDelay: u32 = 6;
}

impl thea_staking::Config for Runtime {
	type Event = Event;
	type SessionLength = SessionLength;
	type UnbondingDelay = UnbondingDelay;
	type MaxUnlockChunks = MaxUnlockChunks;
	type CandidateBond = CandidateBond;
	type StakingReserveIdentifier = StakingReserveIdentifier;
	type StakingDataPruneDelay = StakingDataPruneDelay;
}

//Install Nomination Pool
parameter_types! {
	pub const PostUnbondPoolsWindow: u32 = 4;
	pub const NominationPoolsPalletId: PalletId = PalletId(*b"py/nopls");
	pub const MaxPointsToBalance: u8 = 10;
}

use sp_runtime::traits::Convert;
pub struct BalanceToU256;
impl Convert<Balance, sp_core::U256> for BalanceToU256 {
	fn convert(balance: Balance) -> sp_core::U256 {
		sp_core::U256::from(balance)
	}
}
pub struct U256ToBalance;
impl Convert<sp_core::U256, Balance> for U256ToBalance {
	fn convert(n: sp_core::U256) -> Balance {
		n.try_into().unwrap_or(Balance::max_value())
	}
}

impl pallet_nomination_pools::Config for Runtime {
	type WeightInfo = ();
	type Event = Event;
	type Currency = Balances;
	type CurrencyBalance = Balance;
	type RewardCounter = FixedU128;
	type BalanceToU256 = BalanceToU256;
	type U256ToBalance = U256ToBalance;
	type StakingInterface = thea_staking::Pallet<Self>;
	type PostUnbondingPoolsWindow = PostUnbondPoolsWindow;
	type MaxMetadataLen = ConstU32<256>;
	type MaxUnbonding = ConstU32<8>;
	type PalletId = NominationPoolsPalletId;
	type MaxPointsToBalance = MaxPointsToBalance;
>>>>>>> 349c50b6
}

construct_runtime!(
	pub enum Runtime where
		Block = Block,
		NodeBlock = polkadex_primitives::Block,
		UncheckedExtrinsic = UncheckedExtrinsic
	{
		System: frame_system::{Pallet, Call, Config, Storage, Event<T>} = 0,
		Utility: pallet_utility::{Pallet, Call, Event} = 1,
		Babe: pallet_babe::{Pallet, Call, Storage, Config, ValidateUnsigned} = 2,
		Timestamp: pallet_timestamp::{Pallet, Call, Storage, Inherent} = 3,
		Authorship: pallet_authorship::{Pallet, Call, Storage, Inherent} = 4,
		Indices: pallet_indices::{Pallet, Call, Storage, Config<T>, Event<T>} = 5,
		Balances: pallet_balances::{Pallet, Call, Storage, Config<T>, Event<T>} = 6,
		TransactionPayment: pallet_transaction_payment::{Pallet, Storage, Event<T>} = 7,
		ElectionProviderMultiPhase: pallet_election_provider_multi_phase::{Pallet, Call, Storage, Event<T>, ValidateUnsigned} = 8,
		Staking: pallet_staking::{Pallet, Call, Config<T>, Storage, Event<T>} = 9,
		Session: pallet_session::{Pallet, Call, Storage, Event, Config<T>} = 10,
		Council: pallet_collective::<Instance1>::{Pallet, Call, Storage, Origin<T>, Event<T>, Config<T>} = 11,
		TechnicalCommittee: pallet_collective::<Instance2>::{Pallet, Call, Storage, Origin<T>, Event<T>, Config<T>} = 12,
		Elections: pallet_elections_phragmen::{Pallet, Call, Storage, Event<T>, Config<T>} = 13,
		TechnicalMembership: pallet_membership::<Instance1>::{Pallet, Call, Storage, Event<T>, Config<T>} = 14,
		Grandpa: pallet_grandpa::{Pallet, Call, Storage, Config, Event, ValidateUnsigned} = 15,
		Treasury: pallet_treasury::{Pallet, Call, Storage, Config, Event<T>} = 16,
		Sudo: pallet_sudo::{Pallet, Call, Config<T>, Storage, Event<T>} = 17,
		ImOnline: pallet_im_online::{Pallet, Call, Storage, Event<T>, ValidateUnsigned, Config<T>} = 18,
		AuthorityDiscovery: pallet_authority_discovery::{Pallet, Config} = 19,
		Offences: pallet_offences::{Pallet, Storage, Event} = 20,
		Historical: pallet_session_historical::{Pallet} = 21,
		Identity: pallet_identity::{Pallet, Call, Storage, Event<T>} = 22,
		Recovery: pallet_recovery::{Pallet, Call, Storage, Event<T>} = 23,
		Scheduler: pallet_scheduler::{Pallet, Call, Storage, Event<T>} = 24,
		Proxy: pallet_proxy::{Pallet, Call, Storage, Event<T>} = 25,
		Multisig: pallet_multisig::{Pallet, Call, Storage, Event<T>} = 26,
		Bounties: pallet_bounties::{Pallet, Call, Storage, Event<T>} = 27,
		OrmlVesting: orml_vesting::{Pallet, Storage, Call, Event<T>, Config<T>} = 28,
		PDEXMigration: pdex_migration::pallet::{Pallet, Storage, Call, Event<T>, Config<T>} = 29,
		Democracy: pallet_democracy::{Pallet, Call, Storage, Event<T>, Config<T>} = 30,
		Preimage: pallet_preimage::{Pallet, Call, Storage, Event<T>} = 31,
		RandomnessCollectiveFlip: pallet_randomness_collective_flip::{Pallet, Storage} = 32,
		ChildBounties: pallet_child_bounties = 33,
		Assets: pallet_assets::{Pallet, Call, Storage, Event<T>} = 34,
		OCEX: pallet_ocex_lmp::{Pallet, Call, Storage, Event<T>} = 35,
		OrderbookCommittee: pallet_collective::<Instance3>::{Pallet, Call, Storage, Origin<T>, Event<T>} = 36,
		ChainBridge: chainbridge::{Pallet, Storage, Call, Event<T>} = 37,
		AssetHandler: asset_handler::pallet::{Pallet, Call, Storage, Event<T>} = 38,
<<<<<<< HEAD
		Thea: thea::pallet::{Pallet, Call, Storage, Event<T>} = 39,
=======
		TheaStaking: thea_staking::{Pallet, Call, Storage, Event<T>} = 39,
		NominationPools: pallet_nomination_pools::{Pallet, Call, Storage, Event<T>} = 40
>>>>>>> 349c50b6
	}
);
/// Digest item type.
pub type DigestItem = generic::DigestItem;
/// The address format for describing accounts.
pub type Address = sp_runtime::MultiAddress<AccountId, AccountIndex>;
/// Block header type as expected by this runtime.
pub type Header = generic::Header<BlockNumber, BlakeTwo256>;
/// Block type as expected by this runtime.
pub type Block = generic::Block<Header, UncheckedExtrinsic>;
/// A Block signed with a Justification
pub type SignedBlock = generic::SignedBlock<Block>;
/// BlockId type as expected by this runtime.
pub type BlockId = generic::BlockId<Block>;
/// The SignedExtension to the basic transaction logic.
///
/// When you change this, you **MUST** modify [`sign`] in `bin/node/testing/src/keyring.rs`!
///
/// [`sign`]: <../../testing/src/keyring.rs.html>
pub type SignedExtra = (
	frame_system::CheckSpecVersion<Runtime>,
	frame_system::CheckTxVersion<Runtime>,
	frame_system::CheckGenesis<Runtime>,
	frame_system::CheckMortality<Runtime>,
	frame_system::CheckNonce<Runtime>,
	frame_system::CheckWeight<Runtime>,
	pallet_transaction_payment::ChargeTransactionPayment<Runtime>,
);
/// Unchecked extrinsic type as expected by this runtime.
pub type UncheckedExtrinsic = generic::UncheckedExtrinsic<Address, Call, Signature, SignedExtra>;
/// The payload being signed in transactions.
pub type SignedPayload = generic::SignedPayload<Call, SignedExtra>;
/// Extrinsic type that has already been checked.
pub type CheckedExtrinsic = generic::CheckedExtrinsic<AccountId, Call, SignedExtra>;
/// Executive: handles dispatch to the various modules.
pub type Executive = frame_executive::Executive<
	Runtime,
	Block,
	frame_system::ChainContext<Runtime>,
	Runtime,
	AllPalletsWithSystem,
>;

impl_runtime_apis! {
	impl sp_api::Core<Block> for Runtime {
		fn version() -> RuntimeVersion {
			VERSION
		}

		fn execute_block(block: Block) {
			Executive::execute_block(block);
		}

		fn initialize_block(header: &<Block as BlockT>::Header) {
			Executive::initialize_block(header)
		}
	}

	impl sp_api::Metadata<Block> for Runtime {
		fn metadata() -> OpaqueMetadata {
			OpaqueMetadata::new(Runtime::metadata().into())
		}
	}

	impl sp_block_builder::BlockBuilder<Block> for Runtime {
		fn apply_extrinsic(extrinsic: <Block as BlockT>::Extrinsic) -> ApplyExtrinsicResult {
			Executive::apply_extrinsic(extrinsic)
		}

		fn finalize_block() -> <Block as BlockT>::Header {
			Executive::finalize_block()
		}

		fn inherent_extrinsics(data: InherentData) -> Vec<<Block as BlockT>::Extrinsic> {
			data.create_extrinsics()
		}

		fn check_inherents(block: Block, data: InherentData) -> CheckInherentsResult {
			data.check_extrinsics(&block)
		}
	}

	impl pallet_asset_handler_runtime_api::PolkadexAssetHandlerRuntimeApi<Block,AccountId,Hash> for Runtime {
		fn account_balances(assets : Vec<u128>, account_id : AccountId) ->  Vec<u128> {
			AssetHandler::account_balances(assets, account_id)
		}
	}

	impl sp_transaction_pool::runtime_api::TaggedTransactionQueue<Block> for Runtime {
		fn validate_transaction(
			source: TransactionSource,
			tx: <Block as BlockT>::Extrinsic,
			block_hash: <Block as BlockT>::Hash,
		) -> TransactionValidity {
			Executive::validate_transaction(source, tx,block_hash)
		}
	}

	impl sp_offchain::OffchainWorkerApi<Block> for Runtime {
		fn offchain_worker(header: &<Block as BlockT>::Header) {
			Executive::offchain_worker(header)
		}
	}

	impl fg_primitives::GrandpaApi<Block> for Runtime {
		fn grandpa_authorities() -> GrandpaAuthorityList {
			Grandpa::grandpa_authorities()
		}

		fn current_set_id() -> fg_primitives::SetId {
			Grandpa::current_set_id()
		}

		fn submit_report_equivocation_unsigned_extrinsic(
			equivocation_proof: fg_primitives::EquivocationProof<
				<Block as BlockT>::Hash,
				NumberFor<Block>,
			>,
			key_owner_proof: fg_primitives::OpaqueKeyOwnershipProof,
		) -> Option<()> {
			let key_owner_proof = key_owner_proof.decode()?;

			Grandpa::submit_unsigned_equivocation_report(
				equivocation_proof,
				key_owner_proof,
			)
		}

		fn generate_key_ownership_proof(
			_set_id: fg_primitives::SetId,
			authority_id: GrandpaId,
		) -> Option<fg_primitives::OpaqueKeyOwnershipProof> {
			use parity_scale_codec::Encode;
			Historical::prove((fg_primitives::KEY_TYPE, authority_id))
				.map(|p| p.encode())
				.map(fg_primitives::OpaqueKeyOwnershipProof::new)
		}
	}

	impl sp_consensus_babe::BabeApi<Block> for Runtime {
		fn configuration() -> sp_consensus_babe::BabeGenesisConfiguration {
			// The choice of `c` parameter (where `1 - c` represents the
			// probability of a slot being empty), is done in accordance to the
			// slot duration and expected target block time, for safely
			// resisting network delays of maximum two seconds.
			// <https://research.web3.foundation/en/latest/polkadot/BABE/Babe/#6-practical-results>
			sp_consensus_babe::BabeGenesisConfiguration {
				slot_duration: Babe::slot_duration(),
				epoch_length: EpochDuration::get(),
				c: BABE_GENESIS_EPOCH_CONFIG.c,
				genesis_authorities: Babe::authorities().to_vec(),
				randomness: Babe::randomness(),
				allowed_slots: BABE_GENESIS_EPOCH_CONFIG.allowed_slots,
			}
		}

		fn current_epoch_start() -> sp_consensus_babe::Slot {
			Babe::current_epoch_start()
		}

		fn current_epoch() -> sp_consensus_babe::Epoch {
			Babe::current_epoch()
		}

		fn next_epoch() -> sp_consensus_babe::Epoch {
			Babe::next_epoch()
		}

		fn generate_key_ownership_proof(
			_slot: sp_consensus_babe::Slot,
			authority_id: sp_consensus_babe::AuthorityId,
		) -> Option<sp_consensus_babe::OpaqueKeyOwnershipProof> {
			use parity_scale_codec::Encode;
			Historical::prove((sp_consensus_babe::KEY_TYPE, authority_id))
				.map(|p| p.encode())
				.map(sp_consensus_babe::OpaqueKeyOwnershipProof::new)
		}

		fn submit_report_equivocation_unsigned_extrinsic(
			equivocation_proof: sp_consensus_babe::EquivocationProof<<Block as BlockT>::Header>,
			key_owner_proof: sp_consensus_babe::OpaqueKeyOwnershipProof,
		) -> Option<()> {
			let key_owner_proof = key_owner_proof.decode()?;

			Babe::submit_unsigned_equivocation_report(
				equivocation_proof,
				key_owner_proof,
			)
		}
	}

	impl sp_authority_discovery::AuthorityDiscoveryApi<Block> for Runtime {
		fn authorities() -> Vec<AuthorityDiscoveryId> {
			AuthorityDiscovery::authorities()
		}
	}

	impl frame_system_rpc_runtime_api::AccountNonceApi<Block, AccountId, Index> for Runtime {
		fn account_nonce(account: AccountId) -> Index {
			System::account_nonce(account)
		}
	}


	impl pallet_transaction_payment_rpc_runtime_api::TransactionPaymentApi<
		Block,
		Balance,
	> for Runtime {
		fn query_info(uxt: <Block as BlockT>::Extrinsic, len: u32) -> RuntimeDispatchInfo<Balance> {
			TransactionPayment::query_info(uxt, len)
		}
		fn query_fee_details(uxt: <Block as BlockT>::Extrinsic, len: u32) -> FeeDetails<Balance> {
			TransactionPayment::query_fee_details(uxt, len)
		}
	}

	impl sp_session::SessionKeys<Block> for Runtime {
		fn generate_session_keys(seed: Option<Vec<u8>>) -> Vec<u8> {
			SessionKeys::generate(seed)
		}

		fn decode_session_keys(
			encoded: Vec<u8>,
		) -> Option<Vec<(Vec<u8>, KeyTypeId)>> {
			SessionKeys::decode_into_raw_public_keys(&encoded)
		}
	}

	#[cfg(feature = "try-runtime")]
	impl frame_try_runtime::TryRuntime<Block> for Runtime {
		fn on_runtime_upgrade() -> (Weight, Weight) {
			// NOTE: intentional unwrap: we don't want to propagate the error backwards, and want to
			// have a backtrace here. If any of the pre/post migration checks fail, we shall stop
			// right here and right now.
			let weight = Executive::try_runtime_upgrade().unwrap();
			(weight, RuntimeBlockWeights::get().max_block)
		}

		fn execute_block_no_check(block: Block) -> Weight {
			Executive::execute_block_no_check(block)
		}
	}

	#[cfg(feature = "runtime-benchmarks")]
	impl frame_benchmarking::Benchmark<Block> for Runtime {
		fn benchmark_metadata(extra: bool) -> (
			Vec<frame_benchmarking::BenchmarkList>,
			Vec<frame_support::traits::StorageInfo>) {
			use frame_benchmarking::{list_benchmark, Benchmarking, BenchmarkList};
			use frame_support::traits::StorageInfoTrait;

			let mut list = Vec::<BenchmarkList>::new();
			list_benchmark!(list, extra, pallet_ocex_lmp, OCEX);
			list_benchmark!(list, extra, asset_handler, AssetHandler);
			list_benchmark!(list, extra, pdex_migration, PDEXMigration);
			let storage_info = AllPalletsWithSystem::storage_info();

			return (list, storage_info)
		}
		fn dispatch_benchmark(
			config: frame_benchmarking::BenchmarkConfig
		) -> Result<Vec<frame_benchmarking::BenchmarkBatch>, sp_runtime::RuntimeString> {
			use frame_benchmarking::{Benchmarking, BenchmarkBatch, add_benchmark, TrackedStorageKey};
			impl frame_system_benchmarking::Config for Runtime {}

			let allowlist: Vec<TrackedStorageKey> = vec![
				// Block Number
				hex_literal::hex!("26aa394eea5630e07c48ae0c9558cef702a5c1b19ab7a04f536c519aca4983ac").to_vec().into(),
				// Total Issuance
				hex_literal::hex!("c2261276cc9d1f8598ea4b6a74b15c2f57c875e4cff74148e4628f264b974c80").to_vec().into(),
				// Execution Phase
				hex_literal::hex!("26aa394eea5630e07c48ae0c9558cef7ff553b5a9862a516939d82b3d3d8661a").to_vec().into(),
				// Event Count
				hex_literal::hex!("26aa394eea5630e07c48ae0c9558cef70a98fdbe9ce6c55837576c60c7af3850").to_vec().into(),
				// System Events
				hex_literal::hex!("26aa394eea5630e07c48ae0c9558cef780d41e5e16056765bc8461851072c9d7").to_vec().into(),
				// Treasury Account
				hex_literal::hex!("26aa394eea5630e07c48ae0c9558cef7b99d880ec681799c0cf30e8886371da95ecffd7b6c0f78751baa9d281e0bfa3a6d6f646c70792f74727372790000000000000000000000000000000000000000").to_vec().into(),
			];

			let mut batches = Vec::<BenchmarkBatch>::new();
			let params = (&config, &allowlist);

			add_benchmark!(params, batches, pallet_ocex_lmp, OCEX);
			add_benchmark!(params, batches, asset_handler, AssetHandler);
			add_benchmark!(params, batches, pdex_migration, PDEXMigration);
			if batches.is_empty() { return Err("Benchmark not found for this pallet.".into()) }
			Ok(batches)
		}
	}
}

#[cfg(test)]
mod tests {
	use frame_system::offchain::CreateSignedTransaction;

	use super::*;

	#[test]
	fn validate_transaction_submitter_bounds() {
		fn is_submit_signed_transaction<T>()
		where
			T: CreateSignedTransaction<Call>,
		{
		}

		is_submit_signed_transaction::<Runtime>();
	}
}<|MERGE_RESOLUTION|>--- conflicted
+++ resolved
@@ -1295,13 +1295,13 @@
 	type WeightInfo = asset_handler::WeightInfo<Runtime>;
 }
 
-<<<<<<< HEAD
 impl thea::pallet::Config for Runtime {
 	type Event = Event;
 	type Currency = Balances;
 	type AssetCreateUpdateOrigin = EnsureRootOrHalfCouncil;
 	type TheaPalletId = TheaPalletId;
-=======
+}
+
 //Install Staking Pallet
 parameter_types! {
 	pub const SessionLength: u32 = 10;
@@ -1357,7 +1357,6 @@
 	type MaxUnbonding = ConstU32<8>;
 	type PalletId = NominationPoolsPalletId;
 	type MaxPointsToBalance = MaxPointsToBalance;
->>>>>>> 349c50b6
 }
 
 construct_runtime!(
@@ -1405,12 +1404,9 @@
 		OrderbookCommittee: pallet_collective::<Instance3>::{Pallet, Call, Storage, Origin<T>, Event<T>} = 36,
 		ChainBridge: chainbridge::{Pallet, Storage, Call, Event<T>} = 37,
 		AssetHandler: asset_handler::pallet::{Pallet, Call, Storage, Event<T>} = 38,
-<<<<<<< HEAD
 		Thea: thea::pallet::{Pallet, Call, Storage, Event<T>} = 39,
-=======
-		TheaStaking: thea_staking::{Pallet, Call, Storage, Event<T>} = 39,
-		NominationPools: pallet_nomination_pools::{Pallet, Call, Storage, Event<T>} = 40
->>>>>>> 349c50b6
+		TheaStaking: thea_staking::{Pallet, Call, Storage, Event<T>} = 40,
+		NominationPools: pallet_nomination_pools::{Pallet, Call, Storage, Event<T>} = 41,
 	}
 );
 /// Digest item type.
