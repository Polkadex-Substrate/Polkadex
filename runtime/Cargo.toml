--- conflicted
+++ resolved
@@ -205,13 +205,10 @@
     "chainbridge/std",
     'erc721/std',
     'example/std',
-<<<<<<< HEAD
-	'polkadex-ido/std',
+  	'polkadex-ido/std',
     'polkadex-ido-runtime-api/std',
     'pallet-polkadex-ido-primitives/std'
-=======
-    'polkadex-ido/std'
->>>>>>> a54f721e
+
 ]
 runtime-benchmarks = [
     "frame-benchmarking",
