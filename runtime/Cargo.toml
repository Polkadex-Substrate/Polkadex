--- conflicted
+++ resolved
@@ -101,14 +101,9 @@
 # Orderbook 
 pallet-ocex-lmp = { path = "../pallets/ocex", default-features = false }
 
-
 # Thea
-thea = {path = "../pallets/thea", default-features = false }
-<<<<<<< HEAD
-thea-primitives = { path = "../thea-primitives", default-features = false  }
+thea = { path = "../pallets/thea", default-features = false }
 wallet-connector = { path = "../wallet-connector", default-features = false  }
-=======
->>>>>>> 81bb9828
 
 # Liquidity Pallet
 liquidity = { path = "../pallets/liquidity", default-features = false }
@@ -194,11 +189,8 @@
     "thea/std",
     "thea-cross-chain-governance/std",
     "liquidity/std",
-<<<<<<< HEAD
     "wallet-connector/std",
-=======
     "pallet-rewards/std"
->>>>>>> 81bb9828
 ]
 runtime-benchmarks = [
     #theirs
