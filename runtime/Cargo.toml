--- conflicted
+++ resolved
@@ -110,13 +110,10 @@
 # Thea
 thea = {path = "../pallets/thea", default-features = false }
 thea-primitives = { path = "../thea-primitives", default-features = false  }
-<<<<<<< HEAD
 polkadex-extrinsic = { path = "../polkadex-extrinsic", default-features = false  }
-=======
 
 # Liquidity Pallet
 liquidity = { path = "../pallets/liquidity", default-features = false }
->>>>>>> 2e220777
 
 # Try Runtime
 frame-try-runtime = { workspace = true, optional = true, default-features = false }
@@ -201,12 +198,9 @@
     "pallet-nomination-pools/std",
     "pallet-asset-handler-runtime-api/std",
     "thea/std",
-<<<<<<< HEAD
-    "polkadex-extrinsic/std"
-=======
     "thea-cross-chain-governance/std",
     "liquidity/std",
->>>>>>> 2e220777
+    "polkadex-extrinsic/std",
 ]
 runtime-benchmarks = [
     #theirs
