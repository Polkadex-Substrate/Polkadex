--- conflicted
+++ resolved
@@ -50,7 +50,7 @@
 pallet-authority-discovery = { default-features = false, git = "https://github.com/paritytech/substrate", branch = "master" }
 pallet-contracts-primitives = { default-features = false, git = "https://github.com/paritytech/substrate", branch = "master" }
 pallet-contracts-rpc-runtime-api = { default-features = false, git = "https://github.com/paritytech/substrate", branch = "master" }
-pallet-randomness-collective-flip = { default-features = false, git = "https://github.com/paritytech/substrate", branch = "master" }
+# pallet-randomness-collective-flip = { default-features = false, git = "https://github.com/paritytech/substrate", branch = "master" }
 #end added
 #frame
 frame-support = { default-features = false, git = "https://github.com/paritytech/substrate", branch = "master" }
@@ -88,15 +88,6 @@
 
 # ORML Pallets
 orml-vesting = { git = "https://github.com/open-web3-stack/open-runtime-module-library.git", default-features = false }
-<<<<<<< HEAD
-orml-tokens = { git = "https://github.com/Gauthamastro/open-runtime-module-library.git", default-features = false, branch="gj-substrate-master" }
-orml-currencies = { git = "https://github.com/Gauthamastro/open-runtime-module-library.git", default-features = false, branch="gj-substrate-master" }
-orml-traits = { git = "https://github.com/Gauthamastro/open-runtime-module-library.git", default-features = false, branch="gj-substrate-master" }
-# Local Dependecies
-polkadex-primitives = { git = "https://github.com/Polkadex-Substrate/polkadex-primitives.git", branch = 'main', default-features = false }
-erc20-pdex-migration-pallet = { path = "../pallets/pdex-migration", default-features = false }
-polkadex-ido = { path = "../pallets/Polkadex_Ido", default-features = false }
-=======
 orml-currencies = { git = "https://github.com/open-web3-stack/open-runtime-module-library.git", default-features = false }
 orml-tokens = { git = "https://github.com/open-web3-stack/open-runtime-module-library.git", default-features = false }
 orml-traits = { git = "https://github.com/open-web3-stack/open-runtime-module-library.git", default-features = false }
@@ -105,10 +96,10 @@
 polkadex-primitives = { git = "https://github.com/Polkadex-Substrate/polkadex-primitives.git", branch = 'master', default-features = false }
 pallet-polkapool = { path = "../pallets/polkapool", default-features = false }
 erc20-pdex-migration-pallet = { path = "../pallets/pdex-migration", default-features = false }
+polkadex-ido = { path = "../pallets/Polkadex_Ido", default-features = false }
 polkadex-ocex = { path = "../pallets/ocex", default-features = false }
 pallet-substratee-registry = { package="pallet-teerex", git = "https://github.com/Polkadex-Substrate/pallet-substratee-registry", branch = "substrate-master", default-features = false }
 
->>>>>>> 2274b5ac
 [build-dependencies]
 substrate-wasm-builder = { git = "https://github.com/paritytech/substrate", branch = "master" }
 
@@ -173,21 +164,15 @@
     "sp-npos-elections/std",
     "erc20-pdex-migration-pallet/std",
     "orml-vesting/std",
-<<<<<<< HEAD
-    "orml-tokens/std",
-    "orml-currencies/std",
-    "polkadex-primitives/std",
-    'polkadex-ido/std',
-    'polkadex-ido-runtime-api/std',
-    'pallet-polkadex-ido-primitives/std'
-=======
     "orml-currencies/std",
     "orml-tokens/std",
     "orml-traits/std",
     "polkadex-primitives/std",
     "polkadex-ocex/std",
-	"pallet-substratee-registry/std",
->>>>>>> 2274b5ac
+    "pallet-substratee-registry/std",
+    "polkadex-ido/std",
+    "polkadex-ido-runtime-api/std",
+    "pallet-polkadex-ido-primitives/std"
 ]
 runtime-benchmarks = [
     "frame-benchmarking",
