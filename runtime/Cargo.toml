[package]
name = "node-polkadex-runtime"
version = "3.0.0"
authors = ["Polkadex OÜ  <https://polkadex.trade>"]
edition = "2021"
license = "GNU GPL v3"
homepage = "https://polkadex.trade"
repository = "https://github.com/Polkadex-Substrate/Polkadex"

[package.metadata.docs.rs]
targets = ["x86_64-unknown-linux-gnu"]

[dependencies]
codec = { package = "parity-scale-codec", version = "3.0.0", default-features = false, features = ["max-encoded-len"] }
scale-info = { version = "2.0.1", default-features = false, features = ["derive"] }
hex-literal = { version = "0.3.3", optional = true }
static_assertions = "1.1.0"
log = { version = "0.4.14", default-features = false }
smallvec = "1.6.1"
#pallets
#added
pallet-authorship = { default-features = false, git = "https://github.com/paritytech/substrate", branch = "polkadot-v0.9.19" }
pallet-babe = { default-features = false, git = "https://github.com/paritytech/substrate", branch = "polkadot-v0.9.19" }
pallet-balances = { default-features = false, git = "https://github.com/paritytech/substrate", branch = "polkadot-v0.9.19" }
pallet-grandpa = { default-features = false, git = "https://github.com/paritytech/substrate", branch = "polkadot-v0.9.19" }
pallet-im-online = { default-features = false, git = "https://github.com/paritytech/substrate", branch = "polkadot-v0.9.19" }
pallet-offences = { default-features = false, git = "https://github.com/paritytech/substrate", branch = "polkadot-v0.9.19" }
pallet-session = { default-features = false, git = "https://github.com/paritytech/substrate", branch = "polkadot-v0.9.19" }
pallet-staking = { default-features = false, git = "https://github.com/paritytech/substrate", branch = "polkadot-v0.9.19" }
pallet-multisig = { default-features = false, git = "https://github.com/paritytech/substrate", branch = "polkadot-v0.9.19" }
pallet-staking-reward-curve = { default-features = false, git = "https://github.com/paritytech/substrate", branch = "polkadot-v0.9.19" }
pallet-sudo = { default-features = false, git = "https://github.com/paritytech/substrate", branch = "polkadot-v0.9.19" }
pallet-utility = { default-features = false, git = "https://github.com/paritytech/substrate", branch = "polkadot-v0.9.19" }
pallet-timestamp = { default-features = false, git = "https://github.com/paritytech/substrate", branch = "polkadot-v0.9.19" }
pallet-transaction-payment = { default-features = false, git = "https://github.com/paritytech/substrate", branch = "polkadot-v0.9.19" }
pallet-transaction-payment-rpc-runtime-api = { default-features = false, git = "https://github.com/paritytech/substrate", branch = "polkadot-v0.9.19" }
pallet-treasury = { default-features = false, git = "https://github.com/paritytech/substrate", branch = "polkadot-v0.9.19" }
pallet-collective = { default-features = false, git = "https://github.com/paritytech/substrate", branch = "polkadot-v0.9.19" }
pallet-democracy = { default-features = false, git = "https://github.com/paritytech/substrate", branch = "polkadot-v0.9.19" }
pallet-elections-phragmen = { default-features = false, git = "https://github.com/paritytech/substrate", branch = "polkadot-v0.9.19" }
pallet-membership = { default-features = false, git = "https://github.com/paritytech/substrate", branch = "polkadot-v0.9.19" }
pallet-scheduler = { default-features = false, git = "https://github.com/paritytech/substrate", branch = "polkadot-v0.9.19" }
pallet-bounties = { default-features = false, git = "https://github.com/paritytech/substrate", branch = "polkadot-v0.9.19" }
pallet-preimage = { default-features = false, git = "https://github.com/paritytech/substrate", branch = "polkadot-v0.9.19" }
pallet-bags-list = { default-features = false, git = "https://github.com/paritytech/substrate", branch = "polkadot-v0.9.19" }
pallet-indices = { default-features = false, git = "https://github.com/paritytech/substrate", branch = "polkadot-v0.9.19" }
pallet-identity = { default-features = false, git = "https://github.com/paritytech/substrate", branch = "polkadot-v0.9.19" }
pallet-proxy = { default-features = false, git = "https://github.com/paritytech/substrate", branch = "polkadot-v0.9.19" }
pallet-tips = { default-features = false, git = "https://github.com/paritytech/substrate", branch = "polkadot-v0.9.19" }
pallet-recovery = { default-features = false, git = "https://github.com/paritytech/substrate", branch = "polkadot-v0.9.19" }
pallet-election-provider-multi-phase = { default-features = false, git = "https://github.com/paritytech/substrate", branch = "polkadot-v0.9.19" }
pallet-authority-discovery = { default-features = false, git = "https://github.com/paritytech/substrate", branch = "polkadot-v0.9.19" }
pallet-child-bounties = { default-features = false, git = "https://github.com/paritytech/substrate", branch = "polkadot-v0.9.19" }

#frame
frame-support = { default-features = false, git = "https://github.com/paritytech/substrate", branch = "polkadot-v0.9.19" }
frame-system = { default-features = false, git = "https://github.com/paritytech/substrate", branch = "polkadot-v0.9.19" }
frame-executive = { default-features = false, git = "https://github.com/paritytech/substrate", branch = "polkadot-v0.9.19" }
#sp
sp-api = { default-features = false, git = "https://github.com/paritytech/substrate", branch = "polkadot-v0.9.19" }
sp-offchain = { default-features = false, git = "https://github.com/paritytech/substrate", branch = "polkadot-v0.9.19" }
sp-runtime = { default-features = false, git = "https://github.com/paritytech/substrate", branch = "polkadot-v0.9.19" }
sp-session = { default-features = false, git = "https://github.com/paritytech/substrate", branch = "polkadot-v0.9.19" }
sp-std = { default-features = false, git = "https://github.com/paritytech/substrate", branch = "polkadot-v0.9.19" }
sp-transaction-pool = { default-features = false, git = "https://github.com/paritytech/substrate", branch = "polkadot-v0.9.19" }
sp-version = { default-features = false, git = "https://github.com/paritytech/substrate", branch = "polkadot-v0.9.19" }
sp-io = { git = "https://github.com/paritytech/substrate", branch = "polkadot-v0.9.19", default-features = false }


#added
sp-authority-discovery = { default-features = false, git = "https://github.com/paritytech/substrate", branch = "polkadot-v0.9.19" }
sp-block-builder = { default-features = false, git = "https://github.com/paritytech/substrate", branch = "polkadot-v0.9.19" }
sp-consensus-babe = { default-features = false, git = "https://github.com/paritytech/substrate", branch = "polkadot-v0.9.19" }
sp-core = { default-features = false, git = "https://github.com/paritytech/substrate", branch = "polkadot-v0.9.19" }
sp-inherents = { default-features = false, git = "https://github.com/paritytech/substrate", branch = "polkadot-v0.9.19" }
sp-staking = { default-features = false, git = "https://github.com/paritytech/substrate", branch = "polkadot-v0.9.19" }
sp-npos-elections = { default-features = false, git = "https://github.com/paritytech/substrate", branch = "polkadot-v0.9.19" }
frame-election-provider-support = { default-features = false, git = "https://github.com/paritytech/substrate", branch = "polkadot-v0.9.19" }
pallet-randomness-collective-flip = { default-features = false, git = "https://github.com/paritytech/substrate", branch = "polkadot-v0.9.19" }
pallet-assets = { default-features = false, branch = "polkadot-v0.9.19", git = "https://github.com/paritytech/substrate" }
#end added

# Used for the node template's RPCs
frame-system-rpc-runtime-api = { default-features = false, git = "https://github.com/paritytech/substrate", branch = "polkadot-v0.9.19" }

# Used for runtime benchmarking
frame-benchmarking = { default-features = false, git = "https://github.com/paritytech/substrate", branch = "polkadot-v0.9.19", optional = true }
frame-system-benchmarking = { default-features = false, git = "https://github.com/paritytech/substrate", branch = "polkadot-v0.9.19", optional = true }
pallet-society = { default-features = false, git = "https://github.com/paritytech/substrate", branch = "polkadot-v0.9.19", optional = true }
pallet-assets = { default-features = false, git = "https://github.com/paritytech/substrate", branch = "polkadot-v0.9.19", optional = true }


# ORML Pallets
orml-vesting = { git = "https://github.com/Polkadex-Substrate/open-runtime-module-library.git", branch="polkadot-v0.9.19", default-features = false }

# Local Dependecies
polkadex-primitives = { git = "https://github.com/Polkadex-Substrate/polkadex-primitives.git", branch = 'polkadot-v0.9.19', default-features = false }
pdex-migration = { path = "../pallets/pdex-migration", default-features = false }
<<<<<<< HEAD
chainbridge = { path = "../pallets/chainbridge", default-features = false }
asset-handler = { path = "../pallets/asset-handler", default-features = false }
=======
polkadex-ido = { path = "../pallets/polkadex-ido", default-features = false }
test-token-provider = { path = "../pallets/test-token-provider", default-features = false }

# Orderbook 
pallet-ocex-lmp = {path = "../pallets/ocex", default-features = false}
>>>>>>> 11f0bad8

# Try Runtime
frame-try-runtime = { git = "https://github.com/paritytech/substrate.git", branch = "polkadot-v0.9.19", optional = true, default-features = false }


[build-dependencies]
substrate-wasm-builder = { git = "https://github.com/paritytech/substrate", branch = "polkadot-v0.9.19" }

[dev-dependencies]
sp-core = { git = "https://github.com/paritytech/substrate", branch = "polkadot-v0.9.19", default-features = false }
pallet-society = { default-features = false, git = "https://github.com/paritytech/substrate", branch = "polkadot-v0.9.19"}


[features]
default = ["std"]
std = [
    'codec/std',
    'log/std',
    'frame-executive/std',
    'frame-support/std',
    'frame-system/std',
    'frame-system-rpc-runtime-api/std',
    'pallet-authorship/std',
    'pallet-babe/std',
    'pallet-balances/std',
    'pallet-grandpa/std',
    'pallet-im-online/std',
    'pallet-offences/std',
    'pallet-session/std',
    'pallet-staking/std',
    'pallet-preimage/std',
    'pallet-bags-list/std',
    'pallet-authority-discovery/std',
    'pallet-multisig/std',
    'pallet-sudo/std',
    'pallet-indices/std',
    'pallet-child-bounties/std',
    'pallet-identity/std',
    'pallet-proxy/std',
    'pallet-recovery/std',
    'pallet-democracy/std',
    'pallet-utility/std',
    "pallet-bounties/std",
    'pallet-tips/std',
    'pallet-timestamp/std',
    'pallet-transaction-payment/std',
    'pallet-transaction-payment-rpc-runtime-api/std',
    'pallet-treasury/std',
    'pallet-collective/std',
    'pallet-elections-phragmen/std',
    'frame-election-provider-support/std',
    'pallet-membership/std',
    'pallet-scheduler/std',
    "pallet-election-provider-multi-phase/std",
    'sp-api/std',
    'sp-block-builder/std',
    'sp-consensus-babe/std',
    'sp-core/std',
    'sp-inherents/std',
    'sp-offchain/std',
    'sp-runtime/std',
    'sp-session/std',
    'sp-staking/std',
    'sp-std/std',
    'sp-transaction-pool/std',
    'sp-version/std',
    "sp-npos-elections/std",
    'pallet-assets/std',

    "orml-vesting/std",
    "polkadex-primitives/std",
    "pdex-migration/std",
    'polkadex-ido/std',
    "frame-try-runtime/std",
    "chainbridge/std",
    "asset-handler/std",
    "pallet-assets/std"
]
runtime-benchmarks = [
    "frame-benchmarking",
    "frame-support/runtime-benchmarks",
    "frame-system-benchmarking",
    "frame-system/runtime-benchmarks",
    "pallet-election-provider-multi-phase/runtime-benchmarks",
    "sp-runtime/runtime-benchmarks",
    "pallet-babe/runtime-benchmarks",
    "pallet-balances/runtime-benchmarks",
    "pallet-bounties/runtime-benchmarks",
    "pallet-collective/runtime-benchmarks",
    "pallet-elections-phragmen/runtime-benchmarks",
    "pallet-grandpa/runtime-benchmarks",
    "pallet-identity/runtime-benchmarks",
    "pallet-im-online/runtime-benchmarks",
    "pallet-indices/runtime-benchmarks",
    "pallet-child-bounties/runtime-benchmarks",
    "pallet-preimage/runtime-benchmarks",
    "pallet-bags-list/runtime-benchmarks",
    "pallet-membership/runtime-benchmarks",
    "pallet-multisig/runtime-benchmarks",
    "pallet-proxy/runtime-benchmarks",
    "pallet-scheduler/runtime-benchmarks",
    'pallet-society/runtime-benchmarks',
    "pallet-staking/runtime-benchmarks",
    "pallet-timestamp/runtime-benchmarks",
    "pallet-tips/runtime-benchmarks",
    "pallet-treasury/runtime-benchmarks",
    "pallet-democracy/runtime-benchmarks",
    "pallet-utility/runtime-benchmarks",
    "frame-system-benchmarking",
    "orml-vesting/runtime-benchmarks",
    "hex-literal",
    "frame-election-provider-support/runtime-benchmarks",
    "pdex-migration/runtime-benchmarks"
]


try-runtime = [
    "frame-executive/try-runtime",
    "frame-try-runtime",
    "frame-support/try-runtime",
    "frame-system/try-runtime",
    "pallet-election-provider-multi-phase/try-runtime",
    "pallet-babe/try-runtime",
    "pallet-balances/try-runtime",
    "pallet-bounties/try-runtime",
    "pallet-collective/try-runtime",
    "pallet-elections-phragmen/try-runtime",
    "pallet-grandpa/try-runtime",
    "pallet-identity/try-runtime",
    "pallet-im-online/try-runtime",
    "pallet-indices/try-runtime",
    "pallet-child-bounties/try-runtime",
    "pallet-preimage/try-runtime",
    "pallet-bags-list/try-runtime",
    "pallet-membership/try-runtime",
    "pallet-multisig/try-runtime",
    "pallet-proxy/try-runtime",
    "pallet-scheduler/try-runtime",
    'pallet-society/try-runtime',
    "pallet-staking/try-runtime",
    "pallet-timestamp/try-runtime",
    "pallet-tips/try-runtime",
    "pallet-treasury/try-runtime",
    "pallet-democracy/try-runtime",
    "pallet-utility/try-runtime",
    "orml-vesting/try-runtime",
    "pdex-migration/try-runtime",
    "test-token-provider/try-runtime"
]<|MERGE_RESOLUTION|>--- conflicted
+++ resolved
@@ -87,7 +87,7 @@
 frame-benchmarking = { default-features = false, git = "https://github.com/paritytech/substrate", branch = "polkadot-v0.9.19", optional = true }
 frame-system-benchmarking = { default-features = false, git = "https://github.com/paritytech/substrate", branch = "polkadot-v0.9.19", optional = true }
 pallet-society = { default-features = false, git = "https://github.com/paritytech/substrate", branch = "polkadot-v0.9.19", optional = true }
-pallet-assets = { default-features = false, git = "https://github.com/paritytech/substrate", branch = "polkadot-v0.9.19", optional = true }
+
 
 
 # ORML Pallets
@@ -96,16 +96,12 @@
 # Local Dependecies
 polkadex-primitives = { git = "https://github.com/Polkadex-Substrate/polkadex-primitives.git", branch = 'polkadot-v0.9.19', default-features = false }
 pdex-migration = { path = "../pallets/pdex-migration", default-features = false }
-<<<<<<< HEAD
 chainbridge = { path = "../pallets/chainbridge", default-features = false }
 asset-handler = { path = "../pallets/asset-handler", default-features = false }
-=======
 polkadex-ido = { path = "../pallets/polkadex-ido", default-features = false }
 test-token-provider = { path = "../pallets/test-token-provider", default-features = false }
-
-# Orderbook 
 pallet-ocex-lmp = {path = "../pallets/ocex", default-features = false}
->>>>>>> 11f0bad8
+
 
 # Try Runtime
 frame-try-runtime = { git = "https://github.com/paritytech/substrate.git", branch = "polkadot-v0.9.19", optional = true, default-features = false }
@@ -174,15 +170,15 @@
     'sp-version/std',
     "sp-npos-elections/std",
     'pallet-assets/std',
-
     "orml-vesting/std",
     "polkadex-primitives/std",
     "pdex-migration/std",
     'polkadex-ido/std',
-    "frame-try-runtime/std",
-    "chainbridge/std",
-    "asset-handler/std",
-    "pallet-assets/std"
+    'frame-try-runtime/std',
+    'chainbridge/std',
+    'asset-handler/std',
+    'test-token-provider/std',
+    'pallet-ocex-lmp/std'
 ]
 runtime-benchmarks = [
     "frame-benchmarking",
