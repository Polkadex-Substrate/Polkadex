--- conflicted
+++ resolved
@@ -90,31 +90,15 @@
 # Local Dependecies
 polkadex-primitives = { workspace = true, default-features = false }
 pdex-migration = { path = "../pallets/pdex-migration", default-features = false }
-<<<<<<< HEAD
-asset-handler = { path = "../pallets/asset-handler", default-features = false }
-chainbridge = { path = "../pallets/chainbridge", default-features = false }
-thea-cross-chain-governance = { path = "../pallets/thea-cross-chain-governance", default-features = false }
-orderbook-primitives = { path = "../primitives/orderbook", default-features = false }
 pallet-assets-transaction-payment = { path= "../pallets/assets-transaction-payment", default-features = false }
-=======
->>>>>>> 3ed41609
-
-# Orderbook 
+wallet-connector = { path = "../wallet-connector", default-features = false  }
+# Orderbook
 pallet-ocex-lmp = { path = "../pallets/ocex", default-features = false }
 
 # Thea
 thea = { path = "../pallets/thea", default-features = false }
-<<<<<<< HEAD
-wallet-connector = { path = "../wallet-connector", default-features = false  }
-
-#swap
-pallet-amm = { path="../pallets/swap", default-features = false }
-#router for swap
-router= { path="../pallets/router", default-features=false }
-=======
 thea-executor = { path = "../pallets/thea-executor", default-features = false }
 thea-message-handler = { path = "../pallets/thea-message-handler", default-features = false, optional = true }
->>>>>>> 3ed41609
 
 # Liquidity Pallet
 liquidity = { path = "../pallets/liquidity", default-features = false }
@@ -133,100 +117,6 @@
 [features]
 default = ["std"]
 std = [
-<<<<<<< HEAD
-    "orderbook-primitives/std",
-    "parity-scale-codec/std",
-    "scale-info/std",
-    "log/std",
-    "pallet-authorship/std",
-    "pallet-babe/std",
-    "pallet-balances/std",
-    "pallet-grandpa/std",
-    "pallet-im-online/std",
-    "pallet-offences/std",
-    "pallet-session/std",
-    "pallet-staking/std",
-    "pallet-multisig/std",
-    "pallet-sudo/std",
-    "pallet-utility/std",
-    "pallet-timestamp/std",
-    "pallet-transaction-payment/std",
-    "pallet-transaction-payment-rpc-runtime-api/std",
-    "pallet-treasury/std",
-    "pallet-collective/std",
-    "pallet-democracy/std",
-    "pallet-elections-phragmen/std",
-    "pallet-membership/std",
-    "pallet-scheduler/std",
-    "pallet-bounties/std",
-    "pallet-preimage/std",
-    "pallet-indices/std",
-    "pallet-identity/std",
-    "pallet-proxy/std",
-    "pallet-recovery/std",
-    "pallet-election-provider-multi-phase/std",
-    "pallet-authority-discovery/std",
-    "pallet-child-bounties/std",
-    "frame-support/std",
-    "frame-system/std",
-    "frame-executive/std",
-    "sp-api/std",
-    "sp-offchain/std",
-    "sp-runtime/std",
-    "sp-session/std",
-    "sp-std/std",
-    "sp-transaction-pool/std",
-    "sp-version/std",
-    "sp-io/std",
-    "sp-authority-discovery/std",
-    "sp-block-builder/std",
-    "sp-consensus-babe/std",
-    "sp-core/std",
-    "sp-inherents/std",
-    "sp-staking/std",
-    "sp-npos-elections/std",
-    "frame-election-provider-support/std",
-    "pallet-randomness-collective-flip/std",
-    "pallet-assets/std",
-    "frame-system-rpc-runtime-api/std",
-    "orml-vesting/std",
-    "polkadex-primitives/std",
-    "pdex-migration/std",
-    "asset-handler/std",
-    "chainbridge/std",
-    "pallet-ocex-lmp/std",
-    "pallet-asset-handler-runtime-api/std",
-    "pallet-assets-transaction-payment/std",
-    "thea-staking/std",
-    "pallet-nomination-pools/std",
-    "pallet-asset-handler-runtime-api/std",
-    "thea/std",
-    "pallet-amm/std",
-    "router/std",
-    "thea-cross-chain-governance/std",
-    "liquidity/std",
-    "wallet-connector/std",
-    "pallet-rewards/std"
-]
-runtime-benchmarks = [
-    #theirs
-    "frame-support/runtime-benchmarks",
-    "frame-system/runtime-benchmarks",
-    "frame-benchmarking/runtime-benchmarks",
-    "frame-system-benchmarking",
-    "sp-runtime/runtime-benchmarks",
-    "hex-literal",
-    "pallet-assets/runtime-benchmarks",
-    #our
-    "pallet-ocex-lmp/runtime-benchmarks",
-    "asset-handler/runtime-benchmarks",
-    "pdex-migration/runtime-benchmarks",
-    "pallet-rewards/runtime-benchmarks",
-    "liquidity/runtime-benchmarks",
-    "thea-staking/runtime-benchmarks",
-    "thea/runtime-benchmarks",
-    "pallet-assets-transaction-payment/runtime-benchmarks"
-=======
   "parity-scale-codec/std",
   "scale-info/std",
   "log/std",
@@ -290,7 +180,9 @@
   "thea/std",
   "liquidity/std",
   "pallet-rewards/std",
+    "pallet-assets-transaction-payment/std",
   "thea-executor/std",
+    "wallet-connector/std",
   "frame-try-runtime?/std",
   "thea-message-handler?/std",
 ]
@@ -312,7 +204,6 @@
   "thea/runtime-benchmarks",
   "thea-executor/runtime-benchmarks",
   "thea-message-handler/runtime-benchmarks",
->>>>>>> 3ed41609
 ]
 
 try-runtime = [
