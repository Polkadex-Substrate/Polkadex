[package]
name = "node-polkadex-runtime"
<<<<<<< HEAD
version = "2.0.0"
=======
version = "1.0.0"
>>>>>>> 56476742
authors = ["Anonymous"]
edition = "2018"
license = "Unlicense"
homepage = "https://substrate.dev"
repository = "https://github.com/paritytech/substrate/"

[package.metadata.docs.rs]
targets = ["x86_64-unknown-linux-gnu"]

[dependencies]
codec = { package = "parity-scale-codec", version = "2.0.0", default-features = false, features = ["derive"] }

orderbook-engine = { path = "../pallets/Engine", version = "0.1.0", default-features = false }
pallet-aura = { version = "3.0.0", default-features = false }
pallet-balances = { version = "3.0.0", default-features = false }
frame-support = { version = "3.0.0", default-features = false }
pallet-grandpa = { version = "3.0.0", default-features = false }
pallet-randomness-collective-flip = { version = "3.0.0", default-features = false }
pallet-sudo = { version = "3.0.0", default-features = false }
frame-system = { version = "3.0.0", default-features = false }
pallet-timestamp = { version = "3.0.0", default-features = false }
pallet-transaction-payment = { version = "3.0.0", default-features = false }
frame-executive = { version = "3.0.0", default-features = false }
serde = { version = "1.0.101", optional = true, features = ["derive"] }
sp-api = { version = "3.0.0", default-features = false }
sp-block-builder = { default-features = false, version = "3.0.0" }
sp-consensus-aura = { version = "0.9.0", default-features = false }
sp-core = { version = "3.0.0", default-features = false }
sp-inherents = { default-features = false, version = "3.0.0" }
sp-offchain = { version = "3.0.0", default-features = false }
sp-runtime = { version = "3.0.0", default-features = false }
sp-session = { version = "3.0.0", default-features = false }
sp-std = { version = "3.0.0", default-features = false }
sp-transaction-pool = { version = "3.0.0", default-features = false }
sp-version = { version = "3.0.0", default-features = false }

# Used for the node template's RPCs
frame-system-rpc-runtime-api = { version = "3.0.0", default-features = false }
pallet-transaction-payment-rpc-runtime-api = { version = "3.0.0", default-features = false }

# Used for runtime benchmarking
frame-benchmarking = { version = "3.0.0", default-features = false, optional = true }
frame-system-benchmarking = { version = "3.0.0", default-features = false, optional = true }
hex-literal = { version = "0.3.1", optional = true }

[build-dependencies]
substrate-wasm-builder = { version = "4.0.0" }

[features]
default = ["std"]
std = [
    "codec/std",
    "frame-executive/std",
    "frame-support/std",
    "pallet-aura/std",
    "pallet-balances/std",
    "pallet-grandpa/std",
    "pallet-randomness-collective-flip/std",
    "pallet-sudo/std",
    "pallet-timestamp/std",
    "pallet-transaction-payment/std",
    "pallet-transaction-payment-rpc-runtime-api/std",
    "serde",
    "sp-api/std",
    "sp-block-builder/std",
    "sp-consensus-aura/std",
    "sp-core/std",
    "sp-inherents/std",
    "sp-offchain/std",
    "sp-runtime/std",
    "sp-session/std",
    "sp-std/std",
    "sp-transaction-pool/std",
    "sp-version/std",
    "frame-system/std",
<<<<<<< HEAD
    "frame-system-rpc-runtime-api/std",
    "orderbook-engine/std"
=======
    "frame-system-rpc-runtime-api/std"
>>>>>>> 56476742
]
runtime-benchmarks = [
    "sp-runtime/runtime-benchmarks",
    "frame-benchmarking",
    "frame-support/runtime-benchmarks",
    "frame-system-benchmarking",
    "hex-literal",
    "frame-system/runtime-benchmarks",
    "pallet-balances/runtime-benchmarks",
    "pallet-timestamp/runtime-benchmarks",
<<<<<<< HEAD
    "orderbook-engine/runtime-benchmarks",
=======
>>>>>>> 56476742
]<|MERGE_RESOLUTION|>--- conflicted
+++ resolved
@@ -1,10 +1,6 @@
 [package]
 name = "node-polkadex-runtime"
-<<<<<<< HEAD
-version = "2.0.0"
-=======
 version = "1.0.0"
->>>>>>> 56476742
 authors = ["Anonymous"]
 edition = "2018"
 license = "Unlicense"
@@ -80,12 +76,9 @@
     "sp-transaction-pool/std",
     "sp-version/std",
     "frame-system/std",
-<<<<<<< HEAD
     "frame-system-rpc-runtime-api/std",
     "orderbook-engine/std"
-=======
-    "frame-system-rpc-runtime-api/std"
->>>>>>> 56476742
+
 ]
 runtime-benchmarks = [
     "sp-runtime/runtime-benchmarks",
@@ -96,8 +89,6 @@
     "frame-system/runtime-benchmarks",
     "pallet-balances/runtime-benchmarks",
     "pallet-timestamp/runtime-benchmarks",
-<<<<<<< HEAD
     "orderbook-engine/runtime-benchmarks",
-=======
->>>>>>> 56476742
+
 ]