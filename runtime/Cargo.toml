--- conflicted
+++ resolved
@@ -103,12 +103,6 @@
 # Try Runtime
 frame-try-runtime = { git = "https://github.com/paritytech/substrate.git", branch = "polkadot-v0.9.28", optional = true, default-features = false }
 
-<<<<<<< HEAD
-pallet-ocex-runtime-api = {path = "../pallets/ocex/rpc/runtime-api", default-features = false}
-pallet-ocex-primitives = {path = "../pallets/ocex/common",  default-features = false} # Used for runtime benchmarking
-
-=======
->>>>>>> a8d9c832
 [build-dependencies]
 substrate-wasm-builder = { git = "https://github.com/paritytech/substrate", branch = "polkadot-v0.9.28" }
 
