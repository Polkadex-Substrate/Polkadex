[package]
name = "node-polkadex-runtime"
version = "1.0.0"
authors = ["Anonymous"]
edition = "2018"
license = "Unlicense"
homepage = "https://substrate.dev"
repository = "https://github.com/paritytech/substrate/"

[package.metadata.docs.rs]
targets = ["x86_64-unknown-linux-gnu"]

[dependencies]
codec = { package = "parity-scale-codec", version = "2.0.0", default-features = false, features = ["derive"] }

<<<<<<< HEAD
pallet-aura = { git = "https://github.com/paritytech/substrate", branch = "rococo-v1", default-features = false }
pallet-balances = {git = "https://github.com/paritytech/substrate", branch = "rococo-v1", default-features = false }
frame-support = { git = "https://github.com/paritytech/substrate", branch = "rococo-v1", default-features = false }
pallet-grandpa = {git = "https://github.com/paritytech/substrate", branch = "rococo-v1", default-features = false }
pallet-randomness-collective-flip = { git = "https://github.com/paritytech/substrate", branch = "rococo-v1", default-features = false }
pallet-sudo = {git = "https://github.com/paritytech/substrate", branch = "rococo-v1", default-features = false }
frame-system = { git = "https://github.com/paritytech/substrate", branch = "rococo-v1", default-features = false }
pallet-timestamp = { git = "https://github.com/paritytech/substrate", branch = "rococo-v1", default-features = false }
pallet-transaction-payment = { git = "https://github.com/paritytech/substrate", branch = "rococo-v1", default-features = false }
frame-executive = { git = "https://github.com/paritytech/substrate", branch = "rococo-v1", default-features = false }
=======
orderbook-engine = { path = "../pallets/Engine", version = "0.1.0", default-features = false }
assets = { path = "../pallets/Assets", version = "0.1.0", default-features = false }
pallet-aura = { version = "3.0.0", default-features = false }
pallet-balances = { version = "3.0.0", default-features = false }
frame-support = { version = "3.0.0", default-features = false }
pallet-grandpa = { version = "3.0.0", default-features = false }
pallet-randomness-collective-flip = { version = "3.0.0", default-features = false }
pallet-sudo = { version = "3.0.0", default-features = false }
frame-system = { version = "3.0.0", default-features = false }
pallet-timestamp = { version = "3.0.0", default-features = false }
pallet-transaction-payment = { version = "3.0.0", default-features = false }
frame-executive = { version = "3.0.0", default-features = false }
>>>>>>> 9a9969e6
serde = { version = "1.0.101", optional = true, features = ["derive"] }
sp-api = { git = "https://github.com/paritytech/substrate", branch = "rococo-v1", default-features = false }
sp-block-builder = { default-features = false, git = "https://github.com/paritytech/substrate", branch = "rococo-v1" }
sp-consensus-aura = { git = "https://github.com/paritytech/substrate", branch = "rococo-v1", default-features = false }
sp-core = { git = "https://github.com/paritytech/substrate", branch = "rococo-v1", default-features = false }
sp-inherents = { default-features = false, git = "https://github.com/paritytech/substrate", branch = "rococo-v1" }
sp-offchain = { git = "https://github.com/paritytech/substrate", branch = "rococo-v1", default-features = false }
sp-runtime = { git = "https://github.com/paritytech/substrate", branch = "rococo-v1", default-features = false }
sp-session = { git = "https://github.com/paritytech/substrate", branch = "rococo-v1", default-features = false }
sp-std = { git = "https://github.com/paritytech/substrate", branch = "rococo-v1", default-features = false }
sp-transaction-pool = { git = "https://github.com/paritytech/substrate", branch = "rococo-v1", default-features = false }
sp-version = { git = "https://github.com/paritytech/substrate", branch = "rococo-v1", default-features = false }

# Used for the node template's RPCs
frame-system-rpc-runtime-api = { git = "https://github.com/paritytech/substrate", branch = "rococo-v1", default-features = false }
pallet-transaction-payment-rpc-runtime-api = { git = "https://github.com/paritytech/substrate", branch = "rococo-v1", default-features = false }

# Used for runtime benchmarking
frame-benchmarking = { git = "https://github.com/paritytech/substrate", branch = "rococo-v1", default-features = false, optional = true }
frame-system-benchmarking = { git = "https://github.com/paritytech/substrate", branch = "rococo-v1", default-features = false, optional = true }
hex-literal = { version = "0.3.1", optional = true }
polkadex-primitives = { path = "../primitives", default-features = false }
orml-vesting = { path = "../orml/vesting", default-features = false }
orml-currencies = { path = "../orml/currencies", default-features = false }
orml-tokens = { path = "../orml/tokens", default-features = false }
orml-traits = { path = "../orml/traits", default-features = false }

[build-dependencies]
substrate-wasm-builder = { git = "https://github.com/paritytech/substrate", branch = "rococo-v1" }

[features]
default = ["std"]
std = [
    "codec/std",
    "frame-executive/std",
    "frame-support/std",
    "pallet-aura/std",
    "pallet-balances/std",
    "pallet-grandpa/std",
    "pallet-randomness-collective-flip/std",
    "pallet-sudo/std",
    "pallet-timestamp/std",
    "pallet-transaction-payment/std",
    "pallet-transaction-payment-rpc-runtime-api/std",
    "serde",
    "sp-api/std",
    "sp-block-builder/std",
    "sp-consensus-aura/std",
    "sp-core/std",
    "sp-inherents/std",
    "sp-offchain/std",
    "sp-runtime/std",
    "sp-session/std",
    "sp-std/std",
    "sp-transaction-pool/std",
    "sp-version/std",
    "frame-system/std",
    "frame-system-rpc-runtime-api/std",
<<<<<<< HEAD
    "orml-vesting/std",
    "orml-currencies/std",
    "orml-tokens/std",
    "polkadex-primitives/std",
    "orml-traits/std",
=======
    "assets/std",
    "orderbook-engine/std",
>>>>>>> 9a9969e6
]
runtime-benchmarks = [
    "sp-runtime/runtime-benchmarks",
    "frame-benchmarking",
    "frame-support/runtime-benchmarks",
    "frame-system-benchmarking",
    "hex-literal",
    "frame-system/runtime-benchmarks",
    "pallet-balances/runtime-benchmarks",
    "pallet-timestamp/runtime-benchmarks"
]<|MERGE_RESOLUTION|>--- conflicted
+++ resolved
@@ -13,7 +13,7 @@
 [dependencies]
 codec = { package = "parity-scale-codec", version = "2.0.0", default-features = false, features = ["derive"] }
 
-<<<<<<< HEAD
+
 pallet-aura = { git = "https://github.com/paritytech/substrate", branch = "rococo-v1", default-features = false }
 pallet-balances = {git = "https://github.com/paritytech/substrate", branch = "rococo-v1", default-features = false }
 frame-support = { git = "https://github.com/paritytech/substrate", branch = "rococo-v1", default-features = false }
@@ -24,20 +24,6 @@
 pallet-timestamp = { git = "https://github.com/paritytech/substrate", branch = "rococo-v1", default-features = false }
 pallet-transaction-payment = { git = "https://github.com/paritytech/substrate", branch = "rococo-v1", default-features = false }
 frame-executive = { git = "https://github.com/paritytech/substrate", branch = "rococo-v1", default-features = false }
-=======
-orderbook-engine = { path = "../pallets/Engine", version = "0.1.0", default-features = false }
-assets = { path = "../pallets/Assets", version = "0.1.0", default-features = false }
-pallet-aura = { version = "3.0.0", default-features = false }
-pallet-balances = { version = "3.0.0", default-features = false }
-frame-support = { version = "3.0.0", default-features = false }
-pallet-grandpa = { version = "3.0.0", default-features = false }
-pallet-randomness-collective-flip = { version = "3.0.0", default-features = false }
-pallet-sudo = { version = "3.0.0", default-features = false }
-frame-system = { version = "3.0.0", default-features = false }
-pallet-timestamp = { version = "3.0.0", default-features = false }
-pallet-transaction-payment = { version = "3.0.0", default-features = false }
-frame-executive = { version = "3.0.0", default-features = false }
->>>>>>> 9a9969e6
 serde = { version = "1.0.101", optional = true, features = ["derive"] }
 sp-api = { git = "https://github.com/paritytech/substrate", branch = "rococo-v1", default-features = false }
 sp-block-builder = { default-features = false, git = "https://github.com/paritytech/substrate", branch = "rococo-v1" }
@@ -96,16 +82,11 @@
     "sp-version/std",
     "frame-system/std",
     "frame-system-rpc-runtime-api/std",
-<<<<<<< HEAD
     "orml-vesting/std",
     "orml-currencies/std",
     "orml-tokens/std",
     "polkadex-primitives/std",
     "orml-traits/std",
-=======
-    "assets/std",
-    "orderbook-engine/std",
->>>>>>> 9a9969e6
 ]
 runtime-benchmarks = [
     "sp-runtime/runtime-benchmarks",
