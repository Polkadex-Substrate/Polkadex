--- conflicted
+++ resolved
@@ -3,34 +3,6 @@
 
 [workspace]
 members = [
-<<<<<<< HEAD
-    "client",
-    "node",
-    "runtime",
-    "clients/orderbook",
-    "clients/orderbook/rpc",
-    "clients/thea",
-    "pallets/pdex-migration",
-    "pallets/chainbridge",
-    "pallets/asset-handler",
-    "pallets/pdex-migration",
-    "pallets/ocex",
-    "pallets/rewards",
-    "pallets/thea-message-handler",
-    "primitives/orderbook",
-    "primitives/bls-primitives",
-    "primitives/polkadex",
-    "primitives/thea",
-    "pallets/thea",
-    "pallets/swap",
-    "pallets/support",
-    "pallets/router",
-    "pallets/liquidity",
-    "pallets/thea-executor",
-    "pallets/rewards/rpc",
-    "pallets/rewards/rpc/runtime-api",
-    "scripts/bls_gen"
-=======
   "client",
   "node",
   "runtime",
@@ -56,8 +28,6 @@
   "pallets/thea-executor",
   "pallets/rewards/rpc",
   "pallets/rewards/rpc/runtime-api",
-  "misc/load-testing",
->>>>>>> 019980b0
 ]
 
 [workspace.dependencies]
