--- conflicted
+++ resolved
@@ -5,15 +5,13 @@
 members = [
     'node',
     'runtime',
-<<<<<<< HEAD
     "pallets/pdex-migration",
     "pallets/chainbridge",
-    "pallets/asset-handler"
-=======
+    "pallets/asset-handler",
     'pallets/pdex-migration',
     'pallets/polkadex-ido',
     'pallets/ocex',
->>>>>>> ea866887
+    'pallets/test-token-provider'
 ]
 
 
