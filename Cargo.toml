--- conflicted
+++ resolved
@@ -7,11 +7,8 @@
     'pallets/ocex',
     'pallets/fungible-assets',
     'pallets/token-faucet',
-<<<<<<< HEAD
-    'pallets/polkapool',
-=======
     'pallets/pdex-migration',
 	'pallets/Polkadex_Ido',
->>>>>>> 6ee648d5
+    'pallets/polkapool',
     'runtime',
 ]