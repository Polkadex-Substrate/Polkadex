[profile.release]
panic = 'unwind'

[workspace]
members = [
    'node',
    'pallets/pdex-migration',
<<<<<<< HEAD
    'pallets/Polkadex_Ido',
    'runtime',
    'pallets/Polkadex_Ido/rpc',
    'pallets/Polkadex_Ido/rpc/runtime-api',
    'pallets/Polkadex_Ido/common',
=======
    'pallets/ocex',
    'runtime',
    'contracts/uniswap_v2',
>>>>>>> 2274b5ac
]


[patch."https://github.com/open-web3-stack/open-runtime-module-library.git"]
orml-vesting = { git = "https://github.com/Gauthamastro/open-runtime-module-library.git",  branch="gj-substrate-master"}
orml-currencies = { git = "https://github.com/Gauthamastro/open-runtime-module-library.git",  branch="gj-substrate-master"}
orml-tokens = { git = "https://github.com/Gauthamastro/open-runtime-module-library.git",  branch="gj-substrate-master"}
orml-traits = { git = "https://github.com/Gauthamastro/open-runtime-module-library.git",  branch="gj-substrate-master"}<|MERGE_RESOLUTION|>--- conflicted
+++ resolved
@@ -5,17 +5,13 @@
 members = [
     'node',
     'pallets/pdex-migration',
-<<<<<<< HEAD
     'pallets/Polkadex_Ido',
     'runtime',
     'pallets/Polkadex_Ido/rpc',
     'pallets/Polkadex_Ido/rpc/runtime-api',
     'pallets/Polkadex_Ido/common',
-=======
     'pallets/ocex',
-    'runtime',
     'contracts/uniswap_v2',
->>>>>>> 2274b5ac
 ]
 
 
