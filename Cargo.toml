[profile.release]
panic = "unwind"

[workspace]
members = [
    "client",
    "node",
    "runtime",
    "pallets/pdex-migration",
    "pallets/chainbridge",
    "pallets/asset-handler",
    "pallets/pdex-migration",
    "pallets/ocex",
<<<<<<< HEAD
    "pallets/thea",
    "thea-primitives"
=======
    "pallets/thea-staking"
>>>>>>> 349c50b6
]

[patch."https://github.com/open-web3-stack/open-runtime-module-library.git"]
orml-vesting = { git = "https://github.com/Polkadex-Substrate/open-runtime-module-library.git",  branch="polkadot-v0.9.28" }

[workspace.dependencies]
log = { version = "0.4.8", default-features = false }
anyhow = "1.0.56"
smallvec = "1.6.1"
jsonrpsee = "0.15.1"
blake2-rfc = { version = "0.2.18", default-features = false }
static_assertions = "1.1.0"
parity-scale-codec = { version = "3.1.5", default-features = false }
ias-verify = { version = "0.1.5", branch = "polkadot-v0.9.28", default-features = false, git = "https://github.com/Polkadex-Substrate/pallets" }
test-utils = { git = "https://github.com/Polkadex-Substrate/pallets.git", branch = "polkadot-v0.9.28", default-features = false }
rust_decimal = { git ="https://github.com/Polkadex-Substrate/rust-decimal.git", branch = "master", default-features = false }
scale-info = { version = "2.1.2", default-features = false }
frame-system = { git = "https://github.com/paritytech/substrate", branch = "polkadot-v0.9.28", default-features = false }
frame-support = { git = "https://github.com/paritytech/substrate", branch = "polkadot-v0.9.28", default-features = false }
frame-executive = { git = "https://github.com/paritytech/substrate", branch = "polkadot-v0.9.28", default-features = false }
frame-benchmarking = { git = "https://github.com/paritytech/substrate", branch = "polkadot-v0.9.28", default-features = false }
frame-benchmarking-cli = { git = "https://github.com/paritytech/substrate", branch = "polkadot-v0.9.28", default-features = false }
frame-system-benchmarking = { git = "https://github.com/paritytech/substrate", branch = "polkadot-v0.9.28", default-features = false }
frame-system-rpc-runtime-api = { git = "https://github.com/paritytech/substrate", branch = "polkadot-v0.9.28", default-features = false }
frame-election-provider-support = { git = "https://github.com/paritytech/substrate", branch = "polkadot-v0.9.28", default-features = false }
pallet-sudo = { git = "https://github.com/paritytech/substrate", branch = "polkadot-v0.9.28", default-features = false }
pallet-babe = { git = "https://github.com/paritytech/substrate", branch = "polkadot-v0.9.28", default-features = false }
pallet-tips = { git = "https://github.com/paritytech/substrate", branch = "polkadot-v0.9.28", default-features = false }
pallet-proxy = { git = "https://github.com/paritytech/substrate", branch = "polkadot-v0.9.28", default-features = false }
pallet-assets = { git = "https://github.com/paritytech/substrate", branch = "polkadot-v0.9.28", default-features = false }
pallet-staking = { git = "https://github.com/paritytech/substrate", branch = "polkadot-v0.9.28", default-features = false }
pallet-grandpa = { git = "https://github.com/paritytech/substrate", branch = "polkadot-v0.9.28", default-features = false }
pallet-indices = { git = "https://github.com/paritytech/substrate", branch = "polkadot-v0.9.28", default-features = false }
pallet-society = { git = "https://github.com/paritytech/substrate", branch = "polkadot-v0.9.28", default-features = false }
pallet-session = { git = "https://github.com/paritytech/substrate", branch = "polkadot-v0.9.28", default-features = false }
pallet-utility = { git = "https://github.com/paritytech/substrate", branch = "polkadot-v0.9.28", default-features = false }
pallet-treasury = { git = "https://github.com/paritytech/substrate", branch = "polkadot-v0.9.28", default-features = false }
pallet-preimage = { git = "https://github.com/paritytech/substrate", branch = "polkadot-v0.9.28", default-features = false }
pallet-recovery = { git = "https://github.com/paritytech/substrate", branch = "polkadot-v0.9.28", default-features = false }
pallet-offences = { git = "https://github.com/paritytech/substrate", branch = "polkadot-v0.9.28", default-features = false }
pallet-multisig = { git = "https://github.com/paritytech/substrate", branch = "polkadot-v0.9.28", default-features = false }
pallet-balances = { git = "https://github.com/paritytech/substrate", branch = "polkadot-v0.9.28", default-features = false }
pallet-bounties = { git = "https://github.com/paritytech/substrate", branch = "polkadot-v0.9.28", default-features = false }
pallet-identity = { git = "https://github.com/paritytech/substrate", branch = "polkadot-v0.9.28", default-features = false }
pallet-scheduler = { git = "https://github.com/paritytech/substrate", branch = "polkadot-v0.9.28", default-features = false }
pallet-im-online = { git = "https://github.com/paritytech/substrate", branch = "polkadot-v0.9.28", default-features = false }
pallet-contracts = { git = "https://github.com/paritytech/substrate", branch = "polkadot-v0.9.28", default-features = false }
pallet-timestamp = { git = "https://github.com/paritytech/substrate", branch = "polkadot-v0.9.28", default-features = false }
pallet-bags-list = { git = "https://github.com/paritytech/substrate", branch = "polkadot-v0.9.28", default-features = false }
pallet-democracy = { git = "https://github.com/paritytech/substrate", branch = "polkadot-v0.9.28", default-features = false }
pallet-authorship = { git = "https://github.com/paritytech/substrate", branch = "polkadot-v0.9.28", default-features = false }
pallet-collective = { git = "https://github.com/paritytech/substrate", branch = "polkadot-v0.9.28", default-features = false }
pallet-membership = { git = "https://github.com/paritytech/substrate", branch = "polkadot-v0.9.28", default-features = false }
pallet-contracts-rpc = { git = "https://github.com/paritytech/substrate", branch = "polkadot-v0.9.28", default-features = false }
pallet-child-bounties = { git = "https://github.com/paritytech/substrate", branch = "polkadot-v0.9.28", default-features = false }
pallet-asset-tx-payment = { git = "https://github.com/paritytech/substrate", branch = "polkadot-v0.9.28", default-features = false }
pallet-elections-phragmen = { git = "https://github.com/paritytech/substrate", branch = "polkadot-v0.9.28", default-features = false }
pallet-authority-discovery = { git = "https://github.com/paritytech/substrate", branch = "polkadot-v0.9.28", default-features = false }
pallet-transaction-payment = { git = "https://github.com/paritytech/substrate", branch = "polkadot-v0.9.28", default-features = false }
pallet-staking-reward-curve = { git = "https://github.com/paritytech/substrate", branch = "polkadot-v0.9.28", default-features = false }
pallet-transaction-payment-rpc = { git = "https://github.com/paritytech/substrate", branch = "polkadot-v0.9.28", default-features = false }
pallet-randomness-collective-flip = { git = "https://github.com/paritytech/substrate", branch = "polkadot-v0.9.28", default-features = false }
pallet-election-provider-multi-phase = { git = "https://github.com/paritytech/substrate", branch = "polkadot-v0.9.28", default-features = false }
pallet-transaction-payment-rpc-runtime-api = { git = "https://github.com/paritytech/substrate", branch = "polkadot-v0.9.28", default-features = false }
orml-vesting = { git = "https://github.com/Polkadex-Substrate/open-runtime-module-library.git", branch = "polkadot-v0.9.28", default-features = false }
sp-io = { git = "https://github.com/paritytech/substrate", branch = "polkadot-v0.9.28", default-features = false }
sp-core = { git = "https://github.com/paritytech/substrate", branch = "polkadot-v0.9.28", default-features = false }
sp-runtime = { git = "https://github.com/paritytech/substrate", branch = "polkadot-v0.9.28", default-features = false }
sp-api = { git = "https://github.com/paritytech/substrate", branch = "polkadot-v0.9.28", default-features = false }
sp-version = { git = "https://github.com/paritytech/substrate", branch = "polkadot-v0.9.28", default-features = false }
sp-staking = { git = "https://github.com/paritytech/substrate", branch = "polkadot-v0.9.28", default-features = false }
sp-keyring = { git = "https://github.com/paritytech/substrate", branch = "polkadot-v0.9.28", default-features = false }
sp-session = { git = "https://github.com/paritytech/substrate", branch = "polkadot-v0.9.28", default-features = false }
sp-keystore = { git = "https://github.com/paritytech/substrate", branch = "polkadot-v0.9.28", default-features = false }
sp-offchain = { git = "https://github.com/paritytech/substrate", branch = "polkadot-v0.9.28", default-features = false }
sc-telemetry = { git = "https://github.com/paritytech/substrate", branch = "polkadot-v0.9.28", default-features = false }
sp-consensus = { git = "https://github.com/paritytech/substrate", branch = "polkadot-v0.9.28", default-features = false }
sp-inherents = { git = "https://github.com/paritytech/substrate", branch = "polkadot-v0.9.28", default-features = false }
sp-timestamp = { git = "https://github.com/paritytech/substrate", branch = "polkadot-v0.9.28", default-features = false }
sp-authorship = { git = "https://github.com/paritytech/substrate", branch = "polkadot-v0.9.28", default-features = false }
sp-blockchain = { git = "https://github.com/paritytech/substrate", branch = "polkadot-v0.9.28", default-features = false }
sp-block-builder = { git = "https://github.com/paritytech/substrate", branch = "polkadot-v0.9.28", default-features = false }
sp-consensus-babe = { git = "https://github.com/paritytech/substrate", branch = "polkadot-v0.9.28", default-features = false }
sp-transaction-pool = { git = "https://github.com/paritytech/substrate", branch = "polkadot-v0.9.28", default-features = false }
sp-npos-elections = { git = "https://github.com/paritytech/substrate", branch = "polkadot-v0.9.28", default-features = false }
sp-finality-grandpa = { git = "https://github.com/paritytech/substrate", branch = "polkadot-v0.9.28", default-features = false }
sp-application-crypto = { git = "https://github.com/paritytech/substrate", branch = "polkadot-v0.9.28", default-features = false }
sp-authority-discovery = { git = "https://github.com/paritytech/substrate", branch = "polkadot-v0.9.28", default-features = false }
sc-transaction-pool-api = { git = "https://github.com/paritytech/substrate", branch = "polkadot-v0.9.28", default-features = false }
sp-std = { git = "https://github.com/paritytech/substrate", branch = "polkadot-v0.9.28", default-features = false }
sp-rpc = { git = "https://github.com/paritytech/substrate", branch = "polkadot-v0.9.28", default-features = false }
sc-cli = {  git = "https://github.com/paritytech/substrate",branch = "polkadot-v0.9.28", default-features = false }
sc-rpc = { git = "https://github.com/paritytech/substrate", branch = "polkadot-v0.9.28", default-features = false }
sp-trie = { git = "https://github.com/paritytech/substrate", branch = "polkadot-v0.9.28", default-features = false }
sp-tracing = { git = "https://github.com/paritytech/substrate", branch = "polkadot-v0.9.28", default-features = false }
sc-service = {  git = "https://github.com/paritytech/substrate",branch = "polkadot-v0.9.28", default-features = false }
sc-network = { git = "https://github.com/paritytech/substrate", branch = "polkadot-v0.9.28", default-features = false }
sc-rpc-api = { git = "https://github.com/paritytech/substrate", branch = "polkadot-v0.9.28", default-features = false }
sc-executor = { git = "https://github.com/paritytech/substrate", branch = "polkadot-v0.9.28", default-features = false }
sc-keystore = { git = "https://github.com/paritytech/substrate", branch = "polkadot-v0.9.28", default-features = false }
sc-consensus = { git = "https://github.com/paritytech/substrate", branch = "polkadot-v0.9.28", default-features = false }
sc-client-api = { git = "https://github.com/paritytech/substrate", branch = "polkadot-v0.9.28", default-features = false }
sc-chain-spec = { git = "https://github.com/paritytech/substrate", branch = "polkadot-v0.9.28", default-features = false }
sc-service-test = { git = "https://github.com/paritytech/substrate", branch = "polkadot-v0.9.28", default-features = false }
sc-network-common = { git = "https://github.com/paritytech/substrate", branch = "polkadot-v0.9.28", default-features = false }
sc-sync-state-rpc = { git = "https://github.com/paritytech/substrate", branch = "polkadot-v0.9.28", default-features = false }
sc-consensus-babe = { git = "https://github.com/paritytech/substrate", branch = "polkadot-v0.9.28", default-features = false }
sc-consensus-slots = { git = "https://github.com/paritytech/substrate", branch = "polkadot-v0.9.28", default-features = false }
sc-transaction-pool = { git = "https://github.com/paritytech/substrate", branch = "polkadot-v0.9.28", default-features = false }
sc-consensus-epochs = { git = "https://github.com/paritytech/substrate", branch = "polkadot-v0.9.28", default-features = false }
sc-finality-grandpa = {  git = "https://github.com/paritytech/substrate", branch = "polkadot-v0.9.28", default-features = false}
sc-basic-authorship = { git = "https://github.com/paritytech/substrate", branch = "polkadot-v0.9.28", default-features = false }
sc-consensus-uncles = { git = "https://github.com/paritytech/substrate", branch = "polkadot-v0.9.28", default-features = false }
sc-consensus-babe-rpc = { git = "https://github.com/paritytech/substrate", branch = "polkadot-v0.9.28", default-features = false }
sc-authority-discovery = { git = "https://github.com/paritytech/substrate", branch = "polkadot-v0.9.28", default-features = false }
sc-finality-grandpa-rpc = { git = "https://github.com/paritytech/substrate", branch = "polkadot-v0.9.28", default-features = false }
substrate-wasm-builder = { git = "https://github.com/paritytech/substrate", branch = "polkadot-v0.9.28", default-features = false }
substrate-frame-rpc-system = { git = "https://github.com/paritytech/substrate", branch = "polkadot-v0.9.28", default-features = false }
pallet-nomination-pools = { git = "https://github.com/paritytech/substrate", branch = "polkadot-v0.9.28", default-features = false }
grandpa-primitives = {  git = "https://github.com/paritytech/substrate", branch = "polkadot-v0.9.28", default-features = false, package="sp-finality-grandpa" }
polkadex-primitives = { tag = "polkadot-v0.9.28v0.1.10", git = "https://github.com/Polkadex-Substrate/polkadex-primitives.git", default-features = false }
frame-try-runtime = { git = "https://github.com/paritytech/substrate.git", branch = "polkadot-v0.9.28", default-features = false }
try-runtime-cli = { git = "https://github.com/paritytech/substrate.git", branch = "polkadot-v0.9.28", default-features = false }
#node-executor = {  git = "https://github.com/paritytech/substrate", branch = "polkadot-v0.9.28", default-features = false, features = ["wasmtime"] }<|MERGE_RESOLUTION|>--- conflicted
+++ resolved
@@ -11,12 +11,9 @@
     "pallets/asset-handler",
     "pallets/pdex-migration",
     "pallets/ocex",
-<<<<<<< HEAD
     "pallets/thea",
     "thea-primitives"
-=======
     "pallets/thea-staking"
->>>>>>> 349c50b6
 ]
 
 [patch."https://github.com/open-web3-stack/open-runtime-module-library.git"]
