--- conflicted
+++ resolved
@@ -22,34 +22,6 @@
 [workspace]
 resolver = "2"
 members = [
-<<<<<<< HEAD
-    "client",
-    "node",
-    "runtime",
-    "clients/orderbook",
-    "clients/orderbook/rpc",
-    "pallets/pdex-migration",
-    "pallets/chainbridge",
-    "pallets/asset-handler",
-    "pallets/pdex-migration",
-    "pallets/assets-transaction-payment",
-    "pallets/ocex",
-    "pallets/thea-staking",
-    "pallets/rewards",
-    "pallets/thea",
-    "primitives/orderbook",
-    "primitives/bls-primitives",
-    "primitives/polkadex",
-    "thea-primitives",
-    "pallets/thea-staking",
-    "pallets/swap",
-    "pallets/support",
-    "pallets/router",
-    "pallets/liquidity",
-    "pallets/thea-cross-chain-governance",
-    "misc/load-testing",
-    "wallet-connector",
-=======
   "client",
   "node",
   "runtime",
@@ -58,6 +30,7 @@
   "pallets/pdex-migration",
   "pallets/ocex",
   "pallets/rewards",
+    "pallets/assets-transaction-payment",
   "primitives/orderbook",
   "primitives/polkadex",
   "primitives/thea",
@@ -76,7 +49,7 @@
   "node",
   "runtime",
   "pallets/pdex-migration",
-  "pallets/pdex-migration",
+    "pallets/assets-transaction-payment",
   "pallets/ocex",
   "pallets/rewards",
   "primitives/orderbook",
@@ -87,7 +60,6 @@
   "pallets/thea-executor",
   "pallets/rewards/rpc",
   "pallets/rewards/rpc/runtime-api",
->>>>>>> 3ed41609
 ]
 
 [workspace.dependencies]
@@ -100,112 +72,6 @@
 parity-scale-codec = { version = "3.1.5", default-features = false }
 rust_decimal = { git = "https://github.com/Polkadex-Substrate/rust-decimal.git", branch = "master", default-features = false }
 scale-info = { version = "2.1.2", default-features = false }
-<<<<<<< HEAD
-frame-system = { git = "https://github.com/paritytech/substrate", branch = "polkadot-v0.9.37", default-features = false }
-frame-support = { git = "https://github.com/paritytech/substrate", branch = "polkadot-v0.9.37", default-features = false }
-frame-executive = { git = "https://github.com/paritytech/substrate", branch = "polkadot-v0.9.37", default-features = false }
-frame-benchmarking = { git = "https://github.com/paritytech/substrate", branch = "polkadot-v0.9.37", default-features = false }
-frame-benchmarking-cli = { git = "https://github.com/paritytech/substrate", branch = "polkadot-v0.9.37", default-features = false }
-frame-system-benchmarking = { git = "https://github.com/paritytech/substrate", branch = "polkadot-v0.9.37", default-features = false }
-frame-system-rpc-runtime-api = { git = "https://github.com/paritytech/substrate", branch = "polkadot-v0.9.37", default-features = false }
-frame-election-provider-support = { git = "https://github.com/paritytech/substrate", branch = "polkadot-v0.9.37", default-features = false }
-pallet-sudo = { git = "https://github.com/paritytech/substrate", branch = "polkadot-v0.9.37", default-features = false }
-pallet-babe = { git = "https://github.com/paritytech/substrate", branch = "polkadot-v0.9.37", default-features = false }
-pallet-tips = { git = "https://github.com/paritytech/substrate", branch = "polkadot-v0.9.37", default-features = false }
-pallet-proxy = { git = "https://github.com/paritytech/substrate", branch = "polkadot-v0.9.37", default-features = false }
-pallet-assets = { git = "https://github.com/paritytech/substrate", branch = "polkadot-v0.9.37", default-features = false }
-pallet-staking = { git = "https://github.com/paritytech/substrate", branch = "polkadot-v0.9.37", default-features = false }
-pallet-grandpa = { git = "https://github.com/paritytech/substrate", branch = "polkadot-v0.9.37", default-features = false }
-pallet-indices = { git = "https://github.com/paritytech/substrate", branch = "polkadot-v0.9.37", default-features = false }
-pallet-society = { git = "https://github.com/paritytech/substrate", branch = "polkadot-v0.9.37", default-features = false }
-pallet-session = { git = "https://github.com/paritytech/substrate", branch = "polkadot-v0.9.37", default-features = false }
-pallet-utility = { git = "https://github.com/paritytech/substrate", branch = "polkadot-v0.9.37", default-features = false }
-pallet-treasury = { git = "https://github.com/paritytech/substrate", branch = "polkadot-v0.9.37", default-features = false }
-pallet-preimage = { git = "https://github.com/paritytech/substrate", branch = "polkadot-v0.9.37", default-features = false }
-pallet-recovery = { git = "https://github.com/paritytech/substrate", branch = "polkadot-v0.9.37", default-features = false }
-pallet-offences = { git = "https://github.com/paritytech/substrate", branch = "polkadot-v0.9.37", default-features = false }
-pallet-multisig = { git = "https://github.com/paritytech/substrate", branch = "polkadot-v0.9.37", default-features = false }
-pallet-balances = { git = "https://github.com/paritytech/substrate", branch = "polkadot-v0.9.37", default-features = false }
-pallet-bounties = { git = "https://github.com/paritytech/substrate", branch = "polkadot-v0.9.37", default-features = false }
-pallet-identity = { git = "https://github.com/paritytech/substrate", branch = "polkadot-v0.9.37", default-features = false }
-pallet-scheduler = { git = "https://github.com/paritytech/substrate", branch = "polkadot-v0.9.37", default-features = false }
-pallet-im-online = { git = "https://github.com/paritytech/substrate", branch = "polkadot-v0.9.37", default-features = false }
-pallet-contracts = { git = "https://github.com/paritytech/substrate", branch = "polkadot-v0.9.37", default-features = false }
-pallet-timestamp = { git = "https://github.com/paritytech/substrate", branch = "polkadot-v0.9.37", default-features = false }
-pallet-bags-list = { git = "https://github.com/paritytech/substrate", branch = "polkadot-v0.9.37", default-features = false }
-pallet-democracy = { git = "https://github.com/paritytech/substrate", branch = "polkadot-v0.9.37", default-features = false }
-pallet-authorship = { git = "https://github.com/paritytech/substrate", branch = "polkadot-v0.9.37", default-features = false }
-pallet-collective = { git = "https://github.com/paritytech/substrate", branch = "polkadot-v0.9.37", default-features = false }
-pallet-membership = { git = "https://github.com/paritytech/substrate", branch = "polkadot-v0.9.37", default-features = false }
-pallet-contracts-rpc = { git = "https://github.com/paritytech/substrate", branch = "polkadot-v0.9.37", default-features = false }
-pallet-child-bounties = { git = "https://github.com/paritytech/substrate", branch = "polkadot-v0.9.37", default-features = false }
-pallet-asset-tx-payment = { git = "https://github.com/paritytech/substrate", branch = "polkadot-v0.9.37", default-features = false }
-pallet-elections-phragmen = { git = "https://github.com/paritytech/substrate", branch = "polkadot-v0.9.37", default-features = false }
-pallet-authority-discovery = { git = "https://github.com/paritytech/substrate", branch = "polkadot-v0.9.37", default-features = false }
-pallet-transaction-payment = { git = "https://github.com/paritytech/substrate", branch = "polkadot-v0.9.37", default-features = false }
-pallet-staking-reward-curve = { git = "https://github.com/paritytech/substrate", branch = "polkadot-v0.9.37", default-features = false }
-pallet-transaction-payment-rpc = { git = "https://github.com/paritytech/substrate", branch = "polkadot-v0.9.37", default-features = false }
-pallet-randomness-collective-flip = { git = "https://github.com/paritytech/substrate", branch = "polkadot-v0.9.37", default-features = false }
-pallet-election-provider-multi-phase = { git = "https://github.com/paritytech/substrate", branch = "polkadot-v0.9.37", default-features = false }
-pallet-transaction-payment-rpc-runtime-api = { git = "https://github.com/paritytech/substrate", branch = "polkadot-v0.9.37", default-features = false }
-orml-vesting = { git = "https://github.com/open-web3-stack/open-runtime-module-library.git", branch = "polkadot-v0.9.37", default-features = false }
-sp-io = { git = "https://github.com/paritytech/substrate", branch = "polkadot-v0.9.37", default-features = false }
-sp-core = { git = "https://github.com/paritytech/substrate", branch = "polkadot-v0.9.37", default-features = false }
-sp-runtime = { git = "https://github.com/paritytech/substrate", branch = "polkadot-v0.9.37", default-features = false }
-sp-api = { git = "https://github.com/paritytech/substrate", branch = "polkadot-v0.9.37", default-features = false }
-sp-version = { git = "https://github.com/paritytech/substrate", branch = "polkadot-v0.9.37", default-features = false }
-sp-staking = { git = "https://github.com/paritytech/substrate", branch = "polkadot-v0.9.37", default-features = false }
-sp-keyring = { git = "https://github.com/paritytech/substrate", branch = "polkadot-v0.9.37", default-features = false }
-sp-session = { git = "https://github.com/paritytech/substrate", branch = "polkadot-v0.9.37", default-features = false }
-sp-keystore = { git = "https://github.com/paritytech/substrate", branch = "polkadot-v0.9.37", default-features = false }
-sp-offchain = { git = "https://github.com/paritytech/substrate", branch = "polkadot-v0.9.37", default-features = false }
-sc-telemetry = { git = "https://github.com/paritytech/substrate", branch = "polkadot-v0.9.37", default-features = false }
-sp-consensus = { git = "https://github.com/paritytech/substrate", branch = "polkadot-v0.9.37", default-features = false }
-sp-inherents = { git = "https://github.com/paritytech/substrate", branch = "polkadot-v0.9.37", default-features = false }
-sp-timestamp = { git = "https://github.com/paritytech/substrate", branch = "polkadot-v0.9.37", default-features = false }
-sp-authorship = { git = "https://github.com/paritytech/substrate", branch = "polkadot-v0.9.37", default-features = false }
-sp-blockchain = { git = "https://github.com/paritytech/substrate", branch = "polkadot-v0.9.37", default-features = false }
-sp-block-builder = { git = "https://github.com/paritytech/substrate", branch = "polkadot-v0.9.37", default-features = false }
-sp-consensus-babe = { git = "https://github.com/paritytech/substrate", branch = "polkadot-v0.9.37", default-features = false }
-sp-transaction-pool = { git = "https://github.com/paritytech/substrate", branch = "polkadot-v0.9.37", default-features = false }
-sp-npos-elections = { git = "https://github.com/paritytech/substrate", branch = "polkadot-v0.9.37", default-features = false }
-sp-finality-grandpa = { git = "https://github.com/paritytech/substrate", branch = "polkadot-v0.9.37", default-features = false }
-sp-application-crypto = { git = "https://github.com/paritytech/substrate", branch = "polkadot-v0.9.37", default-features = false }
-sp-authority-discovery = { git = "https://github.com/paritytech/substrate", branch = "polkadot-v0.9.37", default-features = false }
-sc-transaction-pool-api = { git = "https://github.com/paritytech/substrate", branch = "polkadot-v0.9.37", default-features = false }
-sp-runtime-interface = { git = "https://github.com/paritytech/substrate", branch = "polkadot-v0.9.28", default-features = false }
-sp-std = { git = "https://github.com/paritytech/substrate", branch = "polkadot-v0.9.37", default-features = false }
-sp-rpc = { git = "https://github.com/paritytech/substrate", branch = "polkadot-v0.9.37", default-features = false }
-sc-cli = {  git = "https://github.com/paritytech/substrate",branch = "polkadot-v0.9.37", default-features = false }
-sc-rpc = { git = "https://github.com/paritytech/substrate", branch = "polkadot-v0.9.37", default-features = false }
-sp-trie = { git = "https://github.com/paritytech/substrate", branch = "polkadot-v0.9.37", default-features = false }
-sp-tracing = { git = "https://github.com/paritytech/substrate", branch = "polkadot-v0.9.37", default-features = false }
-sc-service = { git = "https://github.com/paritytech/substrate",branch = "polkadot-v0.9.37", default-features = false }
-sc-network = { git = "https://github.com/paritytech/substrate", branch = "polkadot-v0.9.37", default-features = false }
-sc-rpc-api = { git = "https://github.com/paritytech/substrate", branch = "polkadot-v0.9.37", default-features = false }
-sc-executor = { git = "https://github.com/paritytech/substrate", branch = "polkadot-v0.9.37", default-features = false }
-sc-keystore = { git = "https://github.com/paritytech/substrate", branch = "polkadot-v0.9.37", default-features = false }
-sc-consensus = { git = "https://github.com/paritytech/substrate", branch = "polkadot-v0.9.37", default-features = false }
-sc-client-api = { git = "https://github.com/paritytech/substrate", branch = "polkadot-v0.9.37", default-features = false }
-sc-chain-spec = { git = "https://github.com/paritytech/substrate", branch = "polkadot-v0.9.37", default-features = false }
-sc-service-test = { git = "https://github.com/paritytech/substrate", branch = "polkadot-v0.9.37", default-features = false }
-sc-network-common = { git = "https://github.com/paritytech/substrate", branch = "polkadot-v0.9.37", default-features = false }
-sc-sync-state-rpc = { git = "https://github.com/paritytech/substrate", branch = "polkadot-v0.9.37", default-features = false }
-sc-consensus-babe = { git = "https://github.com/paritytech/substrate", branch = "polkadot-v0.9.37", default-features = false }
-sc-consensus-slots = { git = "https://github.com/paritytech/substrate", branch = "polkadot-v0.9.37", default-features = false }
-sc-transaction-pool = { git = "https://github.com/paritytech/substrate", branch = "polkadot-v0.9.37", default-features = false }
-sc-consensus-epochs = { git = "https://github.com/paritytech/substrate", branch = "polkadot-v0.9.37", default-features = false }
-sc-finality-grandpa = {  git = "https://github.com/paritytech/substrate", branch = "polkadot-v0.9.37", default-features = false}
-sc-basic-authorship = { git = "https://github.com/paritytech/substrate", branch = "polkadot-v0.9.37", default-features = false }
-sc-consensus-uncles = { git = "https://github.com/paritytech/substrate", branch = "polkadot-v0.9.37", default-features = false }
-sc-consensus-babe-rpc = { git = "https://github.com/paritytech/substrate", branch = "polkadot-v0.9.37", default-features = false }
-sc-authority-discovery = { git = "https://github.com/paritytech/substrate", branch = "polkadot-v0.9.37", default-features = false }
-sc-finality-grandpa-rpc = { git = "https://github.com/paritytech/substrate", branch = "polkadot-v0.9.37", default-features = false }
-substrate-wasm-builder = { git = "https://github.com/paritytech/substrate", branch = "polkadot-v0.9.37", default-features = false }
-substrate-frame-rpc-system = { git = "https://github.com/paritytech/substrate", branch = "polkadot-v0.9.37", default-features = false }
-pallet-nomination-pools = { git = "https://github.com/paritytech/substrate", branch = "polkadot-v0.9.37", default-features = false }
-grandpa-primitives = {  git = "https://github.com/paritytech/substrate", branch = "polkadot-v0.9.37", default-features = false, package="sp-finality-grandpa" }
-=======
 bls-primitives = { path = "primitives/bls-primitives", default-features = false }
 thea-primitives = { path = "primitives/thea", default-features = false }
 frame-system = { git = "https://github.com/paritytech/substrate", branch = "polkadot-v0.9.43", default-features = false }
@@ -312,7 +178,6 @@
 substrate-frame-rpc-system = { git = "https://github.com/paritytech/substrate", branch = "polkadot-v0.9.43", default-features = false }
 pallet-nomination-pools = { git = "https://github.com/paritytech/substrate", branch = "polkadot-v0.9.43", default-features = false }
 grandpa-primitives = { git = "https://github.com/paritytech/substrate", branch = "polkadot-v0.9.43", default-features = false, package = "sp-finality-grandpa" }
->>>>>>> 3ed41609
 polkadex-primitives = { path = "primitives/polkadex", default-features = false }
 frame-try-runtime = { git = "https://github.com/paritytech/substrate.git", branch = "polkadot-v0.9.43", default-features = false }
 try-runtime-cli = { git = "https://github.com/paritytech/substrate.git", branch = "polkadot-v0.9.43", default-features = false }
