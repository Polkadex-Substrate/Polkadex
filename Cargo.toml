--- conflicted
+++ resolved
@@ -46,12 +46,8 @@
   "pallets/thea-executor",
   "pallets/rewards/rpc",
   "pallets/rewards/rpc/runtime-api",
-<<<<<<< HEAD
-  "scripts/bls_gen"
-=======
-  "misc/load-testing",
+  "scripts/bls_gen",
   "misc/crowdloan-verifier",
->>>>>>> 927e19e0
 ]
 
 [workspace.dependencies]
