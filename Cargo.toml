--- conflicted
+++ resolved
@@ -4,12 +4,7 @@
 [workspace]
 members = [
     'node',
-<<<<<<< HEAD
-    'pallets/Engine',
-    'pallets/Assets',
-=======
     'pallets/*',
->>>>>>> 01a0edce
     'primitives',
     'runtime',
 ]