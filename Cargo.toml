[profile.release]
panic = "unwind"

[workspace]
members = [
    "client",
    "node",
    "runtime",
    "pallets/pdex-migration",
    "pallets/chainbridge",
    "pallets/asset-handler",
    "pallets/pdex-migration",
    "pallets/ocex",
    "pallets/thea",
    "thea-primitives",
    "pallets/thea-staking",
<<<<<<< HEAD
    "pallets/swap",
    "pallets/support",
    "pallets/router",
=======
    "pallets/liquidity",
    "pallets/thea-cross-chain-governance",
>>>>>>> 244b8785
]

[patch."https://github.com/open-web3-stack/open-runtime-module-library.git"]
orml-vesting = { git = "https://github.com/Polkadex-Substrate/open-runtime-module-library.git",  branch="polkadot-v0.9.28" }

[workspace.dependencies]
log = { version = "0.4.8", default-features = false }
anyhow = "1.0.56"
smallvec = "1.6.1"
jsonrpsee = "0.15.1"
blake2-rfc = { version = "0.2.18", default-features = false }
static_assertions = "1.1.0"
parity-scale-codec = { version = "3.1.5", default-features = false }
ias-verify = { version = "0.1.5", branch = "polkadot-v0.9.28", default-features = false, git = "https://github.com/Polkadex-Substrate/pallets" }
test-utils = { git = "https://github.com/Polkadex-Substrate/pallets.git", branch = "polkadot-v0.9.28", default-features = false }
rust_decimal = { git ="https://github.com/Polkadex-Substrate/rust-decimal.git", branch = "master", default-features = false }
scale-info = { version = "2.1.2", default-features = false }
frame-system = { git = "https://github.com/paritytech/substrate", branch = "polkadot-v0.9.28", default-features = false }
frame-support = { git = "https://github.com/paritytech/substrate", branch = "polkadot-v0.9.28", default-features = false }
frame-executive = { git = "https://github.com/paritytech/substrate", branch = "polkadot-v0.9.28", default-features = false }
frame-benchmarking = { git = "https://github.com/paritytech/substrate", branch = "polkadot-v0.9.28", default-features = false }
frame-benchmarking-cli = { git = "https://github.com/paritytech/substrate", branch = "polkadot-v0.9.28", default-features = false }
frame-system-benchmarking = { git = "https://github.com/paritytech/substrate", branch = "polkadot-v0.9.28", default-features = false }
frame-system-rpc-runtime-api = { git = "https://github.com/paritytech/substrate", branch = "polkadot-v0.9.28", default-features = false }
frame-election-provider-support = { git = "https://github.com/paritytech/substrate", branch = "polkadot-v0.9.28", default-features = false }
pallet-sudo = { git = "https://github.com/paritytech/substrate", branch = "polkadot-v0.9.28", default-features = false }
pallet-babe = { git = "https://github.com/paritytech/substrate", branch = "polkadot-v0.9.28", default-features = false }
pallet-tips = { git = "https://github.com/paritytech/substrate", branch = "polkadot-v0.9.28", default-features = false }
pallet-proxy = { git = "https://github.com/paritytech/substrate", branch = "polkadot-v0.9.28", default-features = false }
pallet-assets = { git = "https://github.com/paritytech/substrate", branch = "polkadot-v0.9.28", default-features = false }
pallet-staking = { git = "https://github.com/paritytech/substrate", branch = "polkadot-v0.9.28", default-features = false }
pallet-grandpa = { git = "https://github.com/paritytech/substrate", branch = "polkadot-v0.9.28", default-features = false }
pallet-indices = { git = "https://github.com/paritytech/substrate", branch = "polkadot-v0.9.28", default-features = false }
pallet-society = { git = "https://github.com/paritytech/substrate", branch = "polkadot-v0.9.28", default-features = false }
pallet-session = { git = "https://github.com/paritytech/substrate", branch = "polkadot-v0.9.28", default-features = false }
pallet-utility = { git = "https://github.com/paritytech/substrate", branch = "polkadot-v0.9.28", default-features = false }
pallet-treasury = { git = "https://github.com/paritytech/substrate", branch = "polkadot-v0.9.28", default-features = false }
pallet-preimage = { git = "https://github.com/paritytech/substrate", branch = "polkadot-v0.9.28", default-features = false }
pallet-recovery = { git = "https://github.com/paritytech/substrate", branch = "polkadot-v0.9.28", default-features = false }
pallet-offences = { git = "https://github.com/paritytech/substrate", branch = "polkadot-v0.9.28", default-features = false }
pallet-multisig = { git = "https://github.com/paritytech/substrate", branch = "polkadot-v0.9.28", default-features = false }
pallet-balances = { git = "https://github.com/paritytech/substrate", branch = "polkadot-v0.9.28", default-features = false }
pallet-bounties = { git = "https://github.com/paritytech/substrate", branch = "polkadot-v0.9.28", default-features = false }
pallet-identity = { git = "https://github.com/paritytech/substrate", branch = "polkadot-v0.9.28", default-features = false }
pallet-scheduler = { git = "https://github.com/paritytech/substrate", branch = "polkadot-v0.9.28", default-features = false }
pallet-im-online = { git = "https://github.com/paritytech/substrate", branch = "polkadot-v0.9.28", default-features = false }
pallet-contracts = { git = "https://github.com/paritytech/substrate", branch = "polkadot-v0.9.28", default-features = false }
pallet-timestamp = { git = "https://github.com/paritytech/substrate", branch = "polkadot-v0.9.28", default-features = false }
pallet-bags-list = { git = "https://github.com/paritytech/substrate", branch = "polkadot-v0.9.28", default-features = false }
pallet-democracy = { git = "https://github.com/paritytech/substrate", branch = "polkadot-v0.9.28", default-features = false }
pallet-authorship = { git = "https://github.com/paritytech/substrate", branch = "polkadot-v0.9.28", default-features = false }
pallet-collective = { git = "https://github.com/paritytech/substrate", branch = "polkadot-v0.9.28", default-features = false }
pallet-membership = { git = "https://github.com/paritytech/substrate", branch = "polkadot-v0.9.28", default-features = false }
pallet-contracts-rpc = { git = "https://github.com/paritytech/substrate", branch = "polkadot-v0.9.28", default-features = false }
pallet-child-bounties = { git = "https://github.com/paritytech/substrate", branch = "polkadot-v0.9.28", default-features = false }
pallet-asset-tx-payment = { git = "https://github.com/paritytech/substrate", branch = "polkadot-v0.9.28", default-features = false }
pallet-elections-phragmen = { git = "https://github.com/paritytech/substrate", branch = "polkadot-v0.9.28", default-features = false }
pallet-authority-discovery = { git = "https://github.com/paritytech/substrate", branch = "polkadot-v0.9.28", default-features = false }
pallet-transaction-payment = { git = "https://github.com/paritytech/substrate", branch = "polkadot-v0.9.28", default-features = false }
pallet-staking-reward-curve = { git = "https://github.com/paritytech/substrate", branch = "polkadot-v0.9.28", default-features = false }
pallet-transaction-payment-rpc = { git = "https://github.com/paritytech/substrate", branch = "polkadot-v0.9.28", default-features = false }
pallet-randomness-collective-flip = { git = "https://github.com/paritytech/substrate", branch = "polkadot-v0.9.28", default-features = false }
pallet-election-provider-multi-phase = { git = "https://github.com/paritytech/substrate", branch = "polkadot-v0.9.28", default-features = false }
pallet-transaction-payment-rpc-runtime-api = { git = "https://github.com/paritytech/substrate", branch = "polkadot-v0.9.28", default-features = false }
orml-vesting = { git = "https://github.com/Polkadex-Substrate/open-runtime-module-library.git", branch = "polkadot-v0.9.28", default-features = false }
sp-io = { git = "https://github.com/paritytech/substrate", branch = "polkadot-v0.9.28", default-features = false }
sp-core = { git = "https://github.com/paritytech/substrate", branch = "polkadot-v0.9.28", default-features = false }
sp-runtime = { git = "https://github.com/paritytech/substrate", branch = "polkadot-v0.9.28", default-features = false }
sp-api = { git = "https://github.com/paritytech/substrate", branch = "polkadot-v0.9.28", default-features = false }
sp-version = { git = "https://github.com/paritytech/substrate", branch = "polkadot-v0.9.28", default-features = false }
sp-staking = { git = "https://github.com/paritytech/substrate", branch = "polkadot-v0.9.28", default-features = false }
sp-keyring = { git = "https://github.com/paritytech/substrate", branch = "polkadot-v0.9.28", default-features = false }
sp-session = { git = "https://github.com/paritytech/substrate", branch = "polkadot-v0.9.28", default-features = false }
sp-keystore = { git = "https://github.com/paritytech/substrate", branch = "polkadot-v0.9.28", default-features = false }
sp-offchain = { git = "https://github.com/paritytech/substrate", branch = "polkadot-v0.9.28", default-features = false }
sc-telemetry = { git = "https://github.com/paritytech/substrate", branch = "polkadot-v0.9.28", default-features = false }
sp-consensus = { git = "https://github.com/paritytech/substrate", branch = "polkadot-v0.9.28", default-features = false }
sp-inherents = { git = "https://github.com/paritytech/substrate", branch = "polkadot-v0.9.28", default-features = false }
sp-timestamp = { git = "https://github.com/paritytech/substrate", branch = "polkadot-v0.9.28", default-features = false }
sp-authorship = { git = "https://github.com/paritytech/substrate", branch = "polkadot-v0.9.28", default-features = false }
sp-blockchain = { git = "https://github.com/paritytech/substrate", branch = "polkadot-v0.9.28", default-features = false }
sp-block-builder = { git = "https://github.com/paritytech/substrate", branch = "polkadot-v0.9.28", default-features = false }
sp-consensus-babe = { git = "https://github.com/paritytech/substrate", branch = "polkadot-v0.9.28", default-features = false }
sp-transaction-pool = { git = "https://github.com/paritytech/substrate", branch = "polkadot-v0.9.28", default-features = false }
sp-npos-elections = { git = "https://github.com/paritytech/substrate", branch = "polkadot-v0.9.28", default-features = false }
sp-finality-grandpa = { git = "https://github.com/paritytech/substrate", branch = "polkadot-v0.9.28", default-features = false }
sp-application-crypto = { git = "https://github.com/paritytech/substrate", branch = "polkadot-v0.9.28", default-features = false }
sp-authority-discovery = { git = "https://github.com/paritytech/substrate", branch = "polkadot-v0.9.28", default-features = false }
sc-transaction-pool-api = { git = "https://github.com/paritytech/substrate", branch = "polkadot-v0.9.28", default-features = false }
sp-std = { git = "https://github.com/paritytech/substrate", branch = "polkadot-v0.9.28", default-features = false }
sp-rpc = { git = "https://github.com/paritytech/substrate", branch = "polkadot-v0.9.28", default-features = false }
sc-cli = {  git = "https://github.com/paritytech/substrate",branch = "polkadot-v0.9.28", default-features = false }
sc-rpc = { git = "https://github.com/paritytech/substrate", branch = "polkadot-v0.9.28", default-features = false }
sp-trie = { git = "https://github.com/paritytech/substrate", branch = "polkadot-v0.9.28", default-features = false }
sp-tracing = { git = "https://github.com/paritytech/substrate", branch = "polkadot-v0.9.28", default-features = false }
sc-service = {  git = "https://github.com/paritytech/substrate",branch = "polkadot-v0.9.28", default-features = false }
sc-network = { git = "https://github.com/paritytech/substrate", branch = "polkadot-v0.9.28", default-features = false }
sc-rpc-api = { git = "https://github.com/paritytech/substrate", branch = "polkadot-v0.9.28", default-features = false }
sc-executor = { git = "https://github.com/paritytech/substrate", branch = "polkadot-v0.9.28", default-features = false }
sc-keystore = { git = "https://github.com/paritytech/substrate", branch = "polkadot-v0.9.28", default-features = false }
sc-consensus = { git = "https://github.com/paritytech/substrate", branch = "polkadot-v0.9.28", default-features = false }
sc-client-api = { git = "https://github.com/paritytech/substrate", branch = "polkadot-v0.9.28", default-features = false }
sc-chain-spec = { git = "https://github.com/paritytech/substrate", branch = "polkadot-v0.9.28", default-features = false }
sc-service-test = { git = "https://github.com/paritytech/substrate", branch = "polkadot-v0.9.28", default-features = false }
sc-network-common = { git = "https://github.com/paritytech/substrate", branch = "polkadot-v0.9.28", default-features = false }
sc-sync-state-rpc = { git = "https://github.com/paritytech/substrate", branch = "polkadot-v0.9.28", default-features = false }
sc-consensus-babe = { git = "https://github.com/paritytech/substrate", branch = "polkadot-v0.9.28", default-features = false }
sc-consensus-slots = { git = "https://github.com/paritytech/substrate", branch = "polkadot-v0.9.28", default-features = false }
sc-transaction-pool = { git = "https://github.com/paritytech/substrate", branch = "polkadot-v0.9.28", default-features = false }
sc-consensus-epochs = { git = "https://github.com/paritytech/substrate", branch = "polkadot-v0.9.28", default-features = false }
sc-finality-grandpa = {  git = "https://github.com/paritytech/substrate", branch = "polkadot-v0.9.28", default-features = false}
sc-basic-authorship = { git = "https://github.com/paritytech/substrate", branch = "polkadot-v0.9.28", default-features = false }
sc-consensus-uncles = { git = "https://github.com/paritytech/substrate", branch = "polkadot-v0.9.28", default-features = false }
sc-consensus-babe-rpc = { git = "https://github.com/paritytech/substrate", branch = "polkadot-v0.9.28", default-features = false }
sc-authority-discovery = { git = "https://github.com/paritytech/substrate", branch = "polkadot-v0.9.28", default-features = false }
sc-finality-grandpa-rpc = { git = "https://github.com/paritytech/substrate", branch = "polkadot-v0.9.28", default-features = false }
substrate-wasm-builder = { git = "https://github.com/paritytech/substrate", branch = "polkadot-v0.9.28", default-features = false }
substrate-frame-rpc-system = { git = "https://github.com/paritytech/substrate", branch = "polkadot-v0.9.28", default-features = false }
pallet-nomination-pools = { git = "https://github.com/paritytech/substrate", branch = "polkadot-v0.9.28", default-features = false }
grandpa-primitives = {  git = "https://github.com/paritytech/substrate", branch = "polkadot-v0.9.28", default-features = false, package="sp-finality-grandpa" }
polkadex-primitives = { tag = "polkadot-v0.9.28v0.1.11", git = "https://github.com/Polkadex-Substrate/polkadex-primitives.git", default-features = false }
frame-try-runtime = { git = "https://github.com/paritytech/substrate.git", branch = "polkadot-v0.9.28", default-features = false }
try-runtime-cli = { git = "https://github.com/paritytech/substrate.git", branch = "polkadot-v0.9.28", default-features = false }
xcm = { git = "https://github.com/paritytech/polkadot", default-features = false, branch = "release-v0.9.28" }
#node-executor = {  git = "https://github.com/paritytech/substrate", branch = "polkadot-v0.9.28", default-features = false, features = ["wasmtime"] }<|MERGE_RESOLUTION|>--- conflicted
+++ resolved
@@ -14,14 +14,11 @@
     "pallets/thea",
     "thea-primitives",
     "pallets/thea-staking",
-<<<<<<< HEAD
     "pallets/swap",
     "pallets/support",
     "pallets/router",
-=======
     "pallets/liquidity",
     "pallets/thea-cross-chain-governance",
->>>>>>> 244b8785
 ]
 
 [patch."https://github.com/open-web3-stack/open-runtime-module-library.git"]
