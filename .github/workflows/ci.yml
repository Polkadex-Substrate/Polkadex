--- conflicted
+++ resolved
@@ -3,11 +3,7 @@
 on:
   pull_request: []
   push:
-<<<<<<< HEAD
     branches: [Develop, main-net-runtime, redux-ci-testing, gj-ob]
-=======
-    branches: [Develop, mainnet-release]
->>>>>>> 897a0101
 
 env:
   RUNNER_INSTANCE_TYPE: c5.4xlarge
