--- conflicted
+++ resolved
@@ -85,15 +85,9 @@
       #          RUSTFLAGS="-D warnings" cargo build
       - name: Check Formatting
         run: cargo fmt --check
-<<<<<<< HEAD
-#       ToDo: After fixing issue #684 comment out clippy
-#      - name: Check Clippy
-#        run: cargo clippy -- -D warnings
-=======
       #       ToDo: After fixing issue #684 comment out clippy
       #      - name: Check Clippy
       #        run: cargo clippy -- -D warnings
->>>>>>> 20e317cb
       - name: Test Project
         run: cargo test
       - name: Run Cargo Trampulin
