--- conflicted
+++ resolved
@@ -60,16 +60,6 @@
           components: rustfmt, clippy
       - name: Checkout to the current branch
         uses: actions/checkout@v3
-<<<<<<< HEAD
-#      - name: Cache Rust Dependecies
-#        uses: actions/cache@v2
-#        with:
-#          path: |
-#            ~/.cargo/registry
-#            ~/.cargo/git
-#            target
-#          key: ${{ runner.os }}-cargo-${{ hashFiles('**/Cargo.lock') }}
-=======
       - name: Cache Rust Dependencies
         uses: actions/cache@v3
         with:
@@ -78,7 +68,6 @@
             ~/.cargo/git
             target
           key: ${{ runner.os }}-cargo-${{ hashFiles('**/Cargo.lock') }}
->>>>>>> 2649a02b
       - name: Check versions info
         run: |
           rustup -V
