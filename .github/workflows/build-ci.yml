name: Build-CI
on:
  pull_request:
    branches: [develop, main]
  push:
    branches: [develop, main]
jobs:
  build:
    runs-on: self-hosted
    steps:
      - uses: actions/checkout@v2
      - name: Cache Rust Dependecies
        uses: actions/cache@v2
        with:
<<<<<<< HEAD
          path: |
            ~/.cargo/registry
            ~/.cargo/git
            target
          key: ${{ runner.os }}-cargo-${{ hashFiles('**/Cargo.lock') }}
      #       - name: Install toolchain
      #         run: ./install_rust.sh
=======
         path: |
           ~/.cargo/registry
           ~/.cargo/git
           target
         key: ${{ runner.os }}-cargo-${{ hashFiles('**/Cargo.lock') }}
#       - name: Install toolchain
#         run: ./install_rust.sh
>>>>>>> f9e86646
      - name: Build Project
        if: github.event_name == 'push'
        run: cargo build
      - run: cargo clean
      - name: Test Project
        run: cargo test
      - name: Run Cargo Trampulin
        if: github.event_name == 'push'
        uses: actions-rs/tarpaulin@v0.1
        with:
          version: '0.15.0'
          args: '--exclude polkadex-node node-polkadex-runtime polkadex-primitives  --workspace'
      - name: Upload to codecov.io
        if: github.event_name == 'push'
        uses: codecov/codecov-action@v1.0.2
        with:
          token: ${{secrets.CODECOV_TOKEN}}
      - name: Archive code coverage results
        if: github.event_name == 'push'
        uses: actions/upload-artifact@v1
        with:
          name: code-coverage-report
          path: cobertura.xml<|MERGE_RESOLUTION|>--- conflicted
+++ resolved
@@ -12,15 +12,6 @@
       - name: Cache Rust Dependecies
         uses: actions/cache@v2
         with:
-<<<<<<< HEAD
-          path: |
-            ~/.cargo/registry
-            ~/.cargo/git
-            target
-          key: ${{ runner.os }}-cargo-${{ hashFiles('**/Cargo.lock') }}
-      #       - name: Install toolchain
-      #         run: ./install_rust.sh
-=======
          path: |
            ~/.cargo/registry
            ~/.cargo/git
@@ -28,7 +19,6 @@
          key: ${{ runner.os }}-cargo-${{ hashFiles('**/Cargo.lock') }}
 #       - name: Install toolchain
 #         run: ./install_rust.sh
->>>>>>> f9e86646
       - name: Build Project
         if: github.event_name == 'push'
         run: cargo build
