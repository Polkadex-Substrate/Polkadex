--- conflicted
+++ resolved
@@ -1,6 +1,3 @@
-<<<<<<< HEAD
-../target/release/polkadex-node --validator --thea-dummy-mode --port 30335 --base-path ./validator03  \
-=======
 # This file is part of Polkadex.
 #
 # Copyright (c) 2023 Polkadex oü.
@@ -20,7 +17,6 @@
 # along with this program. If not, see <https://www.gnu.org/licenses/>.
 
 ../target/release/polkadex-node --validator --port 30335 --base-path ./validator03  \
->>>>>>> 6023d176
     --ws-port=9947 --rpc-port=9948 --chain=../scripts/customSpecRaw.json \
     --bootnodes /ip4/127.0.0.1/tcp/30333/p2p/12D3KooWRozCnsH7zCYiNVpCRqgaoxukPdYxqaPQNs9rdDMDeN4t \
     --bootnodes /ip4/127.0.0.1/tcp/30334/p2p/12D3KooWEVBdwVmV1BeAdtqzhjANK31ibYmLQXxEoeai4fx7KhNh \
